<?xml version="1.0"?>
<doc>
    <assembly>
        <name>lgspBackend</name>
    </assembly>
    <members>
        <member name="T:de.unika.ipd.grGen.lgsp.NamesOfEntities">
            <summary>
            class determining names of entities in generated source code from pattern element entities 
            </summary>
        </member>
        <member name="M:de.unika.ipd.grGen.lgsp.NamesOfEntities.CandidateVariable(System.String)">
            <summary>
            Returns name of the candidate variable which will be created within the search program
            holding over time the candidates for the given pattern element
            </summary>
        </member>
        <member name="M:de.unika.ipd.grGen.lgsp.NamesOfEntities.TypeForCandidateVariable(System.String)">
            <summary>
            Returns name of the type variable which will be created within the search program
            holding the type object which will be used for determining the candidates
            for the given pattern element
            </summary>
        </member>
        <member name="M:de.unika.ipd.grGen.lgsp.NamesOfEntities.Variable(System.String)">
            <summary>
            Returns name of non-graph-element variable 
            </summary>
        </member>
        <member name="M:de.unika.ipd.grGen.lgsp.NamesOfEntities.TypeOfVariableContainingType(System.Boolean)">
            <summary>
            Returns name of the type of the type variable
            </summary>
        </member>
        <member name="M:de.unika.ipd.grGen.lgsp.NamesOfEntities.TypeIdForCandidateVariable(System.String)">
            <summary>
            Returns name of the type id variable which will be created within the search program
            holding the type id which will be used for determining the candidates
            for the given pattern element   (determined out of type object in iteration)
            </summary>
        </member>
        <member name="M:de.unika.ipd.grGen.lgsp.NamesOfEntities.CandidateIterationListHead(System.String)">
            <summary>
            Returns name of the list head variable which will be created within the search program
            holding the list head of the list accessed by type id with the graph elements of that type
            for finding out when iteration of the candidates for the given pattern element has finished
            </summary>
        </member>
        <member name="M:de.unika.ipd.grGen.lgsp.NamesOfEntities.CandidateIterationDictionaryEntry(System.String)">
            <summary>
            Returns name of the dictionary entry variable which will be created within the search program
            holding the dictionary entry (key-value-pair) of the storage to pick an element from
            </summary>
        </member>
        <member name="M:de.unika.ipd.grGen.lgsp.NamesOfEntities.MapWithStorageTemporary(System.String)">
            <summary>
            Returns name of the temporary variable which will be created within the search program
            for retrieving the element via TryGet from the storage map; must be casted to the needed type afterwards
            </summary>
        </member>
        <member name="M:de.unika.ipd.grGen.lgsp.NamesOfEntities.MissingPresetHandlingMethod(System.String)">
            <summary>
            Returns name of the method called when a maybe preset element is not set
            </summary>
        </member>
        <member name="M:de.unika.ipd.grGen.lgsp.NamesOfEntities.VariableWithBackupOfIsMatchedBit(System.String,System.String)">
            <summary>
            Returns name of the variable which will be created within the search program
            backing up the value of the isMatched-Bit of the graph element before assigning to it
            </summary>
        </member>
        <member name="M:de.unika.ipd.grGen.lgsp.NamesOfEntities.VariableWithBackupOfIsMatchedGlobalBit(System.String,System.String)">
            <summary>
            Returns name of the variable which will be created within the search program
            backing up the value of the global isMatched-Bit of the graph element before assigning to it
            </summary>
        </member>
        <member name="M:de.unika.ipd.grGen.lgsp.NamesOfEntities.VariableWithBackupOfIsMatchedGlobalInSomePatternBit(System.String,System.String)">
            <summary>
            Returns name of the variable which will be created within the search program
            backing up the value of the some global isMatched-Bit of the graph element before assigning to it
            </summary>
        </member>
        <member name="M:de.unika.ipd.grGen.lgsp.NamesOfEntities.TaskVariable(System.String,System.String)">
            <summary>
            Returns name of the task variable which will be created within the search program
            holding the task object whose connections need to be filled before being pushed on the open tasks stack
            </summary>
        </member>
        <member name="M:de.unika.ipd.grGen.lgsp.NamesOfEntities.TypeOfTaskVariable(System.String,System.Boolean,System.Boolean)">
            <summary>
            Returns name of the type of the task variable
            </summary>
        </member>
        <member name="M:de.unika.ipd.grGen.lgsp.NamesOfEntities.RulePatternClassName(System.String,System.Boolean)">
            <summary>
            Returns name of the rule pattern class
            </summary>
        </member>
        <member name="M:de.unika.ipd.grGen.lgsp.NamesOfEntities.MatchClassName(System.String)">
            <summary>
            Returns name of the match class
            </summary>
        </member>
        <member name="M:de.unika.ipd.grGen.lgsp.NamesOfEntities.MatchInterfaceName(System.String)">
            <summary>
            Returns name of the match interface
            </summary>
        </member>
        <member name="M:de.unika.ipd.grGen.lgsp.NamesOfEntities.MatchedIndependentVariable(System.String)">
            <summary>
            Returns name of the action member variable storing the matched independent
            </summary>
        </member>
        <member name="M:de.unika.ipd.grGen.lgsp.NamesOfEntities.PatternpathMatch(System.String)">
            <summary>
            Returns name of the search program variable which will be filled 
            if the pattern was matched and is needed in patternpath/global isomorphy checks
            </summary>
        </member>
        <member name="M:de.unika.ipd.grGen.lgsp.NamesOfEntities.MatchName(System.String,de.unika.ipd.grGen.lgsp.BuildMatchObjectType)">
            <summary>
            Returns name of the given element in the match class with correct match part prefix
            </summary>
        </member>
        <member name="M:de.unika.ipd.grGen.lgsp.NamesOfEntities.DirectionRunCounterVariable(System.String)">
            <summary>
            Returns name of the state variable storing which direction run is currently underway
            </summary>
        </member>
        <member name="T:de.unika.ipd.grGen.lgsp.Nodes_Enumerable">
            <summary>
            enumerable returning enumerator over nodes in match
            </summary>
        </member>
        <member name="T:de.unika.ipd.grGen.lgsp.Nodes_Enumerator">
            <summary>
            enumerator over nodes in match
            </summary>
        </member>
        <member name="T:de.unika.ipd.grGen.lgsp.Edges_Enumerable">
            <summary>
            enumerable returning enumerator over edges in match
            </summary>
        </member>
        <member name="T:de.unika.ipd.grGen.lgsp.Edges_Enumerator">
            <summary>
            enumerator over edges in match
            </summary>
        </member>
        <member name="T:de.unika.ipd.grGen.lgsp.Variables_Enumerable">
            <summary>
            enumerable returning enumerator over variables in match
            </summary>
        </member>
        <member name="T:de.unika.ipd.grGen.lgsp.Variables_Enumerator">
            <summary>
            enumerator over variables in match
            </summary>
        </member>
        <member name="T:de.unika.ipd.grGen.lgsp.EmbeddedGraphs_Enumerable">
            <summary>
            enumerable returning enumerator over submatches due to subpatterns
            </summary>
        </member>
        <member name="T:de.unika.ipd.grGen.lgsp.EmbeddedGraphs_Enumerator">
            <summary>
            enumerator over submatches due to subpatterns
            </summary>
        </member>
        <member name="T:de.unika.ipd.grGen.lgsp.Alternatives_Enumerable">
            <summary>
            enumerable returning enumerator over submatches due to alternatives
            </summary>
        </member>
        <member name="T:de.unika.ipd.grGen.lgsp.Alternatives_Enumerator">
            <summary>
            enumerator over submatches due to alternatives
            </summary>
        </member>
        <member name="T:de.unika.ipd.grGen.lgsp.Iterateds_Enumerable">
            <summary>
            enumerable returning enumerator over submatches due to iterateds,
            with every submatch being a list of matches of the iterated-pattern
            </summary>
        </member>
        <member name="T:de.unika.ipd.grGen.lgsp.Iterateds_Enumerator">
            <summary>
            enumerator over submatches due to iterateds,
            with every submatch being a list of matches of the iterated-pattern
            </summary>
        </member>
        <member name="T:de.unika.ipd.grGen.lgsp.Independents_Enumerable">
            <summary>
            enumerable returning enumerator over submatches due to independents
            </summary>
        </member>
        <member name="T:de.unika.ipd.grGen.lgsp.Independents_Enumerator">
            <summary>
            enumerator over submatches due to independents
            </summary>
        </member>
        <member name="T:de.unika.ipd.grGen.lgsp.ListElement`1">
            <summary>
            Element of invasive linked list of T
            </summary>
        </member>
        <member name="F:de.unika.ipd.grGen.lgsp.ListElement`1.next">
            <summary>
            The next element in the linked list.
            </summary>
        </member>
        <member name="T:de.unika.ipd.grGen.lgsp.LGSPMatchesList`2">
            <summary>
            An object representing a (possibly empty) set of matches in a graph before the rewrite has been applied.
            It is returned by IAction.Match() and given to the OnMatched, OnFinishing and OnFinished event.
            Generic to be instantiated with the exact interface and the exact implementation type of the match object
            Every generated Action contains a LGSPMatchesList, 
            the matches contain one LGSPMatchesList per iterated pattern.
            A matches list stores the matches found by the last application of the action,
            the matches objects within the list are recycled by the next application of the action,
            only their content gets updated.
            The purpose of this list is to act as a memory manager 
            to save new/garbage collection cycles and improve cache footprint.
            Additionally this list is used for storing the results of an iteration in the matches objects, Producer being null in this case.
            Then it is just used as a container for already allocated elements.
            </summary>
        </member>
        <member name="M:de.unika.ipd.grGen.lgsp.LGSPMatchesList`2.GetEnumeratorExact">
            <summary>
            Returns an enumerator over all found matches with exact match interface type
            </summary>
            <returns></returns>
        </member>
        <member name="M:de.unika.ipd.grGen.lgsp.LGSPMatchesList`2.GetMatchExact(System.Int32)">
            <summary>
            Returns the match of exact type with the given index. Invalid indices cause an exception.
            This may be slow. If you want to iterate over the elements the MatchesExact IEnumerable should be used.
            </summary>
        </member>
        <member name="M:de.unika.ipd.grGen.lgsp.LGSPMatchesList`2.RemoveMatchExact(System.Int32)">
            <summary>
            Removes the match of exact type at the given index and returns it.
            </summary>
        </member>
        <member name="M:de.unika.ipd.grGen.lgsp.LGSPMatchesList`2.GetEnumerator">
            <summary>
            Returns an enumerator over all found matches with inexact match interface type.
            </summary>
        </member>
        <member name="M:de.unika.ipd.grGen.lgsp.LGSPMatchesList`2.System#Collections#IEnumerable#GetEnumerator">
            <summary>
            Returns a non-generic enumerator over all found matches.
            </summary>
        </member>
        <member name="M:de.unika.ipd.grGen.lgsp.LGSPMatchesList`2.GetMatch(System.Int32)">
            <summary>
            Returns the match with the given index. Invalid indices cause an exception.
            This may be slow. If you want to iterate over the elements the Matches IEnumerable should be used.
            </summary>
            <exception cref="T:System.IndexOutOfRangeException">Thrown when index is invalid.</exception>
        </member>
        <member name="M:de.unika.ipd.grGen.lgsp.LGSPMatchesList`2.RemoveMatch(System.Int32)">
            <summary>
            Removes the match at the given index and returns it.
            </summary>
            <param name="index">The index of the match to be removed.</param>
            <returns>The removed match.</returns>
            <exception cref="T:System.IndexOutOfRangeException">Thrown when index is invalid.</exception>
        </member>
        <member name="M:de.unika.ipd.grGen.lgsp.LGSPMatchesList`2.#ctor(de.unika.ipd.grGen.libGr.IAction)">
            <summary>
            Constructs a new LGSPMatchesList instance.
            </summary>
            <param name="producer">The action object used to generate this LGSPMatchesList object; null if this is the matches list of an iteration</param>
        </member>
        <member name="M:de.unika.ipd.grGen.lgsp.LGSPMatchesList`2.GetNextUnfilledPosition">
            <summary>
            returns an empty match object from the matches list 
            to be filled by the matching action with the found nodes, edges and subpatterns.
            unless PositionWasFilledFixIt is called you always get the same element
            </summary>
        </member>
        <member name="M:de.unika.ipd.grGen.lgsp.LGSPMatchesList`2.PositionWasFilledFixIt">
            <summary>
            the match object returned by GetNextUnfilledPosition was filled,
            now fix it within the list, so that the next call to GetNextUnfilledPosition returns a new element
            </summary>
        </member>
        <member name="M:de.unika.ipd.grGen.lgsp.LGSPMatchesList`2.Add(`0)">
            <summary>
            adds a match object to the end of the list; only applicable if this is the match of an iteration, not an action
            </summary>
        </member>
        <member name="M:de.unika.ipd.grGen.lgsp.LGSPMatchesList`2.Clear">
            <summary>
            remove all filled and committed elements from the list
            </summary>
        </member>
        <member name="F:de.unika.ipd.grGen.lgsp.LGSPMatchesList`2.producer">
            <summary>
            the action object used to generate this LGSPMatchesList object
            </summary>
        </member>
        <member name="F:de.unika.ipd.grGen.lgsp.LGSPMatchesList`2.root">
            <summary>
            head of list
            </summary>
        </member>
        <member name="F:de.unika.ipd.grGen.lgsp.LGSPMatchesList`2.last">
            <summary>
            logically last element of list, not necessarily physically the last element 
            as previously generated matches are kept and recycled 
            denotes the next point of logical insertion i.e. physical update
            </summary>
        </member>
        <member name="F:de.unika.ipd.grGen.lgsp.LGSPMatchesList`2.count">
            <summary>
            number of found matches in the list
            </summary>
        </member>
        <member name="P:de.unika.ipd.grGen.lgsp.LGSPMatchesList`2.FirstExact">
            <summary>
            Returns the first match of exact type (null if no match exists).
            </summary>
        </member>
        <member name="P:de.unika.ipd.grGen.lgsp.LGSPMatchesList`2.Producer">
            <summary>
            The action object used to generate this LGSPMatchesList object
            </summary>
        </member>
        <member name="P:de.unika.ipd.grGen.lgsp.LGSPMatchesList`2.Count">
            <summary>
            The number of matches in this list.
            </summary>
        </member>
        <member name="P:de.unika.ipd.grGen.lgsp.LGSPMatchesList`2.First">
            <summary>
            The first match of this list.
            </summary>
        </member>
        <member name="P:de.unika.ipd.grGen.lgsp.LGSPMatchesList`2.Root">
            <summary>
            The root element of the list.
            </summary>
        </member>
        <member name="P:de.unika.ipd.grGen.lgsp.LGSPMatchesList`2.Item(System.Int32)">
            <summary>
            Returns the match with the given index.
            This may be slow. If you want to iterate over the elements the Matches IEnumerable should be used.
            </summary>
            <exception cref="T:System.IndexOutOfRangeException">Thrown when index is invalid.</exception>
        </member>
        <member name="T:de.unika.ipd.grGen.lgsp.LGSPAction">
            <summary>
            An object representing an executable rule of the LGSPBackend.
            </summary>
        </member>
        <member name="F:de.unika.ipd.grGen.lgsp.LGSPAction.patternGraph">
            <summary>
            The PatternGraph object of the main graph
            </summary>
        </member>
        <member name="F:de.unika.ipd.grGen.lgsp.LGSPAction.ReturnArray">
            <summary>
            Performance optimization: saves us usage of new in the old style/unspecific modify/apply methods 
            of the action interface implementation for returning an array.
            </summary>
        </member>
        <member name="P:de.unika.ipd.grGen.lgsp.LGSPAction.rulePattern">
            <summary>
            The LGSPRulePattern object from which this LGSPAction object has been created.
            </summary>
        </member>
        <member name="P:de.unika.ipd.grGen.lgsp.LGSPAction.Name">
            <summary>
            The name of the action (without prefixes)
            </summary>
        </member>
        <member name="T:de.unika.ipd.grGen.lgsp.LGSPActions">
            <summary>
            A container of rules also managing some parts of rule application with sequences.
            Abstract base class with empty actions, the derived classes fill the actions dictionary.
            </summary>
        </member>
        <member name="F:de.unika.ipd.grGen.lgsp.LGSPActions.actions">
            <summary>
            A map from action names to LGSPAction objects.
            </summary>
        </member>
        <member name="M:de.unika.ipd.grGen.lgsp.LGSPActions.#ctor(de.unika.ipd.grGen.lgsp.LGSPGraph)">
            <summary>
            Constructs a new LGSPActions instance.
            </summary>
            <param name="lgspgraph">The associated graph.</param>
        </member>
        <member name="M:de.unika.ipd.grGen.lgsp.LGSPActions.#ctor(de.unika.ipd.grGen.lgsp.LGSPGraph,System.String,System.String)">
            <summary>
            Constructs a new LGSPActions instance.
            This constructor is deprecated.
            </summary>
            <param name="lgspgraph">The associated graph.</param>
            <param name="modelAsmName">The name of the model assembly.</param>
            <param name="actionsAsmName">The name of the actions assembly.</param>
        </member>
        <member name="M:de.unika.ipd.grGen.lgsp.LGSPActions.GenerateAction(de.unika.ipd.grGen.lgsp.LGSPAction)">
            <summary>
            Replaces the given action by a new action instance with a search plan adapted
            to the current analysis data of the associated graph.
            </summary>
            <param name="action">The action to be replaced.</param>
            <returns>The new action instance.</returns>
        </member>
        <member name="M:de.unika.ipd.grGen.lgsp.LGSPActions.GenerateAction(System.String)">
            <summary>
            Replaces the given action by a new action instance with a search plan adapted
            to the current analysis data of the associated graph.
            </summary>
            <param name="actionName">The name of the action to be replaced.</param>
            <returns>The new action instance.</returns>
        </member>
        <member name="M:de.unika.ipd.grGen.lgsp.LGSPActions.GenerateActions(de.unika.ipd.grGen.lgsp.LGSPAction[])">
            <summary>
            Replaces the given actions by new action instances with a search plan adapted
            to the current analysis data of the associated graph.
            </summary>
            <param name="oldActions">An array of actions to be replaced.</param>
            <returns>An array with the new action instances.</returns>
        </member>
        <member name="M:de.unika.ipd.grGen.lgsp.LGSPActions.GenerateActions(System.String[])">
            <summary>
            Replaces the given actions by new action instances with a search plan adapted
            to the current analysis data of the associated graph.
            </summary>
            <param name="actionNames">An array of names of actions to be replaced.</param>
            <returns>An array with the new action instances.</returns>
        </member>
        <member name="M:de.unika.ipd.grGen.lgsp.LGSPActions.ReplaceAction(System.String,de.unika.ipd.grGen.lgsp.LGSPAction)">
            <summary>
            Replaces a given action by another one.
            </summary>
            <param name="actionName">The name of the action to be replaced.</param>
            <param name="newAction">The new action.</param>
        </member>
        <member name="M:de.unika.ipd.grGen.lgsp.LGSPActions.Custom(System.Object[])">
            <summary>
            Does action-backend dependent stuff.
            </summary>
            <param name="args">Any kind of parameters for the stuff to do</param>
        </member>
        <member name="M:de.unika.ipd.grGen.lgsp.LGSPActions.GetAction(System.String)">
            <summary>
            Gets the action with the given name.
            </summary>
            <param name="name">The name of the action.</param>
            <returns>The action with the given name, or null, if no such action exists.</returns>
        </member>
        <member name="P:de.unika.ipd.grGen.lgsp.LGSPActions.Graph">
            <summary>
            The associated graph.
            </summary>
        </member>
        <member name="P:de.unika.ipd.grGen.lgsp.LGSPActions.Actions">
            <summary>
            Enumerates all actions managed by this LGSPActions instance.
            </summary>
        </member>
        <member name="T:de.unika.ipd.grGen.lgsp.LGSPSubpatternAction">
            <summary>
            Abstract base class for generated subpattern matching actions
            each object of an inheriting class represents a subpattern matching tasks
            which might be stored on the open tasks stack and executed later on.
            In addition to user-specified subpatterns, alternatives are mapped to subpattern actions, too.
            </summary>
        </member>
        <member name="F:de.unika.ipd.grGen.lgsp.LGSPSubpatternAction.patternGraph">
            <summary>
            The PatternGraph object from which this matching task object has been created
            </summary>
        </member>
        <member name="F:de.unika.ipd.grGen.lgsp.LGSPSubpatternAction.patternGraphs">
            <summary>
            The PatternGraph objects from which this matching task object has been created
            (non-null in case of an alternative, contains the pattern graphs of the alternative cases then)
            </summary>
        </member>
        <member name="F:de.unika.ipd.grGen.lgsp.LGSPSubpatternAction.graph">
            <summary>
            The host graph in which to search for matches
            </summary>
        </member>
        <member name="F:de.unika.ipd.grGen.lgsp.LGSPSubpatternAction.openTasks">
            <summary>
            The subpattern actions which have to be executed until a full match is found
            The inheriting class contains the preset subpattern connection elements
            </summary>
        </member>
        <member name="F:de.unika.ipd.grGen.lgsp.LGSPSubpatternAction.matchOfNestingPattern">
            <summary>
            Entry point to the temporary match object stack representing the pattern nesting from innermost outwards.
            Needed for patternpath checking in negatives/independents, used as attachment point / is top of stack.
            </summary>
        </member>
        <member name="F:de.unika.ipd.grGen.lgsp.LGSPSubpatternAction.lastMatchAtPreviousNestingLevel">
            <summary>
            Last match at the previous nesting level in the temporary match object stack representing the pattern nesting from innermost outwards.
            Needed for patternpath checking in negatives/independents, used as starting point of patternpath isomorphy checks.
            </summary>
        </member>
        <member name="F:de.unika.ipd.grGen.lgsp.LGSPSubpatternAction.searchPatternpath">
            <summary>
            Tells whether this subpattern has to search the pattern path when matching
            </summary>
        </member>
        <member name="M:de.unika.ipd.grGen.lgsp.LGSPSubpatternAction.myMatch(System.Collections.Generic.List{System.Collections.Generic.Stack{de.unika.ipd.grGen.libGr.IMatch}},System.Int32,System.Int32)">
            <summary>
            Searches for the subpattern as specified by RulePattern.
            Takes care of search state as given by found partial matches, negLevel to search at
            and maximum number of matches to search for (zero = find all matches) 
            (and open tasks via this).
            </summary>
        </member>
        <member name="T:de.unika.ipd.grGen.lgsp.PatternpathIsomorphyChecker">
            <summary>
            Class containing global functions for checking whether node/edge is matched on patternpath
            </summary>
        </member>
        <member name="T:de.unika.ipd.grGen.lgsp.SearchPlanNode">
            <summary>
            Element of the search plan graph representing an element within the pattern graph or a root node.
            </summary>>
        </member>
        <member name="T:de.unika.ipd.grGen.lgsp.SearchPlanNodeNode">
            <summary>
            Element of the search plan graph representing a node within the pattern graph.
            </summary>>
        </member>
        <member name="F:de.unika.ipd.grGen.lgsp.SearchPlanNodeNode.IncomingPatternEdges">
            <summary>
            IncomingPatternEdges are the search plan nodes which originate from the incoming pattern edges of the pattern node this node represents
            </summary>
        </member>
        <member name="F:de.unika.ipd.grGen.lgsp.SearchPlanNodeNode.OutgoingPatternEdges">
            <summary>
            OutgoingPatternEdges are the search plan nodes which originate from the outgoing pattern edges of the pattern node this node represents
            </summary>
        </member>
        <member name="T:de.unika.ipd.grGen.lgsp.SearchPlanEdgeNode">
            <summary>
            Element of the search plan graph representing an edge within the pattern graph.
            </summary>>
        </member>
        <member name="F:de.unika.ipd.grGen.lgsp.SearchPlanEdgeNode.PatternEdgeSource">
            <summary>
            PatternEdgeSource gives us the search plan node which originated from the source of the pattern edge this node represents
            PatternEdgeTarget gives us the search plan node which originated from the target of the pattern edge this node represents
            </summary>
        </member>
        <member name="F:de.unika.ipd.grGen.lgsp.SearchPlanEdgeNode.PatternEdgeTarget">
            <summary>
            PatternEdgeSource gives us the search plan node which originated from the source of the pattern edge this node represents
            PatternEdgeTarget gives us the search plan node which originated from the target of the pattern edge this node represents
            </summary>
        </member>
        <member name="T:de.unika.ipd.grGen.lgsp.SearchPlanEdge">
            <summary>
            A search plan edge represents a matching operation and its costs.
            </summary>
        </member>
        <member name="T:de.unika.ipd.grGen.lgsp.SearchPlanGraph">
            <summary>
            The search plan graph data structure for scheduling.
            </summary>
        </member>
        <member name="T:de.unika.ipd.grGen.lgsp.SearchProgramType">
            <summary>
            says what kind of search program to build
            </summary>
        </member>
        <member name="T:de.unika.ipd.grGen.lgsp.SearchProgramBuilder">
            <summary>
            class for building search program data structure from scheduled search plan
            holds environment variables for this build process
            </summary>
        </member>
        <member name="F:de.unika.ipd.grGen.lgsp.SearchProgramBuilder.MAXIMUM_NUMBER_OF_TYPES_TO_CHECK_BY_TYPE_ID">
            <summary>
            name says everything
            </summary>
        </member>
        <member name="M:de.unika.ipd.grGen.lgsp.SearchProgramBuilder.BuildSearchProgram(de.unika.ipd.grGen.libGr.IGraphModel,de.unika.ipd.grGen.lgsp.LGSPRulePattern,System.Int32,System.String)">
            <summary>
            Builds search program from scheduled search plan at given index in pattern graph of the action rule pattern
            </summary>
        </member>
        <member name="M:de.unika.ipd.grGen.lgsp.SearchProgramBuilder.BuildSearchProgram(de.unika.ipd.grGen.libGr.IGraphModel,de.unika.ipd.grGen.lgsp.LGSPMatchingPattern)">
            <summary>
            Builds search program from scheduled search plan in pattern graph of the subpattern rule pattern
            </summary>
        </member>
        <member name="M:de.unika.ipd.grGen.lgsp.SearchProgramBuilder.BuildSearchProgram(de.unika.ipd.grGen.libGr.IGraphModel,de.unika.ipd.grGen.lgsp.LGSPMatchingPattern,de.unika.ipd.grGen.lgsp.Alternative)">
            <summary>
            Builds search program for alternative from scheduled search plans of the alternative cases
            </summary>
        </member>
        <member name="M:de.unika.ipd.grGen.lgsp.SearchProgramBuilder.BuildSearchProgram(de.unika.ipd.grGen.libGr.IGraphModel,de.unika.ipd.grGen.lgsp.LGSPMatchingPattern,de.unika.ipd.grGen.lgsp.PatternGraph)">
            <summary>
            Builds search program for iterated from scheduled search plan of iterated pattern graph
            </summary>
        </member>
        <member name="F:de.unika.ipd.grGen.lgsp.SearchProgramBuilder.programType">
            <summary>
            type of the program which gets currently built
            </summary>
        </member>
        <member name="F:de.unika.ipd.grGen.lgsp.SearchProgramBuilder.model">
            <summary>
            The model for which the matcher functions shall be generated.
            </summary>
        </member>
        <member name="F:de.unika.ipd.grGen.lgsp.SearchProgramBuilder.patternGraphWithNestingPatterns">
            <summary>
            the pattern graph to build with its nesting patterns
            </summary>
        </member>
        <member name="F:de.unika.ipd.grGen.lgsp.SearchProgramBuilder.isNegative">
            <summary>
            is the pattern graph a negative pattern graph?
            </summary>
        </member>
        <member name="F:de.unika.ipd.grGen.lgsp.SearchProgramBuilder.isNestedInNegative">
            <summary>
            is the current pattern graph nested within a negative pattern graph?
            </summary>
        </member>
        <member name="F:de.unika.ipd.grGen.lgsp.SearchProgramBuilder.alternative">
            <summary>
            the alternative to build
            non-null if the builder constructs an alternative
            </summary>
        </member>
        <member name="F:de.unika.ipd.grGen.lgsp.SearchProgramBuilder.rulePatternClassName">
            <summary>
            name of the rule pattern class of the pattern graph
            </summary>
        </member>
        <member name="F:de.unika.ipd.grGen.lgsp.SearchProgramBuilder.parameterTypes">
            <summary>
            types of the parameters of the action (null if not an action)
            </summary>
        </member>
        <member name="F:de.unika.ipd.grGen.lgsp.SearchProgramBuilder.parameterNames">
            <summary>
            names of the parameters of the action (null if not an action)
            </summary>
        </member>
        <member name="F:de.unika.ipd.grGen.lgsp.SearchProgramBuilder.negLevelNeverAboveMaxNegLevel">
            <summary>
            true if statically determined that the neg level of the pattern getting constructed 
            is always below the maximum neg level
            </summary>
        </member>
        <member name="F:de.unika.ipd.grGen.lgsp.SearchProgramBuilder.indexOfSchedule">
            <summary>
            The index of the currently built schedule
            </summary>
        </member>
        <member name="M:de.unika.ipd.grGen.lgsp.SearchProgramBuilder.BuildScheduledSearchPlanOperationIntoSearchProgram(System.Int32,de.unika.ipd.grGen.lgsp.SearchProgramOperation)">
            <summary>
            Builds search program operations from scheduled search plan operation.
            Decides which specialized build procedure is to be called.
            The specialized build procedure then calls this procedure again, 
            in order to process the next search plan operation.
            </summary>
        </member>
<<<<<<< HEAD
        <member name="T:de.unika.ipd.grGen.lgsp.LGSPEmbeddedSequenceClosure">
=======
        <member name="M:de.unika.ipd.grGen.lgsp.SearchProgramBuilder.buildActionPreset(de.unika.ipd.grGen.lgsp.SearchProgramOperation,System.Int32,de.unika.ipd.grGen.lgsp.SearchPlanNode,de.unika.ipd.grGen.lgsp.IsomorphyInformation)">
            <summary>
            Search program operations implementing the
            ActionPreset search plan operation
            are created and inserted into search program
            </summary>
        </member>
        <member name="M:de.unika.ipd.grGen.lgsp.SearchProgramBuilder.buildNegIdptPreset(de.unika.ipd.grGen.lgsp.SearchProgramOperation,System.Int32,de.unika.ipd.grGen.lgsp.SearchPlanNode,de.unika.ipd.grGen.lgsp.IsomorphyInformation)">
            <summary>
            Search program operations implementing the
            NegIdptPreset search plan operation
            are created and inserted into search program
            </summary>
        </member>
        <member name="M:de.unika.ipd.grGen.lgsp.SearchProgramBuilder.buildSubPreset(de.unika.ipd.grGen.lgsp.SearchProgramOperation,System.Int32,de.unika.ipd.grGen.lgsp.SearchPlanNode,de.unika.ipd.grGen.lgsp.IsomorphyInformation)">
            <summary>
            Search program operations implementing the
            SubPreset search plan operation
            are created and inserted into search program
            </summary>
        </member>
        <member name="M:de.unika.ipd.grGen.lgsp.SearchProgramBuilder.buildLookup(de.unika.ipd.grGen.lgsp.SearchProgramOperation,System.Int32,de.unika.ipd.grGen.lgsp.SearchPlanNode,de.unika.ipd.grGen.lgsp.IsomorphyInformation)">
            <summary>
            Search program operations implementing the
            Lookup search plan operation
            are created and inserted into search program
            </summary>
        </member>
        <member name="M:de.unika.ipd.grGen.lgsp.SearchProgramBuilder.buildPickFromStorage(de.unika.ipd.grGen.lgsp.SearchProgramOperation,System.Int32,de.unika.ipd.grGen.lgsp.SearchPlanNode,de.unika.ipd.grGen.lgsp.PatternVariable,de.unika.ipd.grGen.lgsp.IsomorphyInformation)">
            <summary>
            Search program operations implementing the
            PickFromStorage search plan operation
            are created and inserted into search program
            </summary>
        </member>
        <member name="M:de.unika.ipd.grGen.lgsp.SearchProgramBuilder.buildPickFromStorageAttribute(de.unika.ipd.grGen.lgsp.SearchProgramOperation,System.Int32,de.unika.ipd.grGen.lgsp.SearchPlanNode,de.unika.ipd.grGen.lgsp.SearchPlanNode,de.unika.ipd.grGen.libGr.AttributeType,de.unika.ipd.grGen.lgsp.IsomorphyInformation)">
            <summary>
            Search program operations implementing the
            PickFromStorageAttribute search plan operation
            are created and inserted into search program
            </summary>
        </member>
        <member name="M:de.unika.ipd.grGen.lgsp.SearchProgramBuilder.buildMapWithStorage(de.unika.ipd.grGen.lgsp.SearchProgramOperation,System.Int32,de.unika.ipd.grGen.lgsp.SearchPlanNode,de.unika.ipd.grGen.lgsp.SearchPlanNode,de.unika.ipd.grGen.lgsp.PatternVariable,de.unika.ipd.grGen.lgsp.IsomorphyInformation)">
>>>>>>> 3a5abb4b
            <summary>
            Search program operations implementing the
            MapWithStorage search plan operation
            are created and inserted into search program
            </summary>
        </member>
        <member name="M:de.unika.ipd.grGen.lgsp.SearchProgramBuilder.buildImplicit(de.unika.ipd.grGen.lgsp.SearchProgramOperation,System.Int32,de.unika.ipd.grGen.lgsp.SearchPlanEdgeNode,de.unika.ipd.grGen.lgsp.SearchPlanNodeNode,de.unika.ipd.grGen.lgsp.IsomorphyInformation,de.unika.ipd.grGen.lgsp.ImplicitNodeType)">
            <summary>
            Search program operations implementing the
            Implicit Source|Target|SourceOrTarget search plan operation
            are created and inserted into search program
            </summary>
        </member>
<<<<<<< HEAD
        <member name="T:de.unika.ipd.grGen.lgsp.LGSPSequenceGenerator">
            <summary>
            The C#-part responsible for compiling the XGRSs of the exec statements.
            </summary>
        </member>
        <member name="M:de.unika.ipd.grGen.lgsp.LGSPSequenceGenerator.#ctor(de.unika.ipd.grGen.lgsp.LGSPGrGen,de.unika.ipd.grGen.libGr.IGraphModel,System.Collections.Generic.Dictionary{System.String,System.Collections.Generic.List{System.String}},System.Collections.Generic.Dictionary{System.String,System.Collections.Generic.List{System.String}},System.Collections.Generic.Dictionary{System.String,System.Collections.Generic.List{System.String}},System.Collections.Generic.Dictionary{System.String,System.Collections.Generic.List{System.String}})">
            <summary>
            Constructs the sequence generator
=======
        <member name="M:de.unika.ipd.grGen.lgsp.SearchProgramBuilder.buildIncident(de.unika.ipd.grGen.lgsp.SearchProgramOperation,System.Int32,de.unika.ipd.grGen.lgsp.SearchPlanNodeNode,de.unika.ipd.grGen.lgsp.SearchPlanEdgeNode,de.unika.ipd.grGen.lgsp.IsomorphyInformation,de.unika.ipd.grGen.lgsp.IncidentEdgeType)">
            <summary>
            Search program operations implementing the
            Extend Incoming|Outgoing|IncomingOrOutgoing search plan operation
            are created and inserted into search program
            </summary>
        </member>
        <member name="M:de.unika.ipd.grGen.lgsp.SearchProgramBuilder.buildNegative(de.unika.ipd.grGen.lgsp.SearchProgramOperation,System.Int32,de.unika.ipd.grGen.lgsp.PatternGraph)">
            <summary>
            Search program operations implementing the
            Negative search plan operation (searching of negative application condition)
            are created and inserted into search program
            </summary>
        </member>
        <member name="M:de.unika.ipd.grGen.lgsp.SearchProgramBuilder.buildIndependent(de.unika.ipd.grGen.lgsp.SearchProgramOperation,System.Int32,de.unika.ipd.grGen.lgsp.PatternGraph)">
            <summary>
            Search program operations implementing the
            Independent search plan operation (searching of positive application condition)
            are created and inserted into search program
            </summary>
        </member>
        <member name="M:de.unika.ipd.grGen.lgsp.SearchProgramBuilder.buildCondition(de.unika.ipd.grGen.lgsp.SearchProgramOperation,System.Int32,de.unika.ipd.grGen.lgsp.PatternCondition)">
            <summary>
            Search program operations implementing the
            Condition search plan operation
            are created and inserted into search program
            </summary>
        </member>
        <member name="M:de.unika.ipd.grGen.lgsp.SearchProgramBuilder.buildLockLocalElementsForPatternpath(de.unika.ipd.grGen.lgsp.SearchProgramOperation,System.Int32)">
            <summary>
            Search program operations implementing the
            LockLocalElementsForPatternpath search plan operation
            are created and inserted into search program
>>>>>>> 3a5abb4b
            </summary>
        </member>
        <member name="M:de.unika.ipd.grGen.lgsp.SearchProgramBuilder.buildMatchComplete(de.unika.ipd.grGen.lgsp.SearchProgramOperation)">
            <summary>
            Search program operations completing the matching process
            after all pattern elements have been found are created and inserted into the program
            </summary>
        </member>
        <member name="M:de.unika.ipd.grGen.lgsp.SearchProgramBuilder.insertImplicitNodeFromEdge(de.unika.ipd.grGen.lgsp.SearchProgramOperation,de.unika.ipd.grGen.lgsp.SearchPlanEdgeNode,de.unika.ipd.grGen.lgsp.SearchPlanNodeNode,de.unika.ipd.grGen.lgsp.ImplicitNodeType,de.unika.ipd.grGen.lgsp.SearchProgramOperation@)">
            <summary>
            Inserts code to get an implicit node from an edge
            </summary>
        </member>
        <member name="M:de.unika.ipd.grGen.lgsp.SearchProgramBuilder.insertIncidentEdgeFromNode(de.unika.ipd.grGen.lgsp.SearchProgramOperation,de.unika.ipd.grGen.lgsp.SearchPlanNodeNode,de.unika.ipd.grGen.lgsp.SearchPlanEdgeNode,de.unika.ipd.grGen.lgsp.IncidentEdgeType,de.unika.ipd.grGen.lgsp.SearchProgramOperation@)">
            <summary>
            Inserts code to get an incident edge from some node
            </summary>
        </member>
        <member name="M:de.unika.ipd.grGen.lgsp.SearchProgramBuilder.insertMatchObjectBuilding(de.unika.ipd.grGen.lgsp.SearchProgramOperation,de.unika.ipd.grGen.lgsp.PatternGraph,de.unika.ipd.grGen.lgsp.SearchProgramBuilder.MatchObjectType)">
            <summary>
            Inserts code to build the match object
            at the given position, returns position after inserted operations
            </summary>
        </member>
        <member name="M:de.unika.ipd.grGen.lgsp.SearchProgramBuilder.insertPushSubpatternTasks(de.unika.ipd.grGen.lgsp.SearchProgramOperation)">
            <summary>
            Inserts code to push the subpattern tasks to the open tasks stack 
            at the given position, returns position after inserted operations
            </summary>
        </member>
        <member name="M:de.unika.ipd.grGen.lgsp.SearchProgramBuilder.insertPopSubpatternTasks(de.unika.ipd.grGen.lgsp.SearchProgramOperation)">
            <summary>
            Inserts code to pop the subpattern tasks from the open tasks stack
            at the given position, returns position after inserted operations
            </summary>
        </member>
        <member name="M:de.unika.ipd.grGen.lgsp.SearchProgramBuilder.insertCheckForTasksLeft(de.unika.ipd.grGen.lgsp.SearchProgramOperation)">
            <summary>
            Inserts code to check whether there are open tasks to handle left and code for case there are none
            at the given position, returns position after inserted operations
            </summary>
        </member>
        <member name="M:de.unika.ipd.grGen.lgsp.SearchProgramBuilder.insertGlobalAccept(de.unika.ipd.grGen.lgsp.SearchProgramOperation)">
            <summary>
            Inserts code to accept the matched elements globally
            at the given position, returns position after inserted operations
            </summary>
        </member>
        <member name="M:de.unika.ipd.grGen.lgsp.SearchProgramBuilder.insertPatternpathAccept(de.unika.ipd.grGen.lgsp.SearchProgramOperation,de.unika.ipd.grGen.lgsp.PatternGraph)">
            <summary>
            Inserts code to accept the matched elements for patternpath checks
            at the given position, returns position after inserted operations
            </summary>
        </member>
        <member name="M:de.unika.ipd.grGen.lgsp.SearchProgramBuilder.insertGlobalAbandon(de.unika.ipd.grGen.lgsp.SearchProgramOperation)">
            <summary>
            Inserts code to abandon the matched elements globally
            at the given position, returns position after inserted operations
            </summary>
        </member>
        <member name="M:de.unika.ipd.grGen.lgsp.SearchProgramBuilder.insertPatternpathAbandon(de.unika.ipd.grGen.lgsp.SearchProgramOperation,de.unika.ipd.grGen.lgsp.PatternGraph)">
            <summary>
            Inserts code to abandon the matched elements for patternpath check
            at the given position, returns position after inserted operations
            </summary>
        </member>
        <member name="M:de.unika.ipd.grGen.lgsp.SearchProgramBuilder.insertCheckForSubpatternsFound(de.unika.ipd.grGen.lgsp.SearchProgramOperation,System.Boolean)">
            <summary>
            Inserts code to check whether the subpatterns were found and code for case there were some
            at the given position, returns position after inserted operations
            </summary>
        </member>
        <member name="M:de.unika.ipd.grGen.lgsp.SearchProgramBuilder.insertCheckForSubpatternsFoundNegativeIndependent(de.unika.ipd.grGen.lgsp.SearchProgramOperation)">
            <summary>
            Inserts code to check whether the subpatterns were found and code for case there were some
            at the given position, returns position after inserted operations
            </summary>
        </member>
        <member name="M:de.unika.ipd.grGen.lgsp.SearchProgramBuilder.insertPatternFound(de.unika.ipd.grGen.lgsp.SearchProgramOperation)">
            <summary>
            Inserts code to handle case top level pattern of action was found
            at the given position, returns position after inserted operations
            </summary>
        </member>
        <member name="M:de.unika.ipd.grGen.lgsp.SearchProgramBuilder.insertPatternFoundNegativeIndependent(de.unika.ipd.grGen.lgsp.SearchProgramOperation)">
            <summary>
            Inserts code to handle case negative/independent pattern was found
            at the given position, returns position after inserted operations
            </summary>
        </member>
        <member name="M:de.unika.ipd.grGen.lgsp.SearchProgramBuilder.insertEndOfIterationHandling(de.unika.ipd.grGen.lgsp.SearchProgramOperation)">
            <summary>
            Inserts code to check whether iteration came to an end (pattern not found (again))
            and code to handle that case 
            </summary>
        </member>
        <member name="M:de.unika.ipd.grGen.lgsp.SearchProgramBuilder.decideOnAndInsertGetType(de.unika.ipd.grGen.lgsp.SearchProgramOperation,de.unika.ipd.grGen.lgsp.SearchPlanNode,de.unika.ipd.grGen.lgsp.SearchProgramOperation@)">
            <summary>
            Decides which get type operation to use and inserts it
            returns new insertion point and continuation point
             for continuing buildup after the stuff nested within type iteration was built
            if type drawing was sufficient, insertion point == continuation point
            </summary>
        </member>
        <member name="M:de.unika.ipd.grGen.lgsp.SearchProgramBuilder.decideOnAndInsertCheckType(de.unika.ipd.grGen.lgsp.SearchProgramOperation,de.unika.ipd.grGen.lgsp.SearchPlanNode)">
            <summary>
            Decides which check type operation to build and inserts it into search program
            </summary>
        </member>
        <member name="M:de.unika.ipd.grGen.lgsp.SearchProgramBuilder.decideOnAndInsertCheckConnectednessOfNodeFromLookupOrPickOrMap(de.unika.ipd.grGen.lgsp.SearchProgramOperation,de.unika.ipd.grGen.lgsp.SearchPlanNodeNode,de.unika.ipd.grGen.lgsp.SearchProgramOperation@)">
            <summary>
            Decides which check connectedness operations are needed for the given node just determined by lookup
            and inserts them into the search program
            returns new insertion point and continuation point
             for continuing buildup after the stuff nested within both directions iteration was built
            if no direction iteration was needed, insertion point == continuation point
            </summary>
        </member>
        <member name="M:de.unika.ipd.grGen.lgsp.SearchProgramBuilder.decideOnAndInsertCheckConnectednessOfImplicitNodeFromEdge(de.unika.ipd.grGen.lgsp.SearchProgramOperation,de.unika.ipd.grGen.lgsp.SearchPlanNodeNode,de.unika.ipd.grGen.lgsp.SearchPlanEdgeNode,de.unika.ipd.grGen.lgsp.SearchPlanNodeNode,de.unika.ipd.grGen.lgsp.SearchProgramOperation@)">
            <summary>
            Decides which check connectedness operations are needed for the given node just drawn from edge
            and inserts them into the search program
            returns new insertion point and continuation point
             for continuing buildup after the stuff nested within both directions iteration was built
            if no direction iteration was needed, insertion point == continuation point
            </summary>
        </member>
        <member name="M:de.unika.ipd.grGen.lgsp.SearchProgramBuilder.decideOnAndInsertCheckConnectednessOfNodeFixedDirection(de.unika.ipd.grGen.lgsp.SearchProgramOperation,de.unika.ipd.grGen.lgsp.SearchPlanNodeNode,de.unika.ipd.grGen.lgsp.SearchPlanEdgeNode,de.unika.ipd.grGen.lgsp.CheckCandidateForConnectednessType)">
            <summary>
            Decides which check connectedness operations are needed for the given node and edge of fixed direction
            and inserts them into the search program
            </summary>
        </member>
        <member name="M:de.unika.ipd.grGen.lgsp.SearchProgramBuilder.decideOnAndInsertCheckConnectednessOfNodeBothDirections(de.unika.ipd.grGen.lgsp.SearchProgramOperation,de.unika.ipd.grGen.lgsp.SearchPlanNodeNode,de.unika.ipd.grGen.lgsp.SearchPlanEdgeNode,de.unika.ipd.grGen.lgsp.SearchProgramOperation@)">
            <summary>
            Decides which check connectedness operations are needed for the given node and edge in both directions
            and inserts them into the search program
            returns new insertion point and continuation point
             for continuing buildup after the stuff nested within both directions iteration was built
            if no direction iteration was needed, insertion point == continuation point
            </summary>
        </member>
        <member name="M:de.unika.ipd.grGen.lgsp.SearchProgramBuilder.decideOnAndInsertCheckConnectednessOfEdgeFromLookupOrPickOrMap(de.unika.ipd.grGen.lgsp.SearchProgramOperation,de.unika.ipd.grGen.lgsp.SearchPlanEdgeNode,de.unika.ipd.grGen.lgsp.SearchProgramOperation@)">
            <summary>
            Decides which check connectedness operations are needed for the given edge determined by lookup
            and inserts them into the search program
            returns new insertion point and continuation point
             for continuing buildup after the stuff nested within both directions iteration was built
            if no direction iteration was needed, insertion point == continuation point
            </summary>
        </member>
        <member name="M:de.unika.ipd.grGen.lgsp.SearchProgramBuilder.decideOnAndInsertCheckConnectednessOfIncidentEdgeFromNode(de.unika.ipd.grGen.lgsp.SearchProgramOperation,de.unika.ipd.grGen.lgsp.SearchPlanEdgeNode,de.unika.ipd.grGen.lgsp.SearchPlanNodeNode,System.Boolean,de.unika.ipd.grGen.lgsp.SearchProgramOperation@)">
            <summary>
            Decides which check connectedness operations are needed for the given edge determined from incident node
            and inserts them into the search program
            </summary>
        </member>
        <member name="M:de.unika.ipd.grGen.lgsp.SearchProgramBuilder.decideOnAndInsertCheckConnectednessOfEdgeFixedDirection(de.unika.ipd.grGen.lgsp.SearchProgramOperation,de.unika.ipd.grGen.lgsp.SearchPlanEdgeNode,de.unika.ipd.grGen.lgsp.CheckCandidateForConnectednessType)">
            <summary>
            Decides which check connectedness operations are needed for the given edge of fixed direction
            and inserts them into the search program
            </summary>
        </member>
        <member name="M:de.unika.ipd.grGen.lgsp.SearchProgramBuilder.decideOnAndInsertCheckConnectednessOfEdgeBothDirections(de.unika.ipd.grGen.lgsp.SearchProgramOperation,de.unika.ipd.grGen.lgsp.SearchPlanEdgeNode,System.Boolean,de.unika.ipd.grGen.lgsp.SearchProgramOperation@)">
            <summary>
            Decides which check connectedness operations are needed for the given edge in both directions
            and inserts them into the search program
            returns new insertion point and continuation point
             for continuing buildup after the stuff nested within both directions iteration was built
            todo: if no direction iteration was needed, insertion point == continuation point ?
            </summary>
        </member>
        <member name="M:de.unika.ipd.grGen.lgsp.SearchProgramBuilder.NegativeIndependentNamePrefix(de.unika.ipd.grGen.lgsp.PatternGraph)">
            <summary>
            returns name prefix for candidate variables of the given pattern graph
            computed from current negative/independent pattern nesting
            </summary>
        </member>
        <member name="M:de.unika.ipd.grGen.lgsp.SearchProgramBuilder.computeMaxNegLevel(de.unika.ipd.grGen.lgsp.PatternGraph)">
            <summary>
            computes maximum neg level of the given positive pattern graph 
            if it can be easily determined statically
            </summary>
        </member>
        <member name="M:de.unika.ipd.grGen.lgsp.SearchProgramBuilder.computeMaxNegLevelNegative(de.unika.ipd.grGen.lgsp.PatternGraph)">
            <summary>
            computes maximum neg level of the given negative pattern graph 
            if it can be easily determined statically
            </summary>
        </member>
        <member name="M:de.unika.ipd.grGen.lgsp.SearchProgramBuilder.currentNodeIsFirstIncidentNodeOfEdge(de.unika.ipd.grGen.lgsp.SearchPlanNodeNode,de.unika.ipd.grGen.lgsp.SearchPlanEdgeNode)">
            <summary>
            returns true if the node which gets currently determined in the schedule
            is the first incident node of the edge which gets connected to it
            only of interest for edges of unfixed direction
            </summary>
        </member>
        <member name="M:de.unika.ipd.grGen.lgsp.SearchProgramBuilder.currentNodeIsSecondIncidentNodeOfEdge(de.unika.ipd.grGen.lgsp.SearchPlanNodeNode,de.unika.ipd.grGen.lgsp.SearchPlanEdgeNode)">
            <summary>
            returns true if the node which gets currently determined in the schedule
            is the second incident node of the edge which gets connected to it
            only of interest for edges of unfixed direction
            </summary>
        </member>
        <member name="M:de.unika.ipd.grGen.lgsp.SearchProgramBuilder.currentEdgeConnectsOnlyToFirstIncidentNode(de.unika.ipd.grGen.lgsp.SearchPlanEdgeNode)">
            <summary>
            returns true if only one incident node of the edge which gets currently determined in the schedule
            was already computed; only of interest for edges of unfixed direction
            </summary>
        </member>
        <member name="M:de.unika.ipd.grGen.lgsp.SearchProgramBuilder.currentEdgeConnectsToFirstIncidentNode(de.unika.ipd.grGen.lgsp.SearchPlanEdgeNode)">
            <summary>
            returns true if at least one incident node of the edge which gets currently determined in the schedule
            was already computed; only of interest for edges of unfixed direction
            </summary>
        </member>
        <member name="M:de.unika.ipd.grGen.lgsp.SearchProgramBuilder.currentEdgeConnectsToSecondIncidentNode(de.unika.ipd.grGen.lgsp.SearchPlanEdgeNode)">
            <summary>
            returns true if both incident nodes of the edge which gets currently determined in the schedule
            were already computed; only of interest for edges of unfixed direction
            </summary>
        </member>
        <member name="M:de.unika.ipd.grGen.lgsp.SearchProgramBuilder.getCurrentMatchOfNestingPattern">
            <summary>
            Returns the variable which will evaluate at runtime to the match of the nesting pattern.
            Dependent on currently processed pattern graph of static nesting as given by nesting stack.
            </summary>
        </member>
        <member name="M:de.unika.ipd.grGen.lgsp.SearchProgramBuilder.getCurrentLastMatchAtPreviousNestingLevel">
            <summary>
            Returns the variable which will evaluate at runtime to the last match at the previous nesting level.
            Dependent on currently processed pattern graph of static nesting as given by nesting stack.
            </summary>
        </member>
        <member name="T:de.unika.ipd.grGen.lgsp.SearchProgramBuilder.MatchObjectType">
            <summary>
            the types of match objects there are, to be filled by insertMatchObjectBuilding
            </summary>
        </member>
        <member name="T:de.unika.ipd.grGen.lgsp.LGSPBackend">
            <summary>
            A helper class for backend independent graph and rule handling.
            </summary>
        </member>
        <member name="M:de.unika.ipd.grGen.lgsp.LGSPBackend.CreateGraph(de.unika.ipd.grGen.libGr.IGraphModel,System.String,System.String[])">
            <summary>
            Creates a new IGraph backend instance with the given graph model and name
            </summary>
            <param name="graphModel">An IGraphModel instance</param>
            <param name="graphName">Name of the graph</param>
            <param name="parameters">Backend specific parameters</param>
            <returns>The new IGraph backend instance</returns>
        </member>
        <member name="M:de.unika.ipd.grGen.lgsp.LGSPBackend.CreateGraph(System.String,System.String,System.String[])">
            <summary>
            Creates a new IGraph backend instance with the graph model provided by the graph model file and a name.
            </summary>
            <param name="modelFilename">Filename of a graph model file</param>
            <param name="graphName">Name of the graph</param>
            <param name="parameters">Backend specific parameters</param>
            <returns>The new IGraph backend instance</returns>
        </member>
        <member name="M:de.unika.ipd.grGen.lgsp.LGSPBackend.IgnoreRest(de.unika.ipd.grGen.libGr.sequenceParser.SimpleCharStream,System.Char)">
            <summary>
            Ignores the rest of a string.
            </summary>
            <param name="charStream">The SimpleCharStream object.</param>
            <param name="curChar">The last character read. Set to '\0' to ignore.</param>
        </member>
        <member name="M:de.unika.ipd.grGen.lgsp.LGSPBackend.MatchStringOrIgnoreOther(de.unika.ipd.grGen.libGr.sequenceParser.SimpleCharStream,System.String)">
            <summary>
            Tries to match a string at the current position of a SimpleCharStream.
            If the string at the current position does not match, it is skipped.
            Here all characters other than A-Z, a-z, 0-9, _, and # are skipped.
            </summary>
            <param name="charStream">The char stream.</param>
            <param name="str">The string to be matched.</param>
            <returns>True, iff the string was found.</returns>
        </member>
        <member name="M:de.unika.ipd.grGen.lgsp.LGSPBackend.FixDirectorySeparators(System.String)">
            <summary>
            Returns a string where all "wrong" directory separator chars are replaced by the ones used by the system 
            </summary>
            <param name="path">The original path string potentially with wrong chars</param>
            <returns>The corrected path string</returns>
        </member>
        <member name="M:de.unika.ipd.grGen.lgsp.LGSPBackend.GetDir(System.String)">
            <summary>
            Retrieves the directory path from a given file path.
            Any slashes or backslashes are converted to the correct directory
            separator chars for the current platform.
            </summary>
            <param name="path">A path to a file.</param>
            <returns>A path to the directory containing the file.</returns>
        </member>
        <member name="M:de.unika.ipd.grGen.lgsp.LGSPBackend.GetPathBaseName(System.String)">
            <summary>
            Returns the base name of a path name (i.e. no path and no extension).
            </summary>
        </member>
        <member name="M:de.unika.ipd.grGen.lgsp.LGSPBackend.CreateFromSpec(System.String,System.String,de.unika.ipd.grGen.lgsp.LGSPGraph@,de.unika.ipd.grGen.lgsp.LGSPActions@)">
            <summary>
            Creates a new LGSPGraph and LGSPActions instance from the specified specification file.
            If the according dlls do not exist or are out of date, the needed processing steps are performed automatically.
            </summary>
            <param name="grgFilename">Filename of the rule specification file (.grg).</param>
            <param name="graphName">Name of the new graph.</param>
            <param name="newGraph">Returns the new graph.</param>
            <param name="newActions">Returns the new BaseActions object.</param>
            <exception cref="T:System.IO.FileNotFoundException">Thrown, when a needed specification file does not exist.</exception>
            <exception cref="T:System.Exception">Thrown, when something goes wrong.</exception>
        </member>
        <member name="M:de.unika.ipd.grGen.lgsp.LGSPBackend.CreateFromSpec(System.String,de.unika.ipd.grGen.lgsp.LGSPGraph@,de.unika.ipd.grGen.lgsp.LGSPActions@)">
            <summary>
            Creates a new LGSPGraph and LGSPActions instance from the specified specification file.
            If the according dlls do not exist or are out of date, the needed processing steps are performed automatically.
            A name for the graph is automatically generated.
            </summary>
            <param name="grgFilename">Filename of the rule specification file (.grg).</param>
            <param name="newGraph">Returns the new graph.</param>
            <param name="newActions">Returns the new BaseActions object.</param>
            <exception cref="T:System.IO.FileNotFoundException">Thrown, when a needed specification file does not exist.</exception>
            <exception cref="T:System.Exception">Thrown, when something goes wrong.</exception>
        </member>
        <member name="M:de.unika.ipd.grGen.lgsp.LGSPBackend.CreateFromSpec(System.String,System.String)">
            <summary>
            Creates a new LGSPGraph instance from the specified specification file.
            If the according dll does not exist or is out of date, the needed processing steps are performed automatically.
            </summary>
            <param name="gmFilename">Filename of the model specification file (.gm).</param>
            <param name="graphName">Name of the new graph.</param>
            <exception cref="T:System.IO.FileNotFoundException">Thrown, when a needed specification file does not exist.</exception>
            <exception cref="T:System.Exception">Thrown, when something goes wrong.</exception>
            <returns>The new LGSPGraph instance.</returns>
        </member>
        <member name="M:de.unika.ipd.grGen.lgsp.LGSPBackend.de#unika#ipd#grGen#libGr#IBackend#CreateFromSpec(System.String,System.String)">
            <summary>
            Creates a new LGSPGraph instance from the specified specification file.
            If the according dll does not exist or is out of date, the needed processing steps are performed automatically.
            </summary>
            <param name="gmFilename">Filename of the model specification file (.gm).</param>
            <param name="graphName">Name of the new graph.</param>
            <exception cref="T:System.IO.FileNotFoundException">Thrown, when a needed specification file does not exist.</exception>
            <exception cref="T:System.Exception">Thrown, when something goes wrong.</exception>
            <returns>The new LGSPGraph instance.</returns>
        </member>
        <member name="M:de.unika.ipd.grGen.lgsp.LGSPBackend.CreateFromSpec(System.String)">
            <summary>
            Creates a new LGSPGraph instance from the specified specification file.
            If the according dll does not exist or is out of date, the needed processing steps are performed automatically.
            A name for the graph is automatically generated.
            </summary>
            <param name="gmFilename">Filename of the model specification file (.gm).</param>
            <param name="newGraph">Returns the new graph.</param>
            <exception cref="T:System.IO.FileNotFoundException">Thrown, when a needed specification file does not exist.</exception>
            <exception cref="T:System.Exception">Thrown, when something goes wrong.</exception>
            <returns>The new LGSPGraph instance.</returns>
        </member>
        <member name="M:de.unika.ipd.grGen.lgsp.LGSPBackend.OpenGraph(System.String,System.String,System.String[])">
            <summary>
            Opens an existing graph identified by graphName using the specifiede IGraphModel.
            This may not be supported by the backend, if the data is not persistent.
            </summary>
            <param name="modelFilename">Filename of a graph model file</param>
            <param name="graphName">Name of an existing graph</param>
            <param name="parameters">Backend specific parameters</param>
            <returns>The IGraph backend instance or NULL on error</returns>
        </member>
        <member name="M:de.unika.ipd.grGen.lgsp.LGSPBackend.ProcessSpecification(System.String,System.String,System.String,de.unika.ipd.grGen.libGr.ProcessSpecFlags)">
            <summary>
            Processes the given rule specification file and generates a model and actions library.
            </summary>
            <param name="specPath">The path to the rule specification file (.grg).</param>
            <param name="destDir">The directory, where the generated libraries are to be placed.</param>
            <param name="intermediateDir">A directory, where intermediate files can be placed.</param>
            <param name="flags">Specifies how the specification is to be processed.</param>
            <exception cref="T:System.Exception">Thrown, when an error occurred.</exception>
        </member>
        <member name="M:de.unika.ipd.grGen.lgsp.LGSPBackend.ProcessSpecification(System.String)">
            <summary>
            Processes the given rule specification file and generates a model and actions library in the same directory as the specification file.
            </summary>
            <param name="specPath">The path to the rule specification file (.grg).</param>
            <exception cref="T:System.Exception">Thrown, when an error occurred.</exception>
        </member>
        <member name="P:de.unika.ipd.grGen.lgsp.LGSPBackend.Name">
            <summary>
            The name of the backend.
            </summary>
        </member>
        <member name="P:de.unika.ipd.grGen.lgsp.LGSPBackend.ArgumentNames">
            <summary>
            Enumerates the names of the arguments which can be optionally passed to the create/open functions.
            Not currently used...
            </summary>
        </member>
        <member name="P:de.unika.ipd.grGen.lgsp.LGSPBackend.ExistingGraphs">
            <summary>
            An enumerable of KeyValuePairs, where the keys are names of existing graphs and the
            values are the names of the appropriate models (not filenames).
            </summary>
        </member>
        <member name="T:de.unika.ipd.grGen.lgsp.LGSPGraph">
            <summary>
            An implementation of the IGraph interface.
            </summary>
        </member>
        <member name="F:de.unika.ipd.grGen.lgsp.LGSPGraph.curActions">
            <summary>
            Currently associated LGSPActions object.
            This is needed to the current matchers while executing an exec statement on the RHS of a rule.
            </summary>
        </member>
        <member name="F:de.unika.ipd.grGen.lgsp.LGSPGraph.nodeCounts">
            <summary>
            The number of compatible nodes in the graph for each type at the time of the last analysis.
            It is null, if no analysis has been executed, yet.
            </summary>
        </member>
        <member name="F:de.unika.ipd.grGen.lgsp.LGSPGraph.edgeCounts">
            <summary>
            The number of compatible edges in the graph for each type at the time of the last analysis.
            It is null, if no analysis has been executed, yet.
            </summary>
        </member>
        <member name="F:de.unika.ipd.grGen.lgsp.LGSPGraph.meanOutDegree">
            <summary>
            The mean out degree (independent of edge types) of the nodes of a graph for each node type
            at the time of the last analysis.
            It is null, if no analysis has been executed, yet.
            </summary>
        </member>
        <member name="F:de.unika.ipd.grGen.lgsp.LGSPGraph.meanInDegree">
            <summary>
            The mean in degree (independent of edge types) of the nodes of a graph for each node type
            at the time of the last analysis.
            It is null, if no analysis has been executed, yet.
            </summary>
        </member>
        <member name="F:de.unika.ipd.grGen.lgsp.LGSPGraph.nodesByTypeHeads">
            <summary>
            An array containing one head of a doubly-linked ring-list for each node type indexed by the type ID.
            </summary>
        </member>
        <member name="F:de.unika.ipd.grGen.lgsp.LGSPGraph.nodesByTypeCounts">
            <summary>
            The number of nodes for each node type indexed by the type ID.
            </summary>
        </member>
        <member name="F:de.unika.ipd.grGen.lgsp.LGSPGraph.edgesByTypeHeads">
            <summary>
            An array containing one head of a doubly-linked ring-list for each edge type indexed by the type ID.
            </summary>
        </member>
        <member name="F:de.unika.ipd.grGen.lgsp.LGSPGraph.edgesByTypeCounts">
            <summary>
            The number of edges for each edge type indexed by the type ID.
            </summary>
        </member>
        <member name="M:de.unika.ipd.grGen.lgsp.LGSPGraph.#ctor(de.unika.ipd.grGen.libGr.IGraphModel)">
            <summary>
            Constructs an LGSPGraph object with the given model and an automatically generated name.
            </summary>
            <param name="grmodel">The graph model.</param>
        </member>
        <member name="M:de.unika.ipd.grGen.lgsp.LGSPGraph.#ctor(de.unika.ipd.grGen.libGr.IGraphModel,System.String)">
            <summary>
            Constructs an LGSPGraph object with the given model and name.
            </summary>
            <param name="grmodel">The graph model.</param>
            <param name="grname">The name for the graph.</param>
        </member>
        <member name="M:de.unika.ipd.grGen.lgsp.LGSPGraph.#ctor(de.unika.ipd.grGen.lgsp.LGSPBackend,de.unika.ipd.grGen.libGr.IGraphModel,System.String,System.String)">
            <summary>
            Constructs an LGSPGraph object.
            Deprecated.
            </summary>
            <param name="lgspBackend">The responsible backend object.</param>
            <param name="grmodel">The graph model.</param>
            <param name="grname">The name for the graph.</param>
            <param name="modelassemblyname">The name of the model assembly.</param>
        </member>
        <member name="M:de.unika.ipd.grGen.lgsp.LGSPGraph.#ctor(System.String)">
            <summary>
            Constructs an LGSPGraph object without initializing it.
            </summary>
            <param name="grname">The name for the graph.</param>
        </member>
        <member name="M:de.unika.ipd.grGen.lgsp.LGSPGraph.#ctor(de.unika.ipd.grGen.lgsp.LGSPGraph,System.String)">
            <summary>
            Copy constructor.
            Open transaction data lost.
            </summary>
            <param name="dataSource">The LGSPGraph object to get the data from</param>
            <param name="newName">Name of the copied graph.</param>
        </member>
        <member name="M:de.unika.ipd.grGen.lgsp.LGSPGraph.InitializeGraph(de.unika.ipd.grGen.libGr.IGraphModel)">
            <summary>
            Initializes the graph with the given model.
            </summary>
            <param name="grmodel">The model for this graph.</param>
        </member>
        <member name="M:de.unika.ipd.grGen.lgsp.LGSPGraph.DestroyGraph">
            <summary>
            For persistent backends permanently destroys the graph
            </summary>
        </member>
        <member name="M:de.unika.ipd.grGen.lgsp.LGSPGraph.LoadActions(System.String)">
            <summary>
            Loads a LGSPActions implementation
            </summary>
            <param name="actionFilename">Filename of a action file. This can be either a library (.dll) or source code (.cs)</param>
            <returns>A LGSPActions object as BaseActions</returns>
        </member>
        <member name="M:de.unika.ipd.grGen.lgsp.LGSPGraph.GetNumExactNodes(de.unika.ipd.grGen.libGr.NodeType)">
            <summary>
            Returns the number of nodes with the exact given node type.
            </summary>
        </member>
        <member name="M:de.unika.ipd.grGen.lgsp.LGSPGraph.GetNumExactEdges(de.unika.ipd.grGen.libGr.EdgeType)">
            <summary>
            Returns the number of edges with the exact given edge type.
            </summary>
        </member>
        <member name="M:de.unika.ipd.grGen.lgsp.LGSPGraph.GetExactNodes(de.unika.ipd.grGen.libGr.NodeType)">
            <summary>
            Enumerates all nodes with the exact given node type.
            </summary>
        </member>
        <member name="M:de.unika.ipd.grGen.lgsp.LGSPGraph.GetExactEdges(de.unika.ipd.grGen.libGr.EdgeType)">
            <summary>
            Enumerates all edges with the exact given edge type.
            </summary>
        </member>
        <member name="M:de.unika.ipd.grGen.lgsp.LGSPGraph.GetNumCompatibleNodes(de.unika.ipd.grGen.libGr.NodeType)">
            <summary>
            Returns the number of nodes compatible to the given node type.
            </summary>
        </member>
        <member name="M:de.unika.ipd.grGen.lgsp.LGSPGraph.GetNumCompatibleEdges(de.unika.ipd.grGen.libGr.EdgeType)">
            <summary>
            Returns the number of edges compatible to the given edge type.
            </summary>
        </member>
        <member name="M:de.unika.ipd.grGen.lgsp.LGSPGraph.GetCompatibleNodes(de.unika.ipd.grGen.libGr.NodeType)">
            <summary>
            Enumerates all nodes compatible to the given node type.
            </summary>
        </member>
        <member name="M:de.unika.ipd.grGen.lgsp.LGSPGraph.GetCompatibleEdges(de.unika.ipd.grGen.libGr.EdgeType)">
            <summary>
            Enumerates all edges compatible to the given edge type.
            </summary>
        </member>
        <member name="M:de.unika.ipd.grGen.lgsp.LGSPGraph.MoveHeadAfter(de.unika.ipd.grGen.lgsp.LGSPNode)">
            <summary>
            Moves the type list head of the given node after the given node.
            Part of the "list trick".
            </summary>
            <param name="elem">The node.</param>
        </member>
        <member name="M:de.unika.ipd.grGen.lgsp.LGSPGraph.MoveHeadAfter(de.unika.ipd.grGen.lgsp.LGSPEdge)">
            <summary>
            Moves the type list head of the given edge after the given edge.
            Part of the "list trick".
            </summary>
            <param name="elem">The edge.</param>
        </member>
        <member name="M:de.unika.ipd.grGen.lgsp.LGSPGraph.AddNodeWithoutEvents(de.unika.ipd.grGen.lgsp.LGSPNode,System.Int32)">
            <summary>
            Adds an existing node to this graph.
            The graph may not already contain the node!
            The edge may not be connected to any other elements!
            Intended only for undo, clone, retyping and internal use!
            </summary>
        </member>
        <member name="M:de.unika.ipd.grGen.lgsp.LGSPGraph.AddEdgeWithoutEvents(de.unika.ipd.grGen.lgsp.LGSPEdge,System.Int32)">
            <summary>
            Adds an existing edge to this graph.
            The graph may not already contain the edge!
            The edge may not be connected to any other elements!
            Intended only for undo, clone, retyping and internal use!
            </summary>
        </member>
        <member name="M:de.unika.ipd.grGen.lgsp.LGSPGraph.AddNode(de.unika.ipd.grGen.libGr.INode,System.String)">
            <summary>
            Adds an existing INode object to the graph and assigns it to the given variable.
            The node must not be part of any graph, yet!
            The node may not be connected to any other elements!
            </summary>
            <param name="node">The node to be added.</param>
            <param name="varName">The name of the variable.</param>
        </member>
        <member name="M:de.unika.ipd.grGen.lgsp.LGSPGraph.AddNode(de.unika.ipd.grGen.libGr.INode)">
            <summary>
            Adds an existing LGSPNode object to the graph.
            The node must not be part of any graph, yet!
            The node may not be connected to any other elements!
            </summary>
            <param name="node">The node to be added.</param>
        </member>
        <member name="M:de.unika.ipd.grGen.lgsp.LGSPGraph.AddNode(de.unika.ipd.grGen.lgsp.LGSPNode)">
            <summary>
            Adds an existing LGSPNode object to the graph.
            The node must not be part of any graph, yet!
            The node may not be connected to any other elements!
            </summary>
            <param name="node">The node to be added.</param>
        </member>
        <member name="M:de.unika.ipd.grGen.lgsp.LGSPGraph.AddINode(de.unika.ipd.grGen.libGr.NodeType)">
            <summary>
            Adds a new node to the graph.
            </summary>
            <param name="nodeType">The node type for the new node.</param>
            <returns>The newly created node.</returns>
        </member>
        <member name="M:de.unika.ipd.grGen.lgsp.LGSPGraph.AddNode(de.unika.ipd.grGen.libGr.NodeType)">
            <summary>
            Creates a new LGSPNode according to the given type and adds
            it to the graph.
            </summary>
            <param name="nodeType">The type for the new node.</param>
            <returns>The created node.</returns>
        </member>
        <member name="M:de.unika.ipd.grGen.lgsp.LGSPGraph.AddNode(de.unika.ipd.grGen.lgsp.LGSPNode,System.String)">
            <summary>
            Adds an existing LGSPNode object to the graph and assigns it to the given variable.
            The node must not be part of any graph, yet!
            The node may not be connected to any other elements!
            </summary>
            <param name="node">The node to be added.</param>
            <param name="varName">The name of the variable.</param>
        </member>
        <member name="M:de.unika.ipd.grGen.lgsp.LGSPGraph.AddINode(de.unika.ipd.grGen.libGr.NodeType,System.String)">
            <summary>
            Adds a new node to the graph.
            TODO: Slow but provides a better interface...
            </summary>
            <param name="nodeType">The node type for the new node.</param>
            <param name="varName">The name of the variable.</param>
            <returns>The newly created node.</returns>
        </member>
        <member name="M:de.unika.ipd.grGen.lgsp.LGSPGraph.AddNode(de.unika.ipd.grGen.libGr.NodeType,System.String)">
            <summary>
            Adds a new LGSPNode to the graph and assigns it to the given variable.
            </summary>
            <param name="nodeType">The node type for the new node.</param>
            <param name="varName">The name of the variable.</param>
            <returns>The newly created node.</returns>
        </member>
        <member name="M:de.unika.ipd.grGen.lgsp.LGSPGraph.AddEdge(de.unika.ipd.grGen.libGr.IEdge,System.String)">
            <summary>
            Adds an existing IEdge object to the graph and assigns it to the given variable.
            The edge must not be part of any graph, yet!
            Source and target of the edge must already be part of the graph.
            </summary>
            <param name="edge">The edge to be added.</param>
            <param name="varName">The name of the variable.</param>
        </member>
        <member name="M:de.unika.ipd.grGen.lgsp.LGSPGraph.AddEdge(de.unika.ipd.grGen.libGr.IEdge)">
            <summary>
            Adds an existing LGSPEdge object to the graph.
            The edge must not be part of any graph, yet!
            Source and target of the edge must already be part of the graph.
            </summary>
            <param name="edge">The edge to be added.</param>
        </member>
        <member name="M:de.unika.ipd.grGen.lgsp.LGSPGraph.AddEdge(de.unika.ipd.grGen.lgsp.LGSPEdge)">
            <summary>
            Adds an existing LGSPEdge object to the graph.
            The edge must not be part of any graph, yet!
            Source and target of the edge must already be part of the graph.
            </summary>
            <param name="edge">The edge to be added.</param>
        </member>
        <member name="M:de.unika.ipd.grGen.lgsp.LGSPGraph.AddEdge(de.unika.ipd.grGen.libGr.EdgeType,de.unika.ipd.grGen.lgsp.LGSPNode,de.unika.ipd.grGen.lgsp.LGSPNode)">
            <summary>
            Adds a new edge to the graph.
            </summary>
            <param name="edgeType">The edge type for the new edge.</param>
            <param name="source">The source of the edge.</param>
            <param name="target">The target of the edge.</param>
            <returns>The newly created edge.</returns>
        </member>
        <member name="M:de.unika.ipd.grGen.lgsp.LGSPGraph.AddEdge(de.unika.ipd.grGen.libGr.EdgeType,de.unika.ipd.grGen.libGr.INode,de.unika.ipd.grGen.libGr.INode)">
            <summary>
            Adds a new edge to the graph.
            </summary>
            <param name="edgeType">The edge type for the new edge.</param>
            <param name="source">The source of the edge.</param>
            <param name="target">The target of the edge.</param>
            <returns>The newly created edge.</returns>
        </member>
        <member name="M:de.unika.ipd.grGen.lgsp.LGSPGraph.AddEdge(de.unika.ipd.grGen.lgsp.LGSPEdge,System.String)">
            <summary>
            Adds an existing LGSPEdge object to the graph and assigns it to the given variable.
            The edge must not be part of any graph, yet!
            Source and target of the edge must already be part of the graph.
            </summary>
            <param name="edge">The edge to be added.</param>
            <param name="varName">The name of the variable.</param>
        </member>
        <member name="M:de.unika.ipd.grGen.lgsp.LGSPGraph.AddEdge(de.unika.ipd.grGen.libGr.EdgeType,de.unika.ipd.grGen.lgsp.LGSPNode,de.unika.ipd.grGen.lgsp.LGSPNode,System.String)">
            <summary>
            Adds a new edge to the graph and assigns it to the given variable.
            </summary>
            <param name="edgeType">The edge type for the new edge.</param>
            <param name="source">The source of the edge.</param>
            <param name="target">The target of the edge.</param>
            <param name="varName">The name of the variable.</param>
            <returns>The newly created edge.</returns>
        </member>
        <member name="M:de.unika.ipd.grGen.lgsp.LGSPGraph.AddEdge(de.unika.ipd.grGen.libGr.EdgeType,de.unika.ipd.grGen.libGr.INode,de.unika.ipd.grGen.libGr.INode,System.String)">
            <summary>
            Adds a new edge to the graph and assigns it to the given variable.
            </summary>
            <param name="edgeType">The edge type for the new edge.</param>
            <param name="source">The source of the edge.</param>
            <param name="target">The target of the edge.</param>
            <param name="varName">The name of the variable.</param>
            <returns>The newly created edge.</returns>
        </member>
        <member name="M:de.unika.ipd.grGen.lgsp.LGSPGraph.Remove(de.unika.ipd.grGen.libGr.INode)">
            <summary>
            Removes the given node from the graph.
            </summary>
        </member>
        <member name="M:de.unika.ipd.grGen.lgsp.LGSPGraph.Remove(de.unika.ipd.grGen.libGr.IEdge)">
            <summary>
            Removes the given edge from the graph.
            </summary>
        </member>
        <member name="M:de.unika.ipd.grGen.lgsp.LGSPGraph.RemoveEdges(de.unika.ipd.grGen.libGr.INode)">
            <summary>
            Removes all edges from the given node.
            </summary>
        </member>
        <member name="M:de.unika.ipd.grGen.lgsp.LGSPGraph.Clear">
            <summary>
            Removes all nodes and edges (including any variables pointing to them) from the graph.
            </summary>
        </member>
        <member name="M:de.unika.ipd.grGen.lgsp.LGSPGraph.Retype(de.unika.ipd.grGen.lgsp.LGSPNode,de.unika.ipd.grGen.libGr.NodeType)">
            <summary>
            Retypes a node by creating a new node of the given type.
            All incident edges as well as all attributes from common super classes are kept.
            WARNING: GetElementName will probably not return the same element name for the new node, yet! (TODO)
            </summary>
            <param name="node">The node to be retyped.</param>
            <param name="newNodeType">The new type for the node.</param>
            <returns>The new node object representing the retyped node.</returns>
        </member>
        <member name="M:de.unika.ipd.grGen.lgsp.LGSPGraph.Retype(de.unika.ipd.grGen.libGr.INode,de.unika.ipd.grGen.libGr.NodeType)">
            <summary>
            Retypes a node by creating a new node of the given type.
            All incident edges as well as all attributes from common super classes are kept.
            WARNING: GetElementName will probably not return the same element name for the new node, yet! (TODO)
            </summary>
            <param name="node">The node to be retyped.</param>
            <param name="newNodeType">The new type for the node.</param>
            <returns>The new node object representing the retyped node.</returns>
        </member>
        <member name="M:de.unika.ipd.grGen.lgsp.LGSPGraph.Retype(de.unika.ipd.grGen.lgsp.LGSPEdge,de.unika.ipd.grGen.libGr.EdgeType)">
            <summary>
            Retypes an edge by replacing it by a new edge of the given type.
            Source and target node as well as all attributes from common super classes are kept.
            WARNING: GetElementName will probably not return the same element name for the new edge, yet! (TODO)
            </summary>
            <param name="edge">The edge to be retyped.</param>
            <param name="newEdgeType">The new type for the edge.</param>
            <returns>The new edge object representing the retyped edge.</returns>
        </member>
        <member name="M:de.unika.ipd.grGen.lgsp.LGSPGraph.Retype(de.unika.ipd.grGen.libGr.IEdge,de.unika.ipd.grGen.libGr.EdgeType)">
            <summary>
            Retypes an edge by replacing it by a new edge of the given type.
            Source and target node as well as all attributes from common super classes are kept.
            WARNING: GetElementName will probably not return the same element name for the new edge, yet! (TODO)
            </summary>
            <param name="edge">The edge to be retyped.</param>
            <param name="newEdgeType">The new type for the edge.</param>
            <returns>The new edge object representing the retyped edge.</returns>
        </member>
        <member name="M:de.unika.ipd.grGen.lgsp.LGSPGraph.ReplaceNode(de.unika.ipd.grGen.lgsp.LGSPNode,de.unika.ipd.grGen.lgsp.LGSPNode)">
            <summary>
            Replaces a given node by another one.
            All incident edges and variables are transferred to the new node.
            The attributes are not touched.
            This function is used for retyping.
            </summary>
            <param name="oldNode">The node to be replaced.</param>
            <param name="newNode">The replacement for the node.</param>
        </member>
        <member name="M:de.unika.ipd.grGen.lgsp.LGSPGraph.ReplaceEdge(de.unika.ipd.grGen.lgsp.LGSPEdge,de.unika.ipd.grGen.lgsp.LGSPEdge)">
            <summary>
            Replaces a given edge by another one.
            Source and target node are transferred to the new edge,
            but the new edge must already have source and target set to these nodes.
            The new edge is added to the graph, the old edge is removed.
            A SettingEdgeType event is generated before.
            The attributes are not touched.
            This function is used for retyping.
            </summary>
            <param name="oldEdge">The edge to be replaced.</param>
            <param name="newEdge">The replacement for the edge.</param>
        </member>
        <member name="M:de.unika.ipd.grGen.lgsp.LGSPGraph.AllocateVisitedFlag">
            <summary>
            Allocates a clean visited flag on the graph elements.
            If needed the flag is cleared on all graph elements, so this is an O(n) operation.
            </summary>
            <returns>A visitor ID to be used in
            visited conditions in patterns ("if { !visited(elem, id); }"),
            visited expressions in evals ("visited(elem, id) = true; b.flag = visited(elem, id) || c.flag; "}
            and calls to other visitor functions.</returns>
        </member>
        <member name="M:de.unika.ipd.grGen.lgsp.LGSPGraph.FreeVisitedFlag(System.Int32)">
            <summary>
            Frees a visited flag.
            This is an O(1) operation.
            It adds visitor flags supported by the element flags to the front of the list
            to prefer them when allocating a new one.
            </summary>
            <param name="visitorID">The ID of the visited flag to be freed.</param>
        </member>
        <member name="M:de.unika.ipd.grGen.lgsp.LGSPGraph.ResetVisitedFlag(System.Int32)">
            <summary>
            Resets the visited flag with the given ID on all graph elements, if necessary.
            </summary>
            <param name="visitorID">The ID of the visited flag.</param>
        </member>
        <member name="M:de.unika.ipd.grGen.lgsp.LGSPGraph.SetVisited(de.unika.ipd.grGen.libGr.IGraphElement,System.Int32,System.Boolean)">
            <summary>
            Sets the visited flag of the given graph element.
            </summary>
            <param name="elem">The graph element whose flag is to be set.</param>
            <param name="visitorID">The ID of the visited flag.</param>
            <param name="visited">True for visited, false for not visited.</param>
        </member>
        <member name="M:de.unika.ipd.grGen.lgsp.LGSPGraph.IsVisited(de.unika.ipd.grGen.libGr.IGraphElement,System.Int32)">
            <summary>
            Returns whether the given graph element has been visited.
            </summary>
            <param name="elem">The graph element to be examined.</param>
            <param name="visitorID">The ID of the visited flag.</param>
            <returns>True for visited, false for not visited.</returns>
        </member>
        <member name="M:de.unika.ipd.grGen.lgsp.LGSPGraph.GetElementName(de.unika.ipd.grGen.libGr.IGraphElement)">
            <summary>
            Returns the name for the given element,
            i.e. the name defined by the named graph if a named graph is available,
            or a hash value string if only a lgpsGraph is available.
            </summary>
            <param name="elem">Element of which the name is to be found</param>
            <returns>The name of the given element</returns>
        </member>
        <member name="M:de.unika.ipd.grGen.lgsp.LGSPGraph.GetElementVariables(de.unika.ipd.grGen.libGr.IGraphElement)">
            <summary>
            Returns a linked list of variables mapped to the given graph element
            or null, if no variable points to this element
            </summary>
        </member>
        <member name="M:de.unika.ipd.grGen.lgsp.LGSPGraph.GetVariableValue(System.String)">
            <summary>
            Retrieves the object for a variable name or null, if the variable isn't set yet or anymore.
            </summary>
            <param name="varName">The variable name to lookup</param>
            <returns>The according object or null</returns>
        </member>
        <member name="M:de.unika.ipd.grGen.lgsp.LGSPGraph.GetNodeVarValue(System.String)">
            <summary>
            Retrieves the LGSPNode for a variable name or null, if the variable isn't set yet or anymore.
            A InvalidCastException is thrown, if the variable is set and does not point to an LGSPNode object.
            </summary>
            <param name="varName">The variable name to lookup.</param>
            <returns>The according LGSPNode or null.</returns>
        </member>
        <member name="M:de.unika.ipd.grGen.lgsp.LGSPGraph.GetEdgeVarValue(System.String)">
            <summary>
            Retrieves the LGSPEdge for a variable name or null, if the variable isn't set yet or anymore.
            A InvalidCastException is thrown, if the variable is set and does not point to an LGSPEdge object.
            </summary>
            <param name="varName">The variable name to lookup.</param>
            <returns>The according LGSPEdge or null.</returns>
        </member>
        <member name="M:de.unika.ipd.grGen.lgsp.LGSPGraph.DetachVariableFromElement(de.unika.ipd.grGen.libGr.Variable)">
            <summary>
            Detaches the specified variable from the according graph element.
            If it was the last variable pointing to the element, the variable list for the element is removed.
            This function may only called on variables pointing to graph elements.
            </summary>
            <param name="var">Variable to detach.</param>
        </member>
        <member name="M:de.unika.ipd.grGen.lgsp.LGSPGraph.SetVariableValue(System.String,System.Object)">
            <summary>
            Sets the value of the given variable to the given IGraphElement.
            If the variable name is null, this function does nothing.
            If elem is null, the variable is unset.
            </summary>
            <param name="varName">The name of the variable.</param>
            <param name="val">The new value of the variable or null to unset the variable.</param>
        </member>
        <member name="M:de.unika.ipd.grGen.lgsp.LGSPGraph.AnalyzeGraph">
            <summary>
            Analyzes the graph.
            The calculated data is used to generate good searchplans for the current graph.
            </summary>
        </member>
        <member name="M:de.unika.ipd.grGen.lgsp.LGSPGraph.CheckEmptyFlags">
            <summary>
            Checks if the matching state flags in the graph are not set, as they should be in case no matching is undereway
            </summary>
        </member>
        <member name="M:de.unika.ipd.grGen.lgsp.LGSPGraph.Mature">
            <summary>
            Mature a graph.
            This method should be invoked after adding all nodes and edges to the graph.
            The backend may implement analyses on the graph to speed up matching etc.
            The graph may not be modified by this function.
            </summary>
        </member>
        <member name="M:de.unika.ipd.grGen.lgsp.LGSPGraph.Custom(System.Object[])">
            <summary>
            Does graph-backend dependent stuff.
            </summary>
            <param name="args">Any kind of paramteres for the stuff to do</param>
        </member>
        <member name="M:de.unika.ipd.grGen.lgsp.LGSPGraph.Clone(System.String)">
            <summary>
            Duplicates a graph.
            The new graph will use the same model and backend as the other
            Open transaction data will not be cloned.
            </summary>
            <param name="newName">Name of the new graph.</param>
            <returns>A new graph with the same structure as this graph.</returns>
        </member>
        <member name="P:de.unika.ipd.grGen.lgsp.LGSPGraph.Actions">
            <summary>
            A currently associated actions object.
            </summary>
        </member>
        <member name="P:de.unika.ipd.grGen.lgsp.LGSPGraph.ReuseOptimization">
            <summary>
            If true (the default case), elements deleted during a rewrite
            may be reused in the same rewrite.
            As a result new elements may not be discriminable anymore from
            already deleted elements using object equality, hash maps, etc.
            In cases where this is needed this optimization should be disabled.
            </summary>
        </member>
        <member name="P:de.unika.ipd.grGen.lgsp.LGSPGraph.Name">
            <summary>
            A name associated with the graph.
            </summary>
        </member>
        <member name="P:de.unika.ipd.grGen.lgsp.LGSPGraph.Model">
            <summary>
            The model associated with the graph.
            </summary>
        </member>
        <member name="P:de.unika.ipd.grGen.lgsp.LGSPGraph.TransactionManager">
            <summary>
            Returns the transaction manager of the graph.
            For attribute changes using the transaction manager is the only way to include such changes in the transaction history!
            Don't forget to call Commit after a transaction is finished!
            </summary>
        </member>
        <member name="P:de.unika.ipd.grGen.lgsp.LGSPGraph.NamedGraph">
            <summary>
            Set it if a named graph is available, so that 
            - the nameof operator can return the persistent name instead of a hash code
            - a retyped element can keep its name
            </summary>
        </member>
        <member name="P:de.unika.ipd.grGen.lgsp.LGSPGraph.Variables">
            <summary>
            Returns an iterator over all available (non-null) variables
            </summary>
        </member>
        <member name="F:de.unika.ipd.grGen.lgsp.LGSPGraph.VisitorData.NodesMarked">
            <summary>
            Specifies whether this visitor has already marked any nodes.
            </summary>
        </member>
        <member name="F:de.unika.ipd.grGen.lgsp.LGSPGraph.VisitorData.EdgesMarked">
            <summary>
            Specifies whether this visitor has already marked any edges.
            </summary>
        </member>
        <member name="F:de.unika.ipd.grGen.lgsp.LGSPGraph.VisitorData.VisitedElements">
            <summary>
            A hash map containing all visited elements (the values are not used).
            This is unused (and thus null), if the graph element flags are used for this visitor ID.
            </summary>
        </member>
        <member name="T:de.unika.ipd.grGen.lgsp.SearchOperationType">
            <summary>
            Describes the type of a search operation.
            </summary>
        </member>
        <member name="F:de.unika.ipd.grGen.lgsp.SearchOperationType.Void">
            <summary>
            Void operation; retype to void to delete operation from ssp quickly.
            </summary>
        </member>
        <member name="F:de.unika.ipd.grGen.lgsp.SearchOperationType.ActionPreset">
            <summary>
            Preset handed in to action pattern, maybe null, 
            in this causing creation of two search plans, one with preset, one with lookup operation
            (might occur in enclosed negative pattern, too, but replaced by neg preset in schedule).
            </summary>
        </member>
        <member name="F:de.unika.ipd.grGen.lgsp.SearchOperationType.NegIdptPreset">
            <summary>
            Preset handed in to negative/independent pattern, matched in enclosing pattern
            (normal preset is converted into this when reaching schedule, but not before).
            </summary>
        </member>
        <member name="F:de.unika.ipd.grGen.lgsp.SearchOperationType.SubPreset">
            <summary>
            Preset handed in to subpattern, never null
            (might occur in enclosed negative pattern, too, but replaced by neg preset in schedule).
            </summary>
        </member>
        <member name="F:de.unika.ipd.grGen.lgsp.SearchOperationType.Lookup">
            <summary>
            Draw element from graph.
            </summary>
        </member>
        <member name="F:de.unika.ipd.grGen.lgsp.SearchOperationType.PickFromStorage">
            <summary>
            Pick element from storage.
            </summary>
        </member>
        <member name="F:de.unika.ipd.grGen.lgsp.SearchOperationType.MapWithStorage">
            <summary>
            Map some given input element to an output graph element.
            </summary>
        </member>
        <member name="F:de.unika.ipd.grGen.lgsp.SearchOperationType.PickFromStorageAttribute">
            <summary>
            Pick element from storage attribute, needs attribute owner.
            </summary>
        </member>
        <member name="F:de.unika.ipd.grGen.lgsp.SearchOperationType.Outgoing">
            <summary>
            Follow outgoing edges of given node.
            </summary>
        </member>
        <member name="F:de.unika.ipd.grGen.lgsp.SearchOperationType.Incoming">
            <summary>
            Follow incoming edges of given node.
            </summary>
        </member>
        <member name="F:de.unika.ipd.grGen.lgsp.SearchOperationType.Incident">
            <summary>
            Follow outgoing and incoming edges of given node.
            </summary>
        </member>
        <member name="F:de.unika.ipd.grGen.lgsp.SearchOperationType.ImplicitSource">
            <summary>
            Get source node from given edge.
            </summary>
        </member>
        <member name="F:de.unika.ipd.grGen.lgsp.SearchOperationType.ImplicitTarget">
            <summary>
            Get target node from given edge.
            </summary>
        </member>
        <member name="F:de.unika.ipd.grGen.lgsp.SearchOperationType.Implicit">
            <summary>
            Get source and target node from given edge.
            </summary>
        </member>
        <member name="F:de.unika.ipd.grGen.lgsp.SearchOperationType.Condition">
            <summary>
            Check matched pattern by condition.
            </summary>
        </member>
        <member name="F:de.unika.ipd.grGen.lgsp.SearchOperationType.LockLocalElementsForPatternpath">
            <summary>
            All local elements mached, push them to the matches stack for patternpath checking,
            serves as a barrier for negative and independent pattern forward scheduling
            </summary>
        </member>
        <member name="F:de.unika.ipd.grGen.lgsp.SearchOperationType.NegativePattern">
            <summary>
            Try to match negative pattern.
            </summary>
        </member>
        <member name="F:de.unika.ipd.grGen.lgsp.SearchOperationType.IndependentPattern">
            <summary>
            Try to match independent pattern.
            </summary>
        </member>
        <member name="T:de.unika.ipd.grGen.expression.Expression">
            <summary>
            Base class of expressions used in conditions to constrain the pattern
            </summary>
        </member>
        <member name="M:de.unika.ipd.grGen.expression.Expression.Emit(de.unika.ipd.grGen.lgsp.SourceBuilder)">
            <summary>
            emits c# code implementing expression into source builder
            to be implemented by concrete subclasses
            </summary>
        </member>
        <member name="T:de.unika.ipd.grGen.expression.Operator">
            <summary>
            Base class of operator expressions
            </summary>
        </member>
        <member name="T:de.unika.ipd.grGen.expression.BinInfixOperator">
            <summary>
            Class representing an binary infix operator.
            </summary>
        </member>
        <member name="T:de.unika.ipd.grGen.expression.BinFuncOperator">
            <summary>
            Class representing an binary prefix operator in function notation.
            </summary>
        </member>
        <member name="T:de.unika.ipd.grGen.expression.COND">
            <summary>
            Class representing a conditional operator (a ? b : c).
            </summary>
        </member>
        <member name="T:de.unika.ipd.grGen.expression.LOG_OR">
            <summary>
            Class representing a logical or.
            </summary>
        </member>
        <member name="T:de.unika.ipd.grGen.expression.LOG_AND">
            <summary>
            Class representing a logical and.
            </summary>
        </member>
        <member name="T:de.unika.ipd.grGen.expression.BIT_OR">
            <summary>
            Class representing a bitwise or.
            </summary>
        </member>
        <member name="T:de.unika.ipd.grGen.expression.DICT_BIT_OR">
            <summary>
            Class representing the set/map union operator.
            </summary>
        </member>
        <member name="T:de.unika.ipd.grGen.expression.DICT_BIT_AND">
            <summary>
            Class representing the set/map intersection operator.
            </summary>
        </member>
        <member name="T:de.unika.ipd.grGen.expression.DICT_EXCEPT">
            <summary>
            Class representing the set/map except operator.
            </summary>
        </member>
        <member name="T:de.unika.ipd.grGen.expression.BIT_XOR">
            <summary>
            Class representing a bitwise xor.
            </summary>
        </member>
        <member name="T:de.unika.ipd.grGen.expression.BIT_AND">
            <summary>
            Class representing a bitwise and.
            </summary>
        </member>
        <member name="T:de.unika.ipd.grGen.expression.EQ">
            <summary>
            Class representing an equality comparison.
            </summary>
        </member>
        <member name="T:de.unika.ipd.grGen.expression.NE">
            <summary>
            Class representing an inequality comparison.
            </summary>
        </member>
        <member name="T:de.unika.ipd.grGen.expression.LT">
            <summary>
            Class representing a less than comparison.
            </summary>
        </member>
        <member name="T:de.unika.ipd.grGen.expression.LE">
            <summary>
            Class representing a less than or equal comparison.
            </summary>
        </member>
        <member name="T:de.unika.ipd.grGen.expression.GT">
            <summary>
            Class representing a greater than comparison.
            </summary>
        </member>
        <member name="T:de.unika.ipd.grGen.expression.GE">
            <summary>
            Class representing a greater than or equal comparison.
            </summary>
        </member>
        <member name="T:de.unika.ipd.grGen.expression.DICT_EQ">
            <summary>
            Class representing set/map equality comparison.
            </summary>
        </member>
        <member name="T:de.unika.ipd.grGen.expression.DICT_NE">
            <summary>
            Class representing set/map inequality comparison.
            </summary>
        </member>
        <member name="T:de.unika.ipd.grGen.expression.DICT_LT">
            <summary>
            Class representing proper subset/map comparison.
            </summary>
        </member>
        <member name="T:de.unika.ipd.grGen.expression.DICT_LE">
            <summary>
            Class representing subset/map comparison.
            </summary>
        </member>
        <member name="T:de.unika.ipd.grGen.expression.DICT_GT">
            <summary>
            Class representing proper superset comparison.
            </summary>
        </member>
        <member name="T:de.unika.ipd.grGen.expression.DICT_GE">
            <summary>
            Class representing superset comparison.
            </summary>
        </member>
        <member name="T:de.unika.ipd.grGen.expression.SHL">
            <summary>
            Class representing a shift left expression.
            </summary>
        </member>
        <member name="T:de.unika.ipd.grGen.expression.SHR">
            <summary>
            Class representing an arithmetic shift right expression.
            </summary>
        </member>
        <member name="T:de.unika.ipd.grGen.expression.BIT_SHR">
            <summary>
            Class representing a logical shift right expression.
            TODO: Currently same as shift right expression.
            </summary>
        </member>
        <member name="T:de.unika.ipd.grGen.expression.ADD">
            <summary>
            Class representing an addition.
            </summary>
        </member>
        <member name="T:de.unika.ipd.grGen.expression.SUB">
            <summary>
            Class representing a subtraction.
            </summary>
        </member>
        <member name="T:de.unika.ipd.grGen.expression.MUL">
            <summary>
            Class representing a multiplication.
            </summary>
        </member>
        <member name="T:de.unika.ipd.grGen.expression.DIV">
            <summary>
            Class representing a division.
            </summary>
        </member>
        <member name="T:de.unika.ipd.grGen.expression.MOD">
            <summary>
            Class representing a modulo expression.
            </summary>
        </member>
        <member name="T:de.unika.ipd.grGen.expression.LOG_NOT">
            <summary>
            Class representing a logical negation.
            </summary>
        </member>
        <member name="T:de.unika.ipd.grGen.expression.BIT_NOT">
            <summary>
            Class representing a bitwise negation.
            </summary>
        </member>
        <member name="T:de.unika.ipd.grGen.expression.NEG">
            <summary>
            Class representing an arithmetic negation.
            </summary>
        </member>
        <member name="T:de.unika.ipd.grGen.expression.IN">
            <summary>
            Class representing a map/set inclusion query.
            </summary>
        </member>
        <member name="T:de.unika.ipd.grGen.expression.Cast">
            <summary>
            Class representing cast expression
            </summary>
        </member>
        <member name="T:de.unika.ipd.grGen.expression.Constant">
            <summary>
            Class representing constant expression
            </summary>
        </member>
        <member name="T:de.unika.ipd.grGen.expression.ConstantEnumExpression">
            <summary>
            Class representing enum constant expression
            </summary>
        </member>
        <member name="T:de.unika.ipd.grGen.expression.GraphEntityExpression">
            <summary>
            Class representing graph entity expression
            </summary>
        </member>
        <member name="T:de.unika.ipd.grGen.expression.Nameof">
            <summary>
            Class representing nameof expression
            </summary>
        </member>
        <member name="T:de.unika.ipd.grGen.expression.Qualification">
            <summary>
            Class representing qualification expression
            </summary>
        </member>
        <member name="T:de.unika.ipd.grGen.expression.Typeof">
            <summary>
            Class representing typeof expression
            </summary>
        </member>
        <member name="T:de.unika.ipd.grGen.expression.VariableExpression">
            <summary>
            Class representing variable expression
            </summary>
        </member>
        <member name="T:de.unika.ipd.grGen.expression.Visited">
            <summary>
            Class representing visited expression
            </summary>
        </member>
        <member name="T:de.unika.ipd.grGen.expression.Random">
            <summary>
            Class representing random expression
            </summary>
        </member>
        <member name="T:de.unika.ipd.grGen.expression.StringLength">
            <summary>
            Class representing a string length expression.
            </summary>
        </member>
        <member name="T:de.unika.ipd.grGen.expression.StringSubstring">
            <summary>
            Class representing a substring expression.
            </summary>
        </member>
        <member name="T:de.unika.ipd.grGen.expression.StringIndexOf">
            <summary>
            Class representing a string indexOf expression.
            </summary>
        </member>
        <member name="T:de.unika.ipd.grGen.expression.StringLastIndexOf">
            <summary>
            Class representing a string lastIndexOf expression.
            </summary>
        </member>
        <member name="T:de.unika.ipd.grGen.expression.StringReplace">
            <summary>
            Class representing a string replace expression.
            </summary>
        </member>
        <member name="T:de.unika.ipd.grGen.expression.MapAccess">
            <summary>
            Class representing a map access expression.
            </summary>
        </member>
        <member name="T:de.unika.ipd.grGen.expression.MapSize">
            <summary>
            Class representing a map size expression.
            </summary>
        </member>
        <member name="T:de.unika.ipd.grGen.expression.MapPeek">
            <summary>
            Class representing a map peek expression.
            </summary>
        </member>
        <member name="T:de.unika.ipd.grGen.expression.MapDomain">
            <summary>
            Class representing a map domain expression.
            </summary>
        </member>
        <member name="T:de.unika.ipd.grGen.expression.MapRange">
            <summary>
            Class representing a map range expression.
            </summary>
        </member>
        <member name="T:de.unika.ipd.grGen.expression.SetSize">
            <summary>
            Class representing a set size expression.
            </summary>
        </member>
        <member name="T:de.unika.ipd.grGen.expression.SetPeek">
            <summary>
            Class representing a set peek expression.
            </summary>
        </member>
        <member name="T:de.unika.ipd.grGen.expression.StaticMap">
            <summary>
            Class representing a constant rule-local map, available as initalized static class member.
            </summary>
        </member>
        <member name="T:de.unika.ipd.grGen.expression.StaticSet">
            <summary>
            Class representing a constant rule-local set, available as initialized static class member.
            </summary>
        </member>
        <member name="T:de.unika.ipd.grGen.expression.MapConstructor">
            <summary>
            Class representing a rule-local map to be filled with the given map items.
            </summary>
        </member>
        <member name="T:de.unika.ipd.grGen.expression.MapItem">
            <summary>
            Class representing a map item.
            </summary>
        </member>
        <member name="T:de.unika.ipd.grGen.expression.SetConstructor">
            <summary>
            Class representing a rule-local set to be filled with the given set items.
            </summary>
        </member>
        <member name="T:de.unika.ipd.grGen.expression.SetItem">
            <summary>
            Class representing a set item.
            </summary>
        </member>
        <member name="T:de.unika.ipd.grGen.expression.ExternalFunctionInvocation">
            <summary>
            Class representing a function invocation of an external attribute evaluation function.
            </summary>
        </member>
        <member name="T:de.unika.ipd.grGen.expression.Max">
            <summary>
            Class representing the max operator.
            </summary>
        </member>
        <member name="T:de.unika.ipd.grGen.expression.Min">
            <summary>
            Class representing the min operator.
            </summary>
        </member>
        <member name="T:de.unika.ipd.grGen.expression.Pow">
            <summary>
            Class representing the to-the-power-of operator.
            </summary>
        </member>
        <member name="T:de.unika.ipd.grGen.lgsp.PatternElement">
            <summary>
            An element of a rule pattern.
            </summary>
        </member>
        <member name="F:de.unika.ipd.grGen.lgsp.PatternElement.TypeID">
            <summary>
            The type ID of the pattern element.
            </summary>
        </member>
        <member name="F:de.unika.ipd.grGen.lgsp.PatternElement.typeName">
            <summary>
            The name of the type interface of the pattern element.
            </summary>
        </member>
        <member name="F:de.unika.ipd.grGen.lgsp.PatternElement.name">
            <summary>
            The name of the pattern element.
            </summary>
        </member>
        <member name="F:de.unika.ipd.grGen.lgsp.PatternElement.unprefixedName">
            <summary>
            Pure name of the pattern element as specified in the .grg file without any prefixes.
            </summary>
        </member>
        <member name="F:de.unika.ipd.grGen.lgsp.PatternElement.pointOfDefinition">
            <summary>
            The pattern where this element gets matched (null if rule parameter).
            </summary>
        </member>
        <member name="F:de.unika.ipd.grGen.lgsp.PatternElement.annotations">
            <summary>
            The annotations of the pattern element
            </summary>
        </member>
        <member name="F:de.unika.ipd.grGen.lgsp.PatternElement.AllowedTypes">
            <summary>
            An array of allowed types for this pattern element.
            If it is null, all subtypes of the type specified by typeID (including itself)
            are allowed for this pattern element.
            </summary>
        </member>
        <member name="F:de.unika.ipd.grGen.lgsp.PatternElement.IsAllowedType">
            <summary>
            An array containing a bool for each node/edge type (order defined by the TypeIDs)
            which is true iff the corresponding type is allowed for this pattern element.
            It should be null if allowedTypes is null or empty or has only one element.
            </summary>
        </member>
        <member name="F:de.unika.ipd.grGen.lgsp.PatternElement.Cost">
            <summary>
            Default cost/priority from frontend, user priority if given.
            </summary>
        </member>
        <member name="F:de.unika.ipd.grGen.lgsp.PatternElement.ParameterIndex">
            <summary>
            Specifies to which rule parameter this pattern element corresponds.
            Only valid if pattern element is handed in as rule parameter.
            </summary>
        </member>
        <member name="F:de.unika.ipd.grGen.lgsp.PatternElement.MaybeNull">
            <summary>
            Tells whether this pattern element may be null.
            May only be true if pattern element is handed in as rule parameter.
            </summary>
        </member>
        <member name="F:de.unika.ipd.grGen.lgsp.PatternElement.Storage">
            <summary>
            If not null this pattern element is to be bound by iterating the given storage.
            </summary>
        </member>
        <member name="F:de.unika.ipd.grGen.lgsp.PatternElement.Accessor">
            <summary>
            If not null this pattern element is to be determined by map lookup,
            with the accessor given here applied as index into the storage map given in the Storage field.
            </summary>
        </member>
        <member name="F:de.unika.ipd.grGen.lgsp.PatternElement.StorageAttributeOwner">
            <summary>
            If not null this pattern element is to be bound by iterating the given storage attribute of this owner.
            </summary>
        </member>
        <member name="F:de.unika.ipd.grGen.lgsp.PatternElement.StorageAttribute">
            <summary>
            If not null this pattern element is to be bound by iterating the given storage attribute.
            </summary>
        </member>
        <member name="F:de.unika.ipd.grGen.lgsp.PatternElement.TempPlanMapping">
            <summary>
            plan graph node corresponding to this pattern element, used in plan graph generation, just hacked into this place
            </summary>
        </member>
        <member name="M:de.unika.ipd.grGen.lgsp.PatternElement.#ctor(System.Int32,System.String,System.String,System.String,de.unika.ipd.grGen.libGr.GrGenType[],System.Boolean[],System.Single,System.Int32,System.Boolean,de.unika.ipd.grGen.lgsp.PatternVariable,de.unika.ipd.grGen.lgsp.PatternElement,de.unika.ipd.grGen.lgsp.PatternElement,de.unika.ipd.grGen.libGr.AttributeType)">
            <summary>
            Instantiates a new PatternElement object.
            </summary>
            <param name="typeID">The type ID of the pattern element.</param>
            <param name="typeName">The name of the type interface of the pattern element.</param>
            <param name="name">The name of the pattern element.</param>
            <param name="unprefixedName">Pure name of the pattern element as specified in the .grg without any prefixes</param>
            <param name="allowedTypes">An array of allowed types for this pattern element.
                If it is null, all subtypes of the type specified by typeID (including itself)
                are allowed for this pattern element.</param>
            <param name="isAllowedType">An array containing a bool for each node/edge type (order defined by the TypeIDs)
                which is true iff the corresponding type is allowed for this pattern element.
                It should be null if allowedTypes is null or empty or has only one element.</param>
            <param name="cost">Default cost/priority from frontend, user priority if given.</param>
            <param name="parameterIndex">Specifies to which rule parameter this pattern element corresponds.</param>
            <param name="maybeNull">Tells whether this pattern element may be null (is a parameter if true).</param>
            <param name="storage">If not null this pattern element is to be bound by iterating the given storage.</param>
            <param name="accessor">If not null this pattern element is to be determined by map lookup,
                with the accessor given here applied as index into the storage map given in the storage parameter.</param>
            <param name="storageAttributeOwner">If not null this pattern element is to be bound by iterating the given storage attribute of this owner.</param>
            <param name="storageAttribute">If not null this pattern element is to be bound by iterating the given storage attribute.</param>
        </member>
        <member name="M:de.unika.ipd.grGen.lgsp.PatternElement.ToString">
            <summary>
            Converts this instance into a string representation.
            </summary>
            <returns>The string representation of this instance.</returns>
        </member>
        <member name="P:de.unika.ipd.grGen.lgsp.PatternElement.Name">
            <summary>
            The name of the pattern element.
            </summary>
        </member>
        <member name="P:de.unika.ipd.grGen.lgsp.PatternElement.UnprefixedName">
            <summary>
            The pure name of the pattern element as specified in the .grg without any prefixes.
            </summary>
        </member>
        <member name="P:de.unika.ipd.grGen.lgsp.PatternElement.PointOfDefinition">
            <summary>
            The pattern where this element gets matched (null if rule parameter).
            </summary>
        </member>
        <member name="P:de.unika.ipd.grGen.lgsp.PatternElement.Annotations">
            <summary>
            The annotations of the pattern element
            </summary>
        </member>
        <member name="T:de.unika.ipd.grGen.lgsp.PatternNode">
            <summary>
            A pattern node of a rule pattern.
            </summary>
        </member>
        <member name="M:de.unika.ipd.grGen.lgsp.PatternNode.#ctor(System.Int32,System.String,System.String,System.String,de.unika.ipd.grGen.libGr.GrGenType[],System.Boolean[],System.Single,System.Int32,System.Boolean,de.unika.ipd.grGen.lgsp.PatternVariable,de.unika.ipd.grGen.lgsp.PatternElement,de.unika.ipd.grGen.lgsp.PatternElement,de.unika.ipd.grGen.libGr.AttributeType)">
            <summary>
            Instantiates a new PatternNode object
            </summary>
            <param name="typeID">The type ID of the pattern node</param>
            <param name="typeName">The name of the type interface of the pattern element.</param>
            <param name="name">The name of the pattern node</param>
            <param name="unprefixedName">Pure name of the pattern element as specified in the .grg without any prefixes</param>
            <param name="allowedTypes">An array of allowed types for this pattern element.
                If it is null, all subtypes of the type specified by typeID (including itself)
                are allowed for this pattern element.</param>
            <param name="isAllowedType">An array containing a bool for each node/edge type (order defined by the TypeIDs)
                which is true iff the corresponding type is allowed for this pattern element.
                It should be null if allowedTypes is null or empty or has only one element.</param>
            <param name="cost"> default cost/priority from frontend, user priority if given</param>
            <param name="parameterIndex">Specifies to which rule parameter this pattern element corresponds</param>
            <param name="maybeNull">Tells whether this pattern node may be null (is a parameter if true).</param>
            <param name="storage">If not null this pattern node is to be bound by iterating the given storage.</param>
            <param name="accessor">If not null this pattern node is to be determined by map lookup,
                with the accessor given here applied as index into the storage map given in the storage parameter.</param>
            <param name="storageAttributeOwner">If not null this pattern node is to be bound by iterating the given storage attribute of this owner.</param>
            <param name="storageAttribute">If not null this pattern node is to be bound by iterating the given storage attribute.</param>
        </member>
        <member name="M:de.unika.ipd.grGen.lgsp.PatternNode.ToString">
            <summary>
            Converts this instance into a string representation.
            </summary>
            <returns>The string representation of this instance.</returns>
        </member>
        <member name="T:de.unika.ipd.grGen.lgsp.PatternEdge">
            <summary>
            A pattern edge of a rule pattern.
            </summary>
        </member>
        <member name="F:de.unika.ipd.grGen.lgsp.PatternEdge.fixedDirection">
            <summary>
            Indicates, whether this pattern edge should be matched with a fixed direction or not.
            </summary>
        </member>
        <member name="M:de.unika.ipd.grGen.lgsp.PatternEdge.#ctor(System.Boolean,System.Int32,System.String,System.String,System.String,de.unika.ipd.grGen.libGr.GrGenType[],System.Boolean[],System.Single,System.Int32,System.Boolean,de.unika.ipd.grGen.lgsp.PatternVariable,de.unika.ipd.grGen.lgsp.PatternElement,de.unika.ipd.grGen.lgsp.PatternElement,de.unika.ipd.grGen.libGr.AttributeType)">
            <summary>
            Instantiates a new PatternEdge object
            </summary>
            <param name="fixedDirection">Whether this pattern edge should be matched with a fixed direction or not.</param>
            <param name="typeID">The type ID of the pattern edge.</param>
            <param name="typeName">The name of the type interface of the pattern element.</param>
            <param name="name">The name of the pattern edge.</param>
            <param name="unprefixedName">Pure name of the pattern element as specified in the .grg without any prefixes</param>
            <param name="allowedTypes">An array of allowed types for this pattern element.
                If it is null, all subtypes of the type specified by typeID (including itself)
                are allowed for this pattern element.</param>
            <param name="isAllowedType">An array containing a bool for each edge type (order defined by the TypeIDs)
                which is true iff the corresponding type is allowed for this pattern element.
                It should be null if allowedTypes is null or empty or has only one element.</param>
            <param name="cost"> default cost/priority from frontend, user priority if given</param>
            <param name="parameterIndex">Specifies to which rule parameter this pattern element corresponds</param>
            <param name="maybeNull">Tells whether this pattern edge may be null (is a parameter if true).</param>
            <param name="storage">If not null this pattern edge is to be bound by iterating the given storage.</param>
            <param name="accessor">If not null this pattern edge is to be determined by map lookup,
                with the accessor given here applied as index into the storage map given in the storage parameter.</param>
            <param name="storageAttributeOwner">If not null this pattern edge is to be bound by iterating the given storage attribute of this owner.</param>
            <param name="storageAttribute">If not null this pattern edge is to be bound by iterating the given storage attribute.</param>
        </member>
        <member name="M:de.unika.ipd.grGen.lgsp.PatternEdge.ToString">
            <summary>
            Converts this instance into a string representation.
            </summary>
            <returns>The string representation of this instance.</returns>
        </member>
        <member name="T:de.unika.ipd.grGen.lgsp.PatternVariable">
            <summary>
            A pattern variable of a rule pattern.
            </summary>
        </member>
        <member name="F:de.unika.ipd.grGen.lgsp.PatternVariable.Type">
            <summary>
            The GrGen type of the variable.
            </summary>
        </member>
        <member name="F:de.unika.ipd.grGen.lgsp.PatternVariable.name">
            <summary>
            The name of the variable.
            </summary>
        </member>
        <member name="F:de.unika.ipd.grGen.lgsp.PatternVariable.unprefixedName">
            <summary>
            Pure name of the variable as specified in the .grg without any prefixes.
            </summary>
        </member>
        <member name="F:de.unika.ipd.grGen.lgsp.PatternVariable.pointOfDefinition">
            <summary>
            The pattern where this element gets matched (null if rule parameter).
            </summary>
        </member>
        <member name="F:de.unika.ipd.grGen.lgsp.PatternVariable.annotations">
            <summary>
            The annotations of the pattern element
            </summary>
        </member>
        <member name="F:de.unika.ipd.grGen.lgsp.PatternVariable.ParameterIndex">
            <summary>
            Specifies to which rule parameter this variable corresponds.
            </summary>
        </member>
        <member name="M:de.unika.ipd.grGen.lgsp.PatternVariable.#ctor(de.unika.ipd.grGen.libGr.VarType,System.String,System.String,System.Int32)">
            <summary>
            Instantiates a new PatternVariable object.
            </summary>
            <param name="type">The GrGen type of the variable.</param>
            <param name="name">The name of the variable.</param>
            <param name="unprefixedName">Pure name of the variable as specified in the .grg without any prefixes.</param>
            <param name="parameterIndex">Specifies to which rule parameter this variable corresponds.</param>
        </member>
        <member name="P:de.unika.ipd.grGen.lgsp.PatternVariable.Name">
            <summary>
            The name of the variable.
            </summary>
        </member>
        <member name="P:de.unika.ipd.grGen.lgsp.PatternVariable.UnprefixedName">
            <summary>
            The pure name of the pattern element as specified in the .grg without any prefixes.
            </summary>
        </member>
        <member name="P:de.unika.ipd.grGen.lgsp.PatternVariable.PointOfDefinition">
            <summary>
            The pattern where this element gets matched (null if rule parameter).
            </summary>
        </member>
        <member name="P:de.unika.ipd.grGen.lgsp.PatternVariable.Annotations">
            <summary>
            The annotations of the pattern element
            </summary>
        </member>
        <member name="T:de.unika.ipd.grGen.lgsp.PatternCondition">
            <summary>
            Representation of some condition which must be true for the pattern containing it to be matched
            </summary>
        </member>
        <member name="F:de.unika.ipd.grGen.lgsp.PatternCondition.ConditionExpression">
            <summary>
            The condition expression to evaluate
            </summary>
        </member>
        <member name="F:de.unika.ipd.grGen.lgsp.PatternCondition.NeededNodes">
            <summary>
            An array of node names needed by this condition.
            </summary>
        </member>
        <member name="F:de.unika.ipd.grGen.lgsp.PatternCondition.NeededEdges">
            <summary>
            An array of edge names needed by this condition.
            </summary>
        </member>
        <member name="F:de.unika.ipd.grGen.lgsp.PatternCondition.NeededVariables">
            <summary>
            An array of variable names needed by this condition.
            </summary>
        </member>
        <member name="F:de.unika.ipd.grGen.lgsp.PatternCondition.NeededVariableTypes">
            <summary>
            An array of variable types (corresponding to the variable names) needed by this condition.
            </summary>
        </member>
        <member name="M:de.unika.ipd.grGen.lgsp.PatternCondition.#ctor(de.unika.ipd.grGen.expression.Expression,System.String[],System.String[],System.String[],de.unika.ipd.grGen.libGr.VarType[])">
            <summary>
            Constructs a PatternCondition object.
            </summary>
            <param name="conditionExpression">The condition expression to evaluate.</param>
            <param name="neededNodes">An array of node names needed by this condition.</param>
            <param name="neededEdges">An array of edge names needed by this condition.</param>
            <param name="neededVariables">An array of variable names needed by this condition.</param>
            <param name="neededVariableTypes">An array of variable types (corresponding to the variable names) needed by this condition.</param>
        </member>
        <member name="T:de.unika.ipd.grGen.lgsp.PatternGraph">
            <summary>
            Representation of the pattern to search for, 
            containing nested alternative, iterated, negative, and independent-patterns, 
            plus references to the rules of the used subpatterns.
            Accessible via IPatternGraph as meta information to the user about the matching action.
            Skeleton data structure for the matcher generation pipeline which stores intermediate results here, 
            which saves us from representing the nesting structure again and again in the pipeline's data structures
            </summary>
        </member>
        <member name="M:de.unika.ipd.grGen.lgsp.PatternGraph.GetSource(de.unika.ipd.grGen.libGr.IPatternEdge)">
            <summary>
            Returns the source pattern node of the given edge, null if edge dangles to the left
            </summary>
        </member>
        <member name="M:de.unika.ipd.grGen.lgsp.PatternGraph.GetTarget(de.unika.ipd.grGen.libGr.IPatternEdge)">
            <summary>
            Returns the target pattern node of the given edge, null if edge dangles to the right
            </summary>
        </member>
        <member name="F:de.unika.ipd.grGen.lgsp.PatternGraph.name">
            <summary>
            The name of the pattern graph
            </summary>
        </member>
        <member name="F:de.unika.ipd.grGen.lgsp.PatternGraph.pathPrefix">
            <summary>
            Prefix for name from nesting path
            </summary>
        </member>
        <member name="F:de.unika.ipd.grGen.lgsp.PatternGraph.isPatternpathLocked">
            <summary>
            NIY
            </summary>
        </member>
        <member name="F:de.unika.ipd.grGen.lgsp.PatternGraph.nodes">
            <summary>
            An array of all pattern nodes.
            </summary>
        </member>
        <member name="F:de.unika.ipd.grGen.lgsp.PatternGraph.edges">
            <summary>
            An array of all pattern edges.
            </summary>
        </member>
        <member name="F:de.unika.ipd.grGen.lgsp.PatternGraph.variables">
            <summary>
            An array of all pattern variables.
            </summary>
        </member>
        <member name="M:de.unika.ipd.grGen.lgsp.PatternGraph.GetSource(de.unika.ipd.grGen.lgsp.PatternEdge)">
            <summary>
            Returns the source pattern node of the given edge, null if edge dangles to the left
            </summary>
        </member>
        <member name="M:de.unika.ipd.grGen.lgsp.PatternGraph.GetTarget(de.unika.ipd.grGen.lgsp.PatternEdge)">
            <summary>
            Returns the target pattern node of the given edge, null if edge dangles to the right
            </summary>
        </member>
        <member name="F:de.unika.ipd.grGen.lgsp.PatternGraph.edgeToSourceNode">
            <summary>
            contains the source node of the pattern edges in this graph if specified 
            </summary>
        </member>
        <member name="F:de.unika.ipd.grGen.lgsp.PatternGraph.edgeToTargetNode">
            <summary>
            contains the target node of the pattern edges in this graph if specified 
            </summary>
        </member>
        <member name="F:de.unika.ipd.grGen.lgsp.PatternGraph.homomorphicNodes">
            <summary>
            A two-dimensional array describing which pattern node may be matched non-isomorphic to which pattern node.
            </summary>
        </member>
        <member name="F:de.unika.ipd.grGen.lgsp.PatternGraph.homomorphicEdges">
            <summary>
            A two-dimensional array describing which pattern edge may be matched non-isomorphic to which pattern edge.
            </summary>
        </member>
        <member name="F:de.unika.ipd.grGen.lgsp.PatternGraph.homomorphicNodesGlobal">
            <summary>
            A two-dimensional array describing which pattern node may be matched non-isomorphic to which pattern node globally,
            i.e. the nodes are contained in different, but locally nested patterns (alternative cases, iterateds).
            </summary>
        </member>
        <member name="F:de.unika.ipd.grGen.lgsp.PatternGraph.homomorphicEdgesGlobal">
            <summary>
            A two-dimensional array describing which pattern edge may be matched non-isomorphic to which pattern edge globally,
            i.e. the edges are contained in different, but locally nested patterns (alternative cases, iterateds).
            </summary>
        </member>
        <member name="F:de.unika.ipd.grGen.lgsp.PatternGraph.embeddedGraphs">
            <summary>
            An array with subpattern embeddings, i.e. subpatterns and the way they are connected to the pattern
            </summary>
        </member>
        <member name="F:de.unika.ipd.grGen.lgsp.PatternGraph.alternatives">
            <summary>
            An array of alternatives, each alternative contains in its cases the subpatterns to choose out of.
            </summary>
        </member>
        <member name="F:de.unika.ipd.grGen.lgsp.PatternGraph.iterateds">
            <summary>
            An array of iterateds, each iterated is matched as often as possible within the specified bounds.
            </summary>
        </member>
        <member name="F:de.unika.ipd.grGen.lgsp.PatternGraph.negativePatternGraphs">
            <summary>
            An array of negative pattern graphs which make the search fail if they get matched
            (NACs - Negative Application Conditions).
            </summary>
        </member>
        <member name="F:de.unika.ipd.grGen.lgsp.PatternGraph.independentPatternGraphs">
            <summary>
            An array of independent pattern graphs which must get matched in addition to the main pattern
            (PACs - Positive Application Conditions).
            </summary>
        </member>
        <member name="F:de.unika.ipd.grGen.lgsp.PatternGraph.embeddingGraph">
            <summary>
            The pattern graph which contains this pattern graph, null if this is a top-level-graph 
            </summary>
        </member>
        <member name="F:de.unika.ipd.grGen.lgsp.PatternGraph.Conditions">
            <summary>
            The conditions used in this pattern graph or it's nested graphs
            </summary>
        </member>
        <member name="M:de.unika.ipd.grGen.lgsp.PatternGraph.#ctor(System.String,System.String,System.Boolean,de.unika.ipd.grGen.lgsp.PatternNode[],de.unika.ipd.grGen.lgsp.PatternEdge[],de.unika.ipd.grGen.lgsp.PatternVariable[],de.unika.ipd.grGen.lgsp.PatternGraphEmbedding[],de.unika.ipd.grGen.lgsp.Alternative[],de.unika.ipd.grGen.lgsp.Iterated[],de.unika.ipd.grGen.lgsp.PatternGraph[],de.unika.ipd.grGen.lgsp.PatternGraph[],de.unika.ipd.grGen.lgsp.PatternCondition[],System.Boolean[0:,0:],System.Boolean[0:,0:],System.Boolean[0:,0:],System.Boolean[0:,0:])">
            <summary>
            Constructs a PatternGraph object.
            </summary>
            <param name="name">The name of the pattern graph.</param>
            <param name="pathPrefix">Prefix for name from nesting path.</param>
            <param name="isPatternpathLocked">NIY</param>
            <param name="nodes">An array of all pattern nodes.</param>
            <param name="edges">An array of all pattern edges.</param>
            <param name="variables">An array of all pattern variables.</param>
            <param name="embeddedGraphs">An array with subpattern embeddings,
            i.e. subpatterns and the way they are connected to the pattern.</param>
            <param name="alternatives">An array of alternatives, each alternative contains
            in its cases the subpatterns to choose out of.</param>
            <param name="iterateds">An array of iterated patterns, each iterated is matched as often as possible within the specified bounds.</param>
            <param name="negativePatternGraphs">An array of negative pattern graphs which make the
            search fail if they get matched (NACs - Negative Application Conditions).</param>
            <param name="conditions">The conditions used in this pattern graph or it's nested graphs.</param>
            <param name="homomorphicNodes">A two-dimensional array describing which pattern node may
            be matched non-isomorphic to which pattern node.</param>
            <param name="homomorphicEdges">A two-dimensional array describing which pattern edge may
            be matched non-isomorphic to which pattern edge.</param>
            <param name="homomorphicNodesGlobal">A two-dimensional array describing which pattern node
            may be matched non-isomorphic to which pattern node globally, i.e. the nodes are contained
            in different, but locally nested patterns (alternative cases, iterateds).</param>
            <param name="homomorphicEdgesGlobal">A two-dimensional array describing which pattern edge
            may be matched non-isomorphic to which pattern edge globally, i.e. the edges are contained
            in different, but locally nested patterns (alternative cases, iterateds).</param>
        </member>
        <member name="F:de.unika.ipd.grGen.lgsp.PatternGraph.maybeNullElementNames">
            <summary>
            Names of the elements which may be null
            The following members are ordered along it/generated along this order
            </summary>
        </member>
        <member name="F:de.unika.ipd.grGen.lgsp.PatternGraph.schedules">
            <summary>
            The schedules for this pattern graph without any nested pattern graphs.
            Normally one, but each maybe null action preset causes doubling of schedules
            </summary>
        </member>
        <member name="F:de.unika.ipd.grGen.lgsp.PatternGraph.schedulesIncludingNegativesAndIndependents">
            <summary>
            The schedules for this pattern graph including negatives and independents (and subpatterns?).   TODO
            Normally one, but each maybe null action preset causes doubling of schedules
            </summary>
        </member>
        <member name="F:de.unika.ipd.grGen.lgsp.PatternGraph.availabilityOfMaybeNullElements">
            <summary>
            For each schedule the availability of the maybe null presets - true if is available, false if not
            Empty dictionary if there are no maybe null action preset elements
            </summary>
        </member>
        <member name="F:de.unika.ipd.grGen.lgsp.PatternGraph.pathPrefixesAndNamesOfNestedIndependents">
            <summary>
            The path prefixes and names of the independents nested within this pattern graph
            only in top-level-patterns, alternatives, iterateds, only independents not nested within negatives 
            </summary>
        </member>
        <member name="F:de.unika.ipd.grGen.lgsp.PatternGraph.neededNodes">
            <summary>
            The nodes from the enclosing graph(s) used in this graph or one of it's subgraphs.
            Set of names, with dummy bool due to lacking set class in c#
            </summary>
        </member>
        <member name="F:de.unika.ipd.grGen.lgsp.PatternGraph.neededEdges">
            <summary>
            The edges from the enclosing graph(s) used in this graph or one of it's subgraphs.
            Set of names, with dummy bool due to lacking set class in c#
            </summary>
        </member>
        <member name="F:de.unika.ipd.grGen.lgsp.PatternGraph.neededVariables">
            <summary>
            The variables from the enclosing graph(s) used in this graph or one of it's subgraphs.
            Map of names to types
            </summary>
        </member>
        <member name="F:de.unika.ipd.grGen.lgsp.PatternGraph.usedSubpatterns">
            <summary>
            The subpatterns used by this pattern (directly as well as indirectly),
            only filled/valid if this is a top level pattern graph of a rule or subpattern.
            Set of matching patterns, with dummy null matching pattern due to lacking set class in c#
            </summary>
        </member>
        <member name="F:de.unika.ipd.grGen.lgsp.PatternGraph.patternGraphsOnPathToEnclosedSubpatternOrAlternativeOrIteratedOrPatternpath">
            <summary>
            The names of the pattern graphs which are on a path to some 
            enclosed subpattern usage/alternative/iterated or negative/independent with patternpath modifier.
            Needed for patternpath processing setup.
            </summary>
        </member>
        <member name="P:de.unika.ipd.grGen.lgsp.PatternGraph.Name">
            <summary>
            The name of the pattern graph
            </summary>
        </member>
        <member name="P:de.unika.ipd.grGen.lgsp.PatternGraph.Nodes">
            <summary>
            An array of all pattern nodes.
            </summary>        
        </member>
        <member name="P:de.unika.ipd.grGen.lgsp.PatternGraph.Edges">
            <summary>
            An array of all pattern edges.
            </summary>
        </member>
        <member name="P:de.unika.ipd.grGen.lgsp.PatternGraph.Variables">
            <summary>
            An array of all pattern variables.
            </summary>
        </member>
        <member name="P:de.unika.ipd.grGen.lgsp.PatternGraph.HomomorphicNodes">
            <summary>
            A two-dimensional array describing which pattern node may be matched non-isomorphic to which pattern node.
            </summary>
        </member>
        <member name="P:de.unika.ipd.grGen.lgsp.PatternGraph.HomomorphicEdges">
            <summary>
            A two-dimensional array describing which pattern edge may be matched non-isomorphic to which pattern edge.
            </summary>
        </member>
        <member name="P:de.unika.ipd.grGen.lgsp.PatternGraph.HomomorphicNodesGlobal">
            <summary>
            A two-dimensional array describing which pattern node may be matched non-isomorphic to which pattern node globally,
            i.e. the nodes are contained in different, but locally nested patterns (alternative cases, iterateds).
            </summary>
        </member>
        <member name="P:de.unika.ipd.grGen.lgsp.PatternGraph.HomomorphicEdgesGlobal">
            <summary>
            A two-dimensional array describing which pattern edge may be matched non-isomorphic to which pattern edge globally,
            i.e. the edges are contained in different, but locally nested patterns (alternative cases, iterateds).
            </summary>
        </member>
        <member name="P:de.unika.ipd.grGen.lgsp.PatternGraph.EmbeddedGraphs">
            <summary>
            An array with subpattern embeddings, i.e. subpatterns and the way they are connected to the pattern
            </summary>
        </member>
        <member name="P:de.unika.ipd.grGen.lgsp.PatternGraph.Alternatives">
            <summary>
            An array of alternatives, each alternative contains in its cases the subpatterns to choose out of.
            </summary>
        </member>
        <member name="P:de.unika.ipd.grGen.lgsp.PatternGraph.Iterateds">
            <summary>
            An array of iterateds, each iterated is matched as often as possible within the specified bounds.
            </summary>
        </member>
        <member name="P:de.unika.ipd.grGen.lgsp.PatternGraph.NegativePatternGraphs">
            <summary>
            An array of negative pattern graphs which make the search fail if they get matched
            (NACs - Negative Application Conditions).
            </summary>
        </member>
        <member name="P:de.unika.ipd.grGen.lgsp.PatternGraph.IndependentPatternGraphs">
            <summary>
            An array of independent pattern graphs which must get matched in addition to the main pattern
            (PACs - Positive Application Conditions).
            </summary>
        </member>
        <member name="P:de.unika.ipd.grGen.lgsp.PatternGraph.EmbeddingGraph">
            <summary>
            The pattern graph which contains this pattern graph, null if this is a top-level-graph
            </summary>
        </member>
        <member name="T:de.unika.ipd.grGen.lgsp.PatternGraphEmbedding">
            <summary>
            Embedding of a subpattern into it's containing pattern
            </summary>
        </member>
        <member name="F:de.unika.ipd.grGen.lgsp.PatternGraphEmbedding.PointOfDefinition">
            <summary>
            The pattern where this complex subpattern element gets matched.
            </summary>
        </member>
        <member name="F:de.unika.ipd.grGen.lgsp.PatternGraphEmbedding.name">
            <summary>
            The name of the usage of the subpattern.
            </summary>
        </member>
        <member name="F:de.unika.ipd.grGen.lgsp.PatternGraphEmbedding.matchingPatternOfEmbeddedGraph">
            <summary>
            The embedded subpattern.
            </summary>
        </member>
        <member name="F:de.unika.ipd.grGen.lgsp.PatternGraphEmbedding.annotations">
            <summary>
            The annotations of the pattern element
            </summary>
        </member>
        <member name="F:de.unika.ipd.grGen.lgsp.PatternGraphEmbedding.connections">
            <summary>
            An array with the expressions giving the arguments to the subpattern,
            that are the pattern variables plus the pattern elements,
            with which the subpattern gets connected to the containing pattern.
            </summary>
        </member>
        <member name="F:de.unika.ipd.grGen.lgsp.PatternGraphEmbedding.neededNodes">
            <summary>
            An array of node names needed by this subpattern embedding.
            </summary>
        </member>
        <member name="F:de.unika.ipd.grGen.lgsp.PatternGraphEmbedding.neededEdges">
            <summary>
            An array of edge names needed by this subpattern embedding.
            </summary>
        </member>
        <member name="F:de.unika.ipd.grGen.lgsp.PatternGraphEmbedding.neededVariables">
            <summary>
            An array of variable names needed by this subpattern embedding.
            </summary>
        </member>
        <member name="F:de.unika.ipd.grGen.lgsp.PatternGraphEmbedding.neededVariableTypes">
            <summary>
            An array of variable types (corresponding to the variable names) needed by this embedding.
            </summary>
        </member>
        <member name="M:de.unika.ipd.grGen.lgsp.PatternGraphEmbedding.#ctor(System.String,de.unika.ipd.grGen.lgsp.LGSPMatchingPattern,de.unika.ipd.grGen.expression.Expression[],System.String[],System.String[],System.String[],de.unika.ipd.grGen.libGr.VarType[])">
            <summary>
            Constructs a PatternGraphEmbedding object.
            </summary>
            <param name="name">The name of the usage of the subpattern.</param>
            <param name="matchingPatternOfEmbeddedGraph">The embedded subpattern.</param>
            <param name="connections">An array with the expressions defining how the subpattern is connected
            to the containing pattern (graph elements and basic variables) .</param>
        </member>
        <member name="P:de.unika.ipd.grGen.lgsp.PatternGraphEmbedding.Name">
            <summary>
            The name of the usage of the subpattern.
            </summary>
        </member>
        <member name="P:de.unika.ipd.grGen.lgsp.PatternGraphEmbedding.EmbeddedGraph">
            <summary>
            The embedded subpattern.
            </summary>
        </member>
        <member name="P:de.unika.ipd.grGen.lgsp.PatternGraphEmbedding.Annotations">
            <summary>
            The annotations of the pattern element
            </summary>
        </member>
        <member name="T:de.unika.ipd.grGen.lgsp.Alternative">
            <summary>
            An alternative is a pattern graph element containing subpatterns
            of which one must get successfully matched so that the entire pattern gets matched successfully.
            </summary>
        </member>
        <member name="F:de.unika.ipd.grGen.lgsp.Alternative.name">
            <summary>
            Name of the alternative.
            </summary>
        </member>
        <member name="F:de.unika.ipd.grGen.lgsp.Alternative.pathPrefix">
            <summary>
            Prefix for name from nesting path.
            </summary>
        </member>
        <member name="F:de.unika.ipd.grGen.lgsp.Alternative.alternativeCases">
            <summary>
            Array with the alternative cases.
            </summary>
        </member>
        <member name="M:de.unika.ipd.grGen.lgsp.Alternative.#ctor(System.String,System.String,de.unika.ipd.grGen.lgsp.PatternGraph[])">
            <summary>
            Constructs an Alternative object.
            </summary>
            <param name="name">Name of the alternative.</param>
            <param name="pathPrefix">Prefix for name from nesting path.</param>
            <param name="cases">Array with the alternative cases.</param>
        </member>
        <member name="P:de.unika.ipd.grGen.lgsp.Alternative.AlternativeCases">
            <summary>
            Array with the alternative cases.
            </summary>
        </member>
        <member name="T:de.unika.ipd.grGen.lgsp.Iterated">
            <summary>
            An iterated is a pattern graph element containing the subpattern to be matched iteratively
            and the information how much matches are needed for success and how much matches to obtain at most
            </summary>
        </member>
        <member name="F:de.unika.ipd.grGen.lgsp.Iterated.iteratedPattern">
             <summary>
            The iterated pattern to be matched as often as possible within specified bounds.
             </summary>
        </member>
        <member name="F:de.unika.ipd.grGen.lgsp.Iterated.minMatches">
            <summary>
            How many matches to find so the iterated succeeds.
            </summary>
        </member>
        <member name="F:de.unika.ipd.grGen.lgsp.Iterated.maxMatches">
            <summary>
            The upper bound to stop matching at, 0 means unlimited.
            </summary>
        </member>
        <member name="M:de.unika.ipd.grGen.lgsp.Iterated.#ctor(de.unika.ipd.grGen.lgsp.PatternGraph,System.Int32,System.Int32)">
            <summary>
            Constructs an Iterated object.
            </summary>
            <param name="iterated">PatternGraph of the iterated.</param>
        </member>
        <member name="P:de.unika.ipd.grGen.lgsp.Iterated.IteratedPattern">
             <summary>
            The iterated pattern to be matched as often as possible within specified bounds.
             </summary>
        </member>
        <member name="P:de.unika.ipd.grGen.lgsp.Iterated.MinMatches">
            <summary>
            How many matches to find so the iterated succeeds.
            </summary>
        </member>
        <member name="P:de.unika.ipd.grGen.lgsp.Iterated.MaxMatches">
            <summary>
            The upper bound to stop matching at, 0 means unlimited/as often as possible.
            </summary>
        </member>
        <member name="T:de.unika.ipd.grGen.lgsp.LGSPMatchingPattern">
            <summary>
            A description of a GrGen matching pattern, that's a subpattern/subrule or the base for some rule.
            </summary>
        </member>
        <member name="F:de.unika.ipd.grGen.lgsp.LGSPMatchingPattern.patternGraph">
            <summary>
            The main pattern graph.
            </summary>
        </member>
        <member name="F:de.unika.ipd.grGen.lgsp.LGSPMatchingPattern.inputs">
            <summary>
            An array of GrGen types corresponding to rule parameters.
            </summary>
        </member>
        <member name="F:de.unika.ipd.grGen.lgsp.LGSPMatchingPattern.inputNames">
            <summary>
            Names of the rule parameter elements
            </summary>
        </member>
        <member name="F:de.unika.ipd.grGen.lgsp.LGSPMatchingPattern.annotations">
            <summary>
            The annotations of the matching pattern (test/rule/subpattern)
            </summary>
        </member>
        <member name="F:de.unika.ipd.grGen.lgsp.LGSPMatchingPattern.name">
            <summary>
            Our name
            </summary>
        </member>
        <member name="P:de.unika.ipd.grGen.lgsp.LGSPMatchingPattern.PatternGraph">
            <summary>
            The main pattern graph.
            </summary>
        </member>
        <member name="P:de.unika.ipd.grGen.lgsp.LGSPMatchingPattern.Inputs">
            <summary>
            An array of GrGen types corresponding to rule parameters.
            </summary>
        </member>
        <member name="P:de.unika.ipd.grGen.lgsp.LGSPMatchingPattern.InputNames">
            <summary>
            An array of the names corresponding to rule parameters;
            </summary>
        </member>
        <member name="P:de.unika.ipd.grGen.lgsp.LGSPMatchingPattern.Annotations">
            <summary>
            The annotations of the matching pattern (test/rule/subpattern)
            </summary>
        </member>
        <member name="T:de.unika.ipd.grGen.lgsp.LGSPRulePattern">
            <summary>
            A description of a GrGen rule.
            </summary>
        </member>
        <member name="F:de.unika.ipd.grGen.lgsp.LGSPRulePattern.outputs">
            <summary>
            An array of GrGen types corresponding to rule return values.
            </summary>
        </member>
        <member name="P:de.unika.ipd.grGen.lgsp.LGSPRulePattern.Outputs">
            <summary>
            An array of GrGen types corresponding to rule return values.
            </summary>
        </member>
        <member name="T:de.unika.ipd.grGen.lgsp.LGSPRuleAndMatchingPatterns">
            <summary>
            Class which instantiates and stores all the rule and subpattern representations ready for iteration
            </summary>
        </member>
        <member name="P:de.unika.ipd.grGen.lgsp.LGSPRuleAndMatchingPatterns.Rules">
            <summary>
            All the rule representations generated
            </summary>
        </member>
        <member name="P:de.unika.ipd.grGen.lgsp.LGSPRuleAndMatchingPatterns.Subpatterns">
            <summary>
            All the subrule representations generated
            </summary>
        </member>
        <member name="P:de.unika.ipd.grGen.lgsp.LGSPRuleAndMatchingPatterns.RulesAndSubpatterns">
            <summary>
            All the rule and subrule representations generated
            </summary>
        </member>
        <member name="P:de.unika.ipd.grGen.lgsp.LGSPRuleAndMatchingPatterns.DefinedSequences">
            <summary>
            All the defined sequence representations generated
            </summary>
        </member>
        <member name="T:de.unika.ipd.grGen.lgsp.LGSPElemFlags">
            <summary>
            Flags for graph elements.
            </summary>
        </member>
        <member name="F:de.unika.ipd.grGen.lgsp.LGSPElemFlags.HAS_VARIABLES">
            <summary>
            Some variable contains this element.
            </summary>
        </member>
        <member name="F:de.unika.ipd.grGen.lgsp.LGSPElemFlags.IS_MATCHED_BY_SOME_ENCLOSING_PATTERN">
            <summary>
            This element has already been matched within some enclosing pattern
            during the current matching process, needed for patternpath checks.
            </summary>
        </member>
        <member name="F:de.unika.ipd.grGen.lgsp.LGSPElemFlags.IS_MATCHED_BY_ENCLOSING_PATTERN">
            <summary>
            This element has already been matched within an pattern 
            of this neg level during the current matching process.
            This mask must be shifted left by the current neg level.
            </summary>
        </member>
        <member name="F:de.unika.ipd.grGen.lgsp.LGSPElemFlags.IS_MATCHED">
            <summary>
            This element has already been matched within the local pattern
            during the current matching process.
            This mask must be shifted left by the current neg level.
            </summary>
        </member>
        <member name="F:de.unika.ipd.grGen.lgsp.LGSPElemFlags.MAX_NEG_LEVEL">
            <summary>
            Maximum neg level which can be handled by the flags.
            </summary>
        </member>
        <member name="F:de.unika.ipd.grGen.lgsp.LGSPElemFlags.IS_VISITED">
            <summary>
            This element has already been visited by a visitor.
            This mask must be shifted left by the according visitor ID.
            </summary>
        </member>
        <member name="F:de.unika.ipd.grGen.lgsp.LGSPElemFlags.NUM_SUPPORTED_VISITOR_IDS">
            <summary>
            Number of visitors which can be handled by the flags.
            </summary>
        </member>
        <member name="T:de.unika.ipd.grGen.lgsp.LGSPNode">
            <summary>
            Class implementing nodes in the libGr search plan backend
            </summary>
        </member>
        <member name="F:de.unika.ipd.grGen.lgsp.LGSPNode.lgspType">
            <summary>
            The node type of the node.
            </summary>
        </member>
        <member name="F:de.unika.ipd.grGen.lgsp.LGSPNode.lgspFlags">
            <summary>
            contains some booleans coded as bitvector
            </summary>
        </member>
        <member name="F:de.unika.ipd.grGen.lgsp.LGSPNode.lgspTypePrev">
            <summary>
            Previous and next node in the list containing all the nodes of one type.
            The node is not part of a graph, iff typePrev is null.
            If typePrev is null and typeNext is not null, this node has been retyped and typeNext
            points to the new node.
            These special cases are neccessary to handle the following situations:
            "delete node + return edge", "hom + delete + return", "hom + retype + return", "hom + retype + delete",
            "hom + retype + delete + return".
            </summary>
        </member>
        <member name="F:de.unika.ipd.grGen.lgsp.LGSPNode.lgspTypeNext">
            <summary>
            Previous and next node in the list containing all the nodes of one type.
            The node is not part of a graph, iff typePrev is null.
            If typePrev is null and typeNext is not null, this node has been retyped and typeNext
            points to the new node.
            These special cases are neccessary to handle the following situations:
            "delete node + return edge", "hom + delete + return", "hom + retype + return", "hom + retype + delete",
            "hom + retype + delete + return".
            </summary>
        </member>
        <member name="F:de.unika.ipd.grGen.lgsp.LGSPNode.lgspOuthead">
            <summary>
            Entry node into the outgoing edges list - not of type edge head, real edge or null
            </summary>
        </member>
        <member name="F:de.unika.ipd.grGen.lgsp.LGSPNode.lgspInhead">
            <summary>
            Entry node into the incoming edges list - not of type edge head, real edge or null
            </summary>
        </member>
        <member name="M:de.unika.ipd.grGen.lgsp.LGSPNode.#ctor(de.unika.ipd.grGen.libGr.NodeType)">
            <summary>
            Instantiates an LGSPNode object.
            </summary>
            <param name="nodeType">The node type.</param>
        </member>
        <member name="M:de.unika.ipd.grGen.lgsp.LGSPNode.GetCompatibleOutgoing(de.unika.ipd.grGen.libGr.EdgeType)">
            <summary>
            Returns an IEnumerable&lt;IEdge&gt; over all outgoing edges with the same type or a subtype of the given type
            </summary>
        </member>
        <member name="M:de.unika.ipd.grGen.lgsp.LGSPNode.GetCompatibleIncoming(de.unika.ipd.grGen.libGr.EdgeType)">
            <summary>
            Returns an IEnumerable&lt;IEdge&gt; over all incoming edges with the same type or a subtype of the given type
            </summary>
        </member>
        <member name="M:de.unika.ipd.grGen.lgsp.LGSPNode.GetCompatibleIncident(de.unika.ipd.grGen.libGr.EdgeType)">
            <summary>
            Returns an IEnumerable&lt;IEdge&gt; over all incident edges with the same type or a subtype of the given type
            </summary>
        </member>
        <member name="M:de.unika.ipd.grGen.lgsp.LGSPNode.GetExactOutgoing(de.unika.ipd.grGen.libGr.EdgeType)">
            <summary>
            Returns an IEnumerable&lt;IEdge&gt; over all outgoing edges with exactly the given type
            </summary>
        </member>
        <member name="M:de.unika.ipd.grGen.lgsp.LGSPNode.GetExactIncoming(de.unika.ipd.grGen.libGr.EdgeType)">
            <summary>
            Returns an IEnumerable&lt;IEdge&gt; over all incoming edges with exactly the given type
            </summary>
        </member>
        <member name="M:de.unika.ipd.grGen.lgsp.LGSPNode.GetExactIncident(de.unika.ipd.grGen.libGr.EdgeType)">
            <summary>
            Returns an IEnumerable&lt;IEdge&gt; over all incident edges with exactly the given type
            </summary>
        </member>
        <member name="M:de.unika.ipd.grGen.lgsp.LGSPNode.MoveOutHeadAfter(de.unika.ipd.grGen.lgsp.LGSPEdge)">
            <summary>
            Moves the head of the outgoing list after the given edge.
            Part of the "list trick".
            </summary>
            <param name="edge">The edge.</param>
        </member>
        <member name="M:de.unika.ipd.grGen.lgsp.LGSPNode.MoveInHeadAfter(de.unika.ipd.grGen.lgsp.LGSPEdge)">
            <summary>
            Moves the head of the incoming list after the given edge.
            Part of the "list trick".
            </summary>
            <param name="edge">The edge.</param>
        </member>
        <member name="M:de.unika.ipd.grGen.lgsp.LGSPNode.InstanceOf(de.unika.ipd.grGen.libGr.GrGenType)">
            <summary>
            Returns true, if the graph element is compatible to the given type.
            </summary>
        </member>
        <member name="M:de.unika.ipd.grGen.lgsp.LGSPNode.GetAttribute(System.String)">
            <summary>
            Returns the graph element attribute with the given attribute name.
            If the graph element type doesn't have an attribute with this name, a NullReferenceException is thrown.
            </summary>
        </member>
        <member name="M:de.unika.ipd.grGen.lgsp.LGSPNode.SetAttribute(System.String,System.Object)">
            <summary>
            Sets the graph element attribute with the given attribute name to the given value.
            If the graph element type doesn't have an attribute with this name, a NullReferenceException is thrown.
            </summary>
            <param name="attrName">The name of the attribute.</param>
            <param name="value">The new value for the attribute. It must have the correct type.
            Otherwise a TargetException is thrown.</param>
        </member>
        <member name="M:de.unika.ipd.grGen.lgsp.LGSPNode.ResetAllAttributes">
            <summary>
            Resets all graph element attributes to their initial values.
            </summary>
        </member>
        <member name="M:de.unika.ipd.grGen.lgsp.LGSPNode.Clone">
            <summary>
            Creates a copy of this node.
            All attributes will be transfered to the new node.
            The node will not be associated to a graph, yet.
            So it will not have any incident edges nor any assigned variables.
            </summary>
            <returns>A copy of this node.</returns>
        </member>
        <member name="M:de.unika.ipd.grGen.lgsp.LGSPNode.Recycle">
            <summary>
            Recycles this node. This may pool the node or just ignore it.
            </summary>
        </member>
        <member name="M:de.unika.ipd.grGen.lgsp.LGSPNode.ToString">
            <summary>
            Returns the name of the type of this node.
            </summary>
            <returns>The name of the type of this node.</returns>
        </member>
        <member name="P:de.unika.ipd.grGen.lgsp.LGSPNode.Valid">
            <summary>
            This is true, if this node is a valid graph element, i.e. it is part of a graph.
            </summary>
        </member>
        <member name="P:de.unika.ipd.grGen.lgsp.LGSPNode.ReplacedByElement">
            <summary>
            The element which replaced this element (Valid is false in this case)
            or null, if this element has not been replaced or is still a valid member of a graph.
            </summary>
        </member>
        <member name="P:de.unika.ipd.grGen.lgsp.LGSPNode.ReplacedByNode">
            <summary>
            The node which replaced this node (Valid is false in this case)
            or null, if this node has not been replaced or is still a valid member of a graph.
            </summary>
        </member>
        <member name="P:de.unika.ipd.grGen.lgsp.LGSPNode.de#unika#ipd#grGen#libGr#INode#ReplacedByNode">
            <summary>
            The node which replaced this node (Valid is false in this case)
            or null, if this node has not been replaced or is still a valid member of a graph.
            </summary>
        </member>
        <member name="P:de.unika.ipd.grGen.lgsp.LGSPNode.Outgoing">
            <summary>
<<<<<<< HEAD
            An array of iterateds, each iterated is matched as often as possible within the specified bounds.
=======
            Returns an IEnumerable&lt;IEdge&gt; over all outgoing edges
            </summary>
        </member>
        <member name="P:de.unika.ipd.grGen.lgsp.LGSPNode.Incoming">
            <summary>
            Returns an IEnumerable&lt;IEdge&gt; over all incoming edges
            </summary>
        </member>
        <member name="P:de.unika.ipd.grGen.lgsp.LGSPNode.Incident">
            <summary>
            Returns an IEnumerable&lt;IEdge&gt; over all incident edges
>>>>>>> 3a5abb4b
            </summary>
        </member>
        <member name="P:de.unika.ipd.grGen.lgsp.LGSPNode.Type">
            <summary>
            The NodeType of the node.
            </summary>
        </member>
        <member name="P:de.unika.ipd.grGen.lgsp.LGSPNode.de#unika#ipd#grGen#libGr#IGraphElement#Type">
            <summary>
            The GrGenType of the node.
            </summary>
        </member>
        <member name="T:de.unika.ipd.grGen.lgsp.LGSPNodeHead">
            <summary>
            Special head node of the lists containing all the nodes of one type
            </summary>
        </member>
        <member name="T:de.unika.ipd.grGen.lgsp.LGSPEdge">
            <summary>
            Class implementing edges in the libGr search plan backend
            </summary>
        </member>
<<<<<<< HEAD
        <member name="M:de.unika.ipd.grGen.lgsp.PatternGraph.#ctor(System.String,System.String,System.Boolean,de.unika.ipd.grGen.lgsp.PatternNode[],de.unika.ipd.grGen.lgsp.PatternEdge[],de.unika.ipd.grGen.lgsp.PatternVariable[],de.unika.ipd.grGen.lgsp.PatternGraphEmbedding[],de.unika.ipd.grGen.lgsp.Alternative[],de.unika.ipd.grGen.lgsp.Iterated[],de.unika.ipd.grGen.lgsp.PatternGraph[],de.unika.ipd.grGen.lgsp.PatternGraph[],de.unika.ipd.grGen.lgsp.PatternCondition[],System.Boolean[0:,0:],System.Boolean[0:,0:],System.Boolean[0:,0:],System.Boolean[0:,0:])">
=======
        <member name="F:de.unika.ipd.grGen.lgsp.LGSPEdge.lgspType">
>>>>>>> 3a5abb4b
            <summary>
            The EdgeType of the edge.
            </summary>
<<<<<<< HEAD
            <param name="name">The name of the pattern graph.</param>
            <param name="pathPrefix">Prefix for name from nesting path.</param>
            <param name="isPatternpathLocked">NIY</param>
            <param name="nodes">An array of all pattern nodes.</param>
            <param name="edges">An array of all pattern edges.</param>
            <param name="variables">An array of all pattern variables.</param>
            <param name="embeddedGraphs">An array with subpattern embeddings,
            i.e. subpatterns and the way they are connected to the pattern.</param>
            <param name="alternatives">An array of alternatives, each alternative contains
            in its cases the subpatterns to choose out of.</param>
            <param name="iterateds">An array of iterated patterns, each iterated is matched as often as possible within the specified bounds.</param>
            <param name="negativePatternGraphs">An array of negative pattern graphs which make the
            search fail if they get matched (NACs - Negative Application Conditions).</param>
            <param name="conditions">The conditions used in this pattern graph or it's nested graphs.</param>
            <param name="homomorphicNodes">A two-dimensional array describing which pattern node may
            be matched non-isomorphic to which pattern node.</param>
            <param name="homomorphicEdges">A two-dimensional array describing which pattern edge may
            be matched non-isomorphic to which pattern edge.</param>
            <param name="homomorphicNodesGlobal">A two-dimensional array describing which pattern node
            may be matched non-isomorphic to which pattern node globally, i.e. the nodes are contained
            in different, but locally nested patterns (alternative cases, iterateds).</param>
            <param name="homomorphicEdgesGlobal">A two-dimensional array describing which pattern edge
            may be matched non-isomorphic to which pattern edge globally, i.e. the edges are contained
            in different, but locally nested patterns (alternative cases, iterateds).</param>
=======
>>>>>>> 3a5abb4b
        </member>
        <member name="F:de.unika.ipd.grGen.lgsp.LGSPEdge.lgspFlags">
            <summary>
            contains some booleans coded as bitvector
            </summary>
        </member>
        <member name="F:de.unika.ipd.grGen.lgsp.LGSPEdge.lgspTypeNext">
            <summary>
            Previous and next edge in the list containing all the edges of one type.
            The node is not part of a graph, iff typePrev is null.
            If typePrev is null and typeNext is not null, this node has been retyped and typeNext
            points to the new node.
            These special cases are neccessary to handle the following situations:
            "delete node + return edge", "hom + delete + return", "hom + retype + return", "hom + retype + delete",
            "hom + retype + delete + return".
            </summary>
        </member>
        <member name="F:de.unika.ipd.grGen.lgsp.LGSPEdge.lgspTypePrev">
            <summary>
            Previous and next edge in the list containing all the edges of one type.
            The node is not part of a graph, iff typePrev is null.
            If typePrev is null and typeNext is not null, this node has been retyped and typeNext
            points to the new node.
            These special cases are neccessary to handle the following situations:
            "delete node + return edge", "hom + delete + return", "hom + retype + return", "hom + retype + delete",
            "hom + retype + delete + return".
            </summary>
        </member>
        <member name="F:de.unika.ipd.grGen.lgsp.LGSPEdge.lgspSource">
            <summary>
            source and target nodes of this edge
            </summary>
        </member>
        <member name="F:de.unika.ipd.grGen.lgsp.LGSPEdge.lgspTarget">
            <summary>
            source and target nodes of this edge
            </summary>
        </member>
        <member name="F:de.unika.ipd.grGen.lgsp.LGSPEdge.lgspInNext">
            <summary>
            previous and next edge in the incoming list of the target node containing all of it's incoming edges
            </summary>
        </member>
        <member name="F:de.unika.ipd.grGen.lgsp.LGSPEdge.lgspInPrev">
            <summary>
            previous and next edge in the incoming list of the target node containing all of it's incoming edges
            </summary>
        </member>
        <member name="F:de.unika.ipd.grGen.lgsp.LGSPEdge.lgspOutNext">
            <summary>
            previous and next edge in the outgoing list of the source node containing all of it's outgoing edges
            </summary>
        </member>
        <member name="F:de.unika.ipd.grGen.lgsp.LGSPEdge.lgspOutPrev">
            <summary>
            previous and next edge in the outgoing list of the source node containing all of it's outgoing edges
            </summary>
        </member>
        <member name="M:de.unika.ipd.grGen.lgsp.LGSPEdge.#ctor(de.unika.ipd.grGen.libGr.EdgeType,de.unika.ipd.grGen.lgsp.LGSPNode,de.unika.ipd.grGen.lgsp.LGSPNode)">
            <summary>
            Instantiates an LGSPEdge object.
            </summary>
            <param name="edgeType">The edge type.</param>
            <param name="sourceNode">The source node.</param>
            <param name="targetNode">The target node.</param>
        </member>
        <member name="M:de.unika.ipd.grGen.lgsp.LGSPEdge.GetOther(de.unika.ipd.grGen.libGr.INode)">
            <summary>
            Retrieves the other incident node of this edge.
            </summary>
            <remarks>If the given node is not the source, the source will be returned.</remarks>
            <param name="sourceOrTarget">One node of this edge.</param>
            <returns>The other node of this edge.</returns>
        </member>
        <member name="M:de.unika.ipd.grGen.lgsp.LGSPEdge.InstanceOf(de.unika.ipd.grGen.libGr.GrGenType)">
            <summary>
            Returns true, if the graph element is compatible to the given type
            </summary>
        </member>
        <member name="M:de.unika.ipd.grGen.lgsp.LGSPEdge.GetAttribute(System.String)">
            <summary>
            Returns the graph element attribute with the given attribute name.
            If the graph element type doesn't have an attribute with this name, a NullReferenceException is thrown.
            </summary>
        </member>
        <member name="M:de.unika.ipd.grGen.lgsp.LGSPEdge.SetAttribute(System.String,System.Object)">
            <summary>
            Sets the graph element attribute with the given attribute name to the given value.
            If the graph element type doesn't have an attribute with this name, a NullReferenceException is thrown.
            </summary>
            <param name="attrName">The name of the attribute.</param>
            <param name="value">The new value for the attribute. It must have the correct type.
            Otherwise a TargetException is thrown.</param>
        </member>
        <member name="M:de.unika.ipd.grGen.lgsp.LGSPEdge.ResetAllAttributes">
            <summary>
            Resets all graph element attributes to their initial values.
            </summary>
        </member>
        <member name="M:de.unika.ipd.grGen.lgsp.LGSPEdge.Clone(de.unika.ipd.grGen.libGr.INode,de.unika.ipd.grGen.libGr.INode)">
            <summary>
            Creates a copy of this edge.
            All attributes will be transfered to the new edge.
            The edge will not be associated to a graph, yet.
            So it will not have any assigned variables.
            </summary>
            <param name="newSource">The new source node for the new edge.</param>
            <param name="newTarget">The new target node for the new edge.</param>
            <returns>A copy of this edge.</returns>
        </member>
        <member name="M:de.unika.ipd.grGen.lgsp.LGSPEdge.Recycle">
            <summary>
            Recycles this edge. This may pool the edge or just ignore it.
            </summary>
        </member>
        <member name="M:de.unika.ipd.grGen.lgsp.LGSPEdge.ToString">
            <summary>
            Returns the name of the type of this edge.
            </summary>
            <returns>The name of the type of this edge.</returns>
        </member>
        <member name="P:de.unika.ipd.grGen.lgsp.LGSPEdge.Valid">
            <summary>
            This is true, if this edge is a valid graph element, i.e. it is part of a graph.
            </summary>
        </member>
        <member name="P:de.unika.ipd.grGen.lgsp.LGSPEdge.ReplacedByElement">
            <summary>
            The element which replaced this element (Valid is false in this case)
            or null, if this element has not been replaced or is still a valid member of a graph.
            </summary>
        </member>
        <member name="P:de.unika.ipd.grGen.lgsp.LGSPEdge.ReplacedByEdge">
            <summary>
<<<<<<< HEAD
            An array of iterateds, each iterated is matched as often as possible within the specified bounds.
=======
            The edge which replaced this edge (Valid is false in this case)
            or null, if this edge has not been replaced or is still a valid member of a graph.
            </summary>
        </member>
        <member name="P:de.unika.ipd.grGen.lgsp.LGSPEdge.de#unika#ipd#grGen#libGr#IEdge#ReplacedByEdge">
            <summary>
            The edge which replaced this edge (Valid is false in this case)
            or null, if this edge has not been replaced or is still a valid member of a graph.
            </summary>
        </member>
        <member name="P:de.unika.ipd.grGen.lgsp.LGSPEdge.Source">
            <summary>
            The source node of the edge.
>>>>>>> 3a5abb4b
            </summary>
        </member>
        <member name="P:de.unika.ipd.grGen.lgsp.LGSPEdge.Target">
            <summary>
            The target node of the edge.
            </summary>
        </member>
        <member name="P:de.unika.ipd.grGen.lgsp.LGSPEdge.Type">
            <summary>
            The EdgeType of the edge.
            </summary>
        </member>
        <member name="P:de.unika.ipd.grGen.lgsp.LGSPEdge.de#unika#ipd#grGen#libGr#IGraphElement#Type">
            <summary>
            The GrGenType of the edge.
            </summary>
        </member>
        <member name="T:de.unika.ipd.grGen.lgsp.LGSPEdgeHead">
            <summary>
            Special head edge of the lists containing all the edges of one type
            </summary>
        </member>
        <member name="T:de.unika.ipd.grGen.lgsp.LGSPSequenceChecker">
            <summary>
            Class for some extended type checking of the sequence for which some code is to be generated.
            </summary>
        </member>
        <member name="M:de.unika.ipd.grGen.lgsp.LGSPSequenceChecker.Check(de.unika.ipd.grGen.libGr.Sequence)">
            <summary>
            Checks the given sequence for type errors
            reports them by exception
            </summary>
        </member>
        <member name="F:de.unika.ipd.grGen.lgsp.IsomorphyInformation.CheckIsMatchedBit">
            <summary>
            if true, the graph element's is-matched-bit must be checked
            </summary>
        </member>
        <member name="F:de.unika.ipd.grGen.lgsp.IsomorphyInformation.SetIsMatchedBit">
            <summary>
            if true, the graph element's is-matched-bit must be set
            </summary>
        </member>
        <member name="F:de.unika.ipd.grGen.lgsp.IsomorphyInformation.PatternElementsToCheckAgainst">
            <summary>
            pattern elements the current element is not allowed to be homomorph to
            </summary>
        </member>
        <member name="F:de.unika.ipd.grGen.lgsp.IsomorphyInformation.GloballyHomomorphPatternElements">
            <summary>
            pattern elements the current element is allowed to be globally homomorph to
            </summary>
        </member>
        <member name="T:de.unika.ipd.grGen.lgsp.SearchOperation">
            <summary>
            Search operation with information about homomorphic mapping.
            Element of the scheduled search plan.
            </summary>
        </member>
        <member name="F:de.unika.ipd.grGen.lgsp.SearchOperation.Element">
            <summary>
            If Type is NegativePattern or IndependentPattern, Element is a negative ScheduledSearchPlan object.
            If Type is Condition, Element is a Condition object.
            Otherwise Element is the target SearchPlanNode for this operation.
            </summary>
        </member>
        <member name="T:de.unika.ipd.grGen.lgsp.ScheduledSearchPlan">
            <summary>
            The scheduled search plan is a list of search operations,
            plus the information which nodes/edges are homomorph
            </summary>
        </member>
        <member name="T:de.unika.ipd.grGen.lgsp.LGSPMatcherGenerator">
            <summary>
            Class generating matcher programs out of rules.
            A PatternGraphAnalyzer must run before the matcher generator is used,
            so that the analysis data is written the pattern graphs of the matching patterns to generate code for.
            </summary>
        </member>
        <member name="F:de.unika.ipd.grGen.lgsp.LGSPMatcherGenerator.model">
            <summary>
            The model for which the matcher functions shall be generated.
            </summary>
        </member>
        <member name="F:de.unika.ipd.grGen.lgsp.LGSPMatcherGenerator.CommentSourceCode">
            <summary>
            If true, the generated matcher functions are commented to improve understanding the source code.
            </summary>
        </member>
        <member name="F:de.unika.ipd.grGen.lgsp.LGSPMatcherGenerator.DumpDynSourceCode">
            <summary>
            If true, the source code of dynamically generated matcher functions are dumped to a file in the current directory.
            </summary>
        </member>
        <member name="F:de.unika.ipd.grGen.lgsp.LGSPMatcherGenerator.DumpSearchPlan">
            <summary>
            If true, generated search plans are dumped in VCG and TXT files in the current directory.
            </summary>
        </member>
        <member name="M:de.unika.ipd.grGen.lgsp.LGSPMatcherGenerator.#ctor(de.unika.ipd.grGen.libGr.IGraphModel)">
            <summary>
            Instantiates a new instance of LGSPMatcherGenerator with the given graph model.
            A PatternGraphAnalyzer must run before the matcher generator is used,
            so that the analysis data is written the pattern graphs of the matching patterns to generate code for.
            </summary>
            <param name="model">The model for which the matcher functions shall be generated.</param>
        </member>
        <member name="M:de.unika.ipd.grGen.lgsp.LGSPMatcherGenerator.GeneratePlanGraph(de.unika.ipd.grGen.lgsp.LGSPGraph,de.unika.ipd.grGen.lgsp.PatternGraph,System.Boolean,System.Boolean)">
            <summary>
            Generate plan graph for given pattern graph with costs from the analyzed host graph.
            Plan graph contains nodes representing the pattern elements (nodes and edges)
            and edges representing the matching operations to get the elements by.
            Edges in plan graph are given in the nodes by incoming list, as needed for MSA computation.
            </summary>
            <param name="graph">The host graph to optimize the matcher program for, 
            providing statistical information about its structure </param>
        </member>
        <member name="M:de.unika.ipd.grGen.lgsp.LGSPMatcherGenerator.MarkMinimumSpanningArborescence(de.unika.ipd.grGen.lgsp.PlanGraph,System.String)">
            <summary>
            Marks the minimum spanning arborescence of a plan graph by setting the IncomingMSAEdge
            fields for all nodes
            </summary>
            <param name="planGraph">The plan graph to be marked</param>
            <param name="dumpName">Names the dump targets if dump compiler flags are set</param>
        </member>
        <member name="M:de.unika.ipd.grGen.lgsp.LGSPMatcherGenerator.GenerateSearchPlanGraph(de.unika.ipd.grGen.lgsp.PlanGraph)">
            <summary>
            Generate search plan graph out of the plan graph,
            search plan graph only contains edges chosen by the MSA algorithm.
            Edges in search plan graph are given in the nodes by outgoing list, as needed for scheduling,
            in contrast to incoming list in plan graph, as needed for MSA computation.
            </summary>
            <param name="planGraph">The source plan graph</param>
            <returns>A new search plan graph</returns>
        </member>
        <member name="M:de.unika.ipd.grGen.lgsp.LGSPMatcherGenerator.ScheduleSearchPlan(de.unika.ipd.grGen.lgsp.SearchPlanGraph,de.unika.ipd.grGen.lgsp.PatternGraph,System.Boolean)">
            <summary>
            Generates a scheduled search plan for a given search plan graph
            </summary>
        </member>
<<<<<<< HEAD
        <member name="T:de.unika.ipd.grGen.lgsp.Iterated">
            <summary>
            An iterated is a pattern graph element containing the subpattern to be matched iteratively
            and the information how much matches are needed for success and how much matches to obtain at most
            </summary>
        </member>
        <member name="F:de.unika.ipd.grGen.lgsp.Iterated.iteratedPattern">
             <summary>
            The iterated pattern to be matched as often as possible within specified bounds.
             </summary>
        </member>
        <member name="F:de.unika.ipd.grGen.lgsp.Iterated.minMatches">
            <summary>
            How many matches to find so the iterated succeeds.
            </summary>
        </member>
        <member name="F:de.unika.ipd.grGen.lgsp.Iterated.maxMatches">
            <summary>
            The upper bound to stop matching at, 0 means unlimited.
            </summary>
        </member>
        <member name="M:de.unika.ipd.grGen.lgsp.Iterated.#ctor(de.unika.ipd.grGen.lgsp.PatternGraph,System.Int32,System.Int32)">
            <summary>
            Constructs an Iterated object.
            </summary>
            <param name="iterated">PatternGraph of the iterated.</param>
        </member>
        <member name="P:de.unika.ipd.grGen.lgsp.Iterated.IteratedPattern">
             <summary>
            The iterated pattern to be matched as often as possible within specified bounds.
             </summary>
        </member>
        <member name="P:de.unika.ipd.grGen.lgsp.Iterated.MinMatches">
            <summary>
            How many matches to find so the iterated succeeds.
            </summary>
        </member>
        <member name="P:de.unika.ipd.grGen.lgsp.Iterated.MaxMatches">
            <summary>
            The upper bound to stop matching at, 0 means unlimited/as often as possible.
            </summary>
        </member>
        <member name="T:de.unika.ipd.grGen.lgsp.LGSPMatchingPattern">
=======
        <member name="M:de.unika.ipd.grGen.lgsp.LGSPMatcherGenerator.AppendHomomorphyInformation(de.unika.ipd.grGen.lgsp.ScheduledSearchPlan)">
>>>>>>> 3a5abb4b
            <summary>
            Appends homomorphy information to each operation of the scheduled search plan
            </summary>
        </member>
        <member name="M:de.unika.ipd.grGen.lgsp.LGSPMatcherGenerator.DetermineAndAppendHomomorphyChecks(de.unika.ipd.grGen.lgsp.ScheduledSearchPlan,System.Int32)">
            <summary>
            Determines which homomorphy check operations are necessary 
            at the operation of the given position within the scheduled search plan
            and appends them.
            </summary>
        </member>
        <member name="M:de.unika.ipd.grGen.lgsp.LGSPMatcherGenerator.FillInGlobalHomomorphyPatternElements(de.unika.ipd.grGen.lgsp.ScheduledSearchPlan,System.Int32)">
            <summary>
            fill in globally homomorphic elements as exception to global isomorphy check
            </summary>
        </member>
        <member name="M:de.unika.ipd.grGen.lgsp.LGSPMatcherGenerator.MergeNegativeAndIndependentSchedulesIntoEnclosingSchedules(de.unika.ipd.grGen.lgsp.PatternGraph)">
            <summary>
            Negative/Independent schedules are merged as an operation into their enclosing schedules,
            at a position determined by their costs but not before all of their needed elements were computed
            </summary>
        </member>
        <member name="M:de.unika.ipd.grGen.lgsp.LGSPMatcherGenerator.InsertNegativesAndIndependentsIntoSchedule(de.unika.ipd.grGen.lgsp.PatternGraph)">
            <summary>
            Inserts schedules of negative and independent pattern graphs into the schedule of the enclosing pattern graph
            </summary>
        </member>
        <member name="M:de.unika.ipd.grGen.lgsp.LGSPMatcherGenerator.InsertNegativesAndIndependentsIntoSchedule(de.unika.ipd.grGen.lgsp.PatternGraph,System.Int32)">
            <summary>
            Inserts schedules of negative and independent pattern graphs into the schedule of the enclosing pattern graph
            for the schedule with the given array index
            </summary>
        </member>
        <member name="M:de.unika.ipd.grGen.lgsp.LGSPMatcherGenerator.InsertConditionsIntoSchedule(de.unika.ipd.grGen.lgsp.PatternCondition[],System.Collections.Generic.List{de.unika.ipd.grGen.lgsp.SearchOperation})">
            <summary>
            Inserts conditions into the schedule given by the operations list at their earliest possible position
            todo: set/map operations are potentially expensive, 
            they shouldn't be insertes asap, but depending an weight, 
            derived from statistics over set/map size for graph elements, quiet well known for anonymous rule sets
            </summary>
        </member>
        <member name="M:de.unika.ipd.grGen.lgsp.LGSPMatcherGenerator.GenerateActionAndMatcher(de.unika.ipd.grGen.lgsp.SourceBuilder,de.unika.ipd.grGen.lgsp.LGSPMatchingPattern,System.Boolean)">
            <summary>
            Generates the action interface plus action implementation including the matcher source code 
            for the given rule pattern into the given source builder
            </summary>
        </member>
        <member name="M:de.unika.ipd.grGen.lgsp.LGSPMatcherGenerator.GenerateActionAndMatcherOfAlternative(de.unika.ipd.grGen.lgsp.SourceBuilder,de.unika.ipd.grGen.lgsp.LGSPMatchingPattern,de.unika.ipd.grGen.lgsp.Alternative,System.Boolean)">
            <summary>
            Generates the action interface plus action implementation including the matcher source code 
            for the given alternative into the given source builder
            </summary>
        </member>
        <member name="M:de.unika.ipd.grGen.lgsp.LGSPMatcherGenerator.GenerateActionAndMatcherOfIterated(de.unika.ipd.grGen.lgsp.SourceBuilder,de.unika.ipd.grGen.lgsp.LGSPMatchingPattern,de.unika.ipd.grGen.lgsp.PatternGraph,System.Boolean)">
            <summary>
            Generates the action interface plus action implementation including the matcher source code 
            for the given iterated pattern into the given source builder
            </summary>
        </member>
        <member name="M:de.unika.ipd.grGen.lgsp.LGSPMatcherGenerator.GenerateActionAndMatcherOfNestedPatterns(de.unika.ipd.grGen.lgsp.SourceBuilder,de.unika.ipd.grGen.lgsp.LGSPMatchingPattern,de.unika.ipd.grGen.lgsp.PatternGraph,System.Boolean)">
            <summary>
            Generates the action interface plus action implementation including the matcher source code 
            for the alternatives/iterateds nested within the given negative/independent pattern graph into the given source builder
            </summary>
        </member>
        <!-- Ungültiger XML-Kommentar wurde für den Member "M:de.unika.ipd.grGen.lgsp.LGSPMatcherGenerator.GenerateActionInterface(de.unika.ipd.grGen.lgsp.SourceBuilder,de.unika.ipd.grGen.lgsp.LGSPRulePattern)" ignoriert -->
        <!-- Ungültiger XML-Kommentar wurde für den Member "M:de.unika.ipd.grGen.lgsp.LGSPMatcherGenerator.GenerateActionImplementation(de.unika.ipd.grGen.lgsp.SourceBuilder,de.unika.ipd.grGen.lgsp.LGSPRulePattern)" ignoriert -->
        <member name="M:de.unika.ipd.grGen.lgsp.LGSPMatcherGenerator.GenerateSearchProgram(de.unika.ipd.grGen.lgsp.LGSPMatchingPattern)">
            <summary>
            Generates the search program(s) for the pattern graph of the given rule
            </summary>
        </member>
        <member name="M:de.unika.ipd.grGen.lgsp.LGSPMatcherGenerator.GenerateSearchProgramAlternative(de.unika.ipd.grGen.lgsp.LGSPMatchingPattern,de.unika.ipd.grGen.lgsp.Alternative)">
            <summary>
            Generates the search program for the given alternative 
            </summary>
        </member>
        <member name="M:de.unika.ipd.grGen.lgsp.LGSPMatcherGenerator.GenerateSearchProgramIterated(de.unika.ipd.grGen.lgsp.LGSPMatchingPattern,de.unika.ipd.grGen.lgsp.PatternGraph)">
            <summary>
            Generates the search program for the given iterated pattern
            </summary>
        </member>
        <member name="M:de.unika.ipd.grGen.lgsp.LGSPMatcherGenerator.GenerateFileHeaderForActionsFile(de.unika.ipd.grGen.lgsp.SourceBuilder,System.String,System.String)">
            <summary>
            Generates file header for actions file into given source builer
            </summary>
        </member>
        <member name="M:de.unika.ipd.grGen.lgsp.LGSPMatcherGenerator.GenerateMatcherClassHeadAction(de.unika.ipd.grGen.lgsp.SourceBuilder,de.unika.ipd.grGen.lgsp.LGSPRulePattern,System.Boolean)">
            <summary>
            Generates matcher class head source code for the pattern of the rulePattern into given source builder
            isInitialStatic tells whether the initial static version or a dynamic version after analyze is to be generated.
            </summary>
        </member>
        <member name="M:de.unika.ipd.grGen.lgsp.LGSPMatcherGenerator.GenerateMatcherClassHeadSubpattern(de.unika.ipd.grGen.lgsp.SourceBuilder,de.unika.ipd.grGen.lgsp.LGSPMatchingPattern,System.Boolean)">
            <summary>
            Generates matcher class head source code for the subpattern of the rulePattern into given source builder
            isInitialStatic tells whether the initial static version or a dynamic version after analyze is to be generated.
            </summary>
        </member>
        <member name="M:de.unika.ipd.grGen.lgsp.LGSPMatcherGenerator.GenerateMatcherClassHeadAlternative(de.unika.ipd.grGen.lgsp.SourceBuilder,de.unika.ipd.grGen.lgsp.LGSPMatchingPattern,de.unika.ipd.grGen.lgsp.Alternative,System.Boolean)">
            <summary>
            Generates matcher class head source code for the given alternative into given source builder
            isInitialStatic tells whether the initial static version or a dynamic version after analyze is to be generated.
            </summary>
        </member>
        <member name="M:de.unika.ipd.grGen.lgsp.LGSPMatcherGenerator.GenerateMatcherClassHeadIterated(de.unika.ipd.grGen.lgsp.SourceBuilder,de.unika.ipd.grGen.lgsp.LGSPMatchingPattern,de.unika.ipd.grGen.lgsp.PatternGraph,System.Boolean)">
            <summary>
            Generates matcher class head source code for the given iterated pattern into given source builder
            isInitialStatic tells whether the initial static version or a dynamic version after analyze is to be generated.
            </summary>
        </member>
        <member name="M:de.unika.ipd.grGen.lgsp.LGSPMatcherGenerator.GenerateIndependentsMatchObjects(de.unika.ipd.grGen.lgsp.SourceBuilder,System.String,de.unika.ipd.grGen.lgsp.PatternGraph)">
            <summary>
            Generates match objects of independents (one pre-allocated is part of action class)
            </summary>
        </member>
        <member name="M:de.unika.ipd.grGen.lgsp.LGSPMatcherGenerator.GenerateTasksMemoryPool(de.unika.ipd.grGen.lgsp.SourceBuilder,System.String,System.Boolean)">
            <summary>
            Generates memory pooling code for matching tasks of class given by it's name
            </summary>
        </member>
        <member name="M:de.unika.ipd.grGen.lgsp.LGSPMatcherGenerator.GenerateMatcherClassTail(de.unika.ipd.grGen.lgsp.SourceBuilder)">
            <summary>
            Generates matcher class tail source code
            </summary>
        </member>
        <member name="M:de.unika.ipd.grGen.lgsp.LGSPMatcherGenerator.GenerateScheduledSearchPlans(de.unika.ipd.grGen.lgsp.PatternGraph,de.unika.ipd.grGen.lgsp.LGSPGraph,System.Boolean,System.Boolean)">
            <summary>
            Generates scheduled search plans needed for matcher code generation for action compilation
            out of graph with analyze information, 
            The scheduled search plans are added to the main and the nested pattern graphs.
            </summary>
        </member>
        <member name="M:de.unika.ipd.grGen.lgsp.LGSPMatcherGenerator.GetDynCompilerSetup(System.String,System.String)">
            <summary>
            Setup of compiler parameters for recompilation of actions at runtime taking care of analyze information
            </summary>
        </member>
        <member name="M:de.unika.ipd.grGen.lgsp.LGSPMatcherGenerator.GenerateAction(de.unika.ipd.grGen.lgsp.ScheduledSearchPlan,de.unika.ipd.grGen.lgsp.LGSPAction,System.String,System.String,System.String)">
            <summary>
            Generates an LGSPAction object for the given scheduled search plan.
            </summary>
            <param name="action">Needed for the rule pattern and the name</param>
            <param name="sourceOutputFilename">null if no output file needed</param>
        </member>
        <member name="M:de.unika.ipd.grGen.lgsp.LGSPMatcherGenerator.GenerateActions(de.unika.ipd.grGen.lgsp.LGSPGraph,System.String,System.String,de.unika.ipd.grGen.lgsp.LGSPAction[])">
            <summary>
            Generate new actions for the given actions, doing the same work, 
            but hopefully faster by taking graph analysis information into account
            </summary>
        </member>
        <member name="M:de.unika.ipd.grGen.lgsp.LGSPMatcherGenerator.GenerateAction(de.unika.ipd.grGen.lgsp.LGSPGraph,System.String,System.String,de.unika.ipd.grGen.lgsp.LGSPAction)">
            <summary>
            Generate a new action for the given action, doing the same work, 
            but hopefully faster by taking graph analysis information into account
            </summary>
        </member>
        <member name="M:de.unika.ipd.grGen.lgsp.TypesHelper.PrefixedTypeFromType(System.Type)">
            <summary>
            Returns type string with correct namespace prefix for the type given
            </summary>
        </member>
        <member name="M:de.unika.ipd.grGen.lgsp.TypesHelper.XgrsTypeToCSharpType(System.String,de.unika.ipd.grGen.libGr.IGraphModel)">
            <summary>
            Returns type with correct namespace prefix for the type given
            </summary>
        </member>
        <member name="T:de.unika.ipd.grGen.lgsp.SourceBuilder">
            <summary>
            Pretty printing helper class for source code generation
            </summary>
        </member>
        <member name="F:de.unika.ipd.grGen.lgsp.SourceBuilder.CommentSourceCode">
            <summary>
            If true, the source code should be generated with comments.
            </summary>
        </member>
        <member name="T:de.unika.ipd.grGen.lgsp.SearchProgramOperation">
            <summary>
            Base class for all search program operations, containing concatenation fields,
            so that search program operations can form a linked search program list
            - double linked list; next points to the following list element or null;
            previous points to the preceding list element 
            or the enclosing search program operation within the list anchor element
            </summary>
        </member>
        <member name="M:de.unika.ipd.grGen.lgsp.SearchProgramOperation.Dump(de.unika.ipd.grGen.lgsp.SourceBuilder)">
            <summary>
            dumps search program operation (as string) into source builder
            to be implemented by concrete subclasses
            </summary>
        </member>
        <member name="M:de.unika.ipd.grGen.lgsp.SearchProgramOperation.Emit(de.unika.ipd.grGen.lgsp.SourceBuilder)">
            <summary>
            emits c# code implementing search program operation into source builder
            to be implemented by concrete subclasses
            </summary>
        </member>
        <member name="M:de.unika.ipd.grGen.lgsp.SearchProgramOperation.Append(de.unika.ipd.grGen.lgsp.SearchProgramOperation)">
            <summary>
            Appends the given element to the search program operations list
            whose closing element until now was this element.
            Returns the new closing element - the given element.
            </summary>
        </member>
        <member name="M:de.unika.ipd.grGen.lgsp.SearchProgramOperation.Insert(de.unika.ipd.grGen.lgsp.SearchProgramOperation)">
            <summary>
            Insert the given element into the search program operations list
            between this and the succeeding element.
            Returns the element after this - the given element.
            </summary>
        </member>
        <member name="M:de.unika.ipd.grGen.lgsp.SearchProgramOperation.IsSearchNestingOperation">
            <summary>
            returns whether operation is a search nesting operation 
            containing other elements within some list inside
            bearing the search nesting/iteration structure.
            default: false (cause only few operations are search nesting operations)
            </summary>
        </member>
        <member name="M:de.unika.ipd.grGen.lgsp.SearchProgramOperation.GetNestedSearchOperationsList">
            <summary>
            returns the nested search operations list anchor
            null if list not created or IsSearchNestingOperation == false.
            default: null (cause only few search operations are nesting operations)
            </summary>
        </member>
        <member name="M:de.unika.ipd.grGen.lgsp.SearchProgramOperation.GetEnclosingSearchOperation">
            <summary>
            returns operation enclosing this operation
            </summary>
        </member>
        <member name="T:de.unika.ipd.grGen.lgsp.SearchProgramList">
            <summary>
            Search program list anchor element,
            containing first list element within inherited Next member
            Inherited to be able to access the first element via Next
            Previous points to enclosing search program operation
            (starts list, but doesn't contain one)
            </summary>
        </member>
        <member name="T:de.unika.ipd.grGen.lgsp.SearchProgram">
            <summary>
            Abstract base class for search programs.
            A search program is a list of search program operations,
              some search program operations contain nested search program operations,
              yielding a search program operation tree in fact
            represents/assembling a backtracking search program,
            for finding a homomorphic mapping of the pattern graph within the host graph.
            A search program is itself the outermost enclosing operation.
            </summary>
        </member>
        <member name="T:de.unika.ipd.grGen.lgsp.SearchProgramOfAction">
            <summary>
            Class representing the search program of a matching action, i.e. some test or rule
            The list forming concatenation field is used for adding missing preset search subprograms.
            </summary>
        </member>
        <member name="M:de.unika.ipd.grGen.lgsp.SearchProgramOfAction.Dump(de.unika.ipd.grGen.lgsp.SourceBuilder)">
            <summary>
            Dumps search program followed by missing preset search subprograms
            </summary>
        </member>
        <member name="M:de.unika.ipd.grGen.lgsp.SearchProgramOfAction.Emit(de.unika.ipd.grGen.lgsp.SourceBuilder)">
            <summary>
            Emits the matcher source code for all search programs
            first head of matching function of the current search program
            then the search program operations list in depth first walk over search program operations list
            then tail of matching function of the current search program
            and finally continues in missing preset search program list by emitting following search program
            </summary>
        </member>
        <member name="T:de.unika.ipd.grGen.lgsp.SearchProgramOfSubpattern">
            <summary>
            Class representing the search program of a subpattern
            </summary>
        </member>
        <member name="M:de.unika.ipd.grGen.lgsp.SearchProgramOfSubpattern.Dump(de.unika.ipd.grGen.lgsp.SourceBuilder)">
            <summary>
            Dumps search program 
            </summary>
        </member>
        <member name="M:de.unika.ipd.grGen.lgsp.SearchProgramOfSubpattern.Emit(de.unika.ipd.grGen.lgsp.SourceBuilder)">
            <summary>
            Emits the matcher source code for the search program
            head, search program operations list in depth first walk over search program operations list, tail
            </summary>
        </member>
        <member name="T:de.unika.ipd.grGen.lgsp.SearchProgramOfAlternative">
            <summary>
            Class representing the search program of an alternative
            </summary>
        </member>
        <member name="M:de.unika.ipd.grGen.lgsp.SearchProgramOfAlternative.Dump(de.unika.ipd.grGen.lgsp.SourceBuilder)">
            <summary>
            Dumps search program
            </summary>
        </member>
        <member name="M:de.unika.ipd.grGen.lgsp.SearchProgramOfAlternative.Emit(de.unika.ipd.grGen.lgsp.SourceBuilder)">
            <summary>
            Emits the matcher source code for the search program
            head, search program operations list in depth first walk over search program operations list, tail
            </summary>
        </member>
        <member name="T:de.unika.ipd.grGen.lgsp.SearchProgramOfIterated">
            <summary>
            Class representing the search program of an iterated pattern 
            </summary>
        </member>
        <member name="M:de.unika.ipd.grGen.lgsp.SearchProgramOfIterated.Dump(de.unika.ipd.grGen.lgsp.SourceBuilder)">
            <summary>
            Dumps search program 
            </summary>
        </member>
        <member name="M:de.unika.ipd.grGen.lgsp.SearchProgramOfIterated.Emit(de.unika.ipd.grGen.lgsp.SourceBuilder)">
            <summary>
            Emits the matcher source code for the search program
            head, search program operations list in depth first walk over search program operations list, tail
            </summary>
        </member>
        <member name="T:de.unika.ipd.grGen.lgsp.GetPartialMatchOfAlternative">
            <summary>
            Class representing "match the pattern of the alternative case" operation
            </summary>
        </member>
        <member name="T:de.unika.ipd.grGen.lgsp.ExtractVariable">
            <summary>
            Class representing "draw variable from input parameters array" operation
            </summary>
        </member>
        <member name="T:de.unika.ipd.grGen.lgsp.CheckOperation">
            <summary>
            Base class for search program check operations
            contains list anchor for operations to execute when check failed
            (check is not a search operation, thus the check failed operations are not search nested operations)
            </summary>
        </member>
        <member name="T:de.unika.ipd.grGen.lgsp.GetType">
            <summary>
            Base class for search program type determining operations,
            setting current type for following get candidate operation
            </summary>
        </member>
        <member name="T:de.unika.ipd.grGen.lgsp.GetTypeByIterationType">
            <summary>
            Available types of GetTypeByIteration operations
            </summary>
        </member>
        <member name="T:de.unika.ipd.grGen.lgsp.GetTypeByIteration">
            <summary>
            Class representing "iterate over the allowed types" operation,
            setting type id to use in the following get candidate by element iteration
            </summary>
        </member>
        <member name="T:de.unika.ipd.grGen.lgsp.GetTypeByDrawing">
            <summary>
            Class representing "get the allowed type" operation,
            setting type id to use in the following get candidate by element iteration
            </summary>
        </member>
        <member name="T:de.unika.ipd.grGen.lgsp.GetCandidate">
            <summary>
            Base class for search program candidate determining operations,
            setting current candidate for following check candidate operation
            </summary>
        </member>
        <member name="T:de.unika.ipd.grGen.lgsp.GetCandidateByIterationType">
            <summary>
            Available types of GetCandidateByIteration operations
            </summary>
        </member>
        <member name="T:de.unika.ipd.grGen.lgsp.IncidentEdgeType">
            <summary>
            The different possibilites an edge might be incident to some node
            incoming; outgoing; incoming or outgoing if arbitrary directed, undirected, arbitrary
            </summary>
        </member>
        <member name="T:de.unika.ipd.grGen.lgsp.GetCandidateByIteration">
            <summary>
            Class representing "get candidate by iteration" operations,
            setting current candidate for following check candidate operation
            </summary>
        </member>
        <member name="T:de.unika.ipd.grGen.lgsp.GetCandidateByDrawingType">
            <summary>
            Available types of GetCandidateByDrawing operations
            </summary>
        </member>
        <member name="T:de.unika.ipd.grGen.lgsp.ImplicitNodeType">
            <summary>
            The different possibilites of drawing an implicit node from an edge
            if directed edge: source, target
            if arbitrary directed, undirected, arbitrary: source-or-target for first node, the-other for second node
            </summary>
        </member>
        <member name="T:de.unika.ipd.grGen.lgsp.GetCandidateByDrawing">
            <summary>
            Class representing "get node by drawing" operation,
            setting current candidate for following check candidate operations
            </summary>
        </member>
        <member name="T:de.unika.ipd.grGen.lgsp.BothDirectionsIteration">
            <summary>
            Class representing operation iterating both directions of an edge of unfixed direction 
            </summary>
        </member>
        <member name="T:de.unika.ipd.grGen.lgsp.ReturnPreventingDummyIteration">
            <summary>
            Class representing nesting operation which executes the body once;
            needed for iterated, to prevent a return out of the matcher program
            circumventing the maxMatchesIterReached code which must get called if matching fails
            </summary>
        </member>
        <member name="T:de.unika.ipd.grGen.lgsp.CheckCandidate">
            <summary>
            Base class for search program candidate filtering operations
            </summary>
        </member>
        <member name="T:de.unika.ipd.grGen.lgsp.CheckCandidateForTypeType">
            <summary>
            Available types of CheckCandidateForType operations
            </summary>
        </member>
        <member name="T:de.unika.ipd.grGen.lgsp.CheckCandidateForType">
            <summary>
            Class representing "check whether candidate is of allowed type" operation
            </summary>
        </member>
        <member name="T:de.unika.ipd.grGen.lgsp.CheckCandidateFailed">
            <summary>
            Class representing some check candidate operation,
            which was determined at generation time to always fail 
            </summary>
        </member>
        <member name="T:de.unika.ipd.grGen.lgsp.CheckCandidateForConnectednessType">
            <summary>
            The different positions of some edge to check the candidate node against
            if directed edge: source, target
            if arbitrary directed, undirected, arbitrary edge: source-or-target for first node, the-other for second node
            </summary>
        </member>
        <member name="T:de.unika.ipd.grGen.lgsp.CheckCandidateForConnectedness">
            <summary>
            Class representing "check whether candidate is connected to the elements
              it should be connected to, according to the pattern" operation
            </summary>
        </member>
        <member name="T:de.unika.ipd.grGen.lgsp.CheckCandidateForIsomorphy">
            <summary>
            Class representing "check whether candidate is not already mapped 
              to some other pattern element, to ensure required isomorphy" operation
            required graph element to pattern element mapping is written/removed by AcceptCandidate/AbandonCandidate
            </summary>
        </member>
        <member name="T:de.unika.ipd.grGen.lgsp.CheckCandidateForIsomorphyGlobal">
            <summary>
            Class representing "check whether candidate is not already mapped 
              to some other (non-local) pattern element within this isomorphy space, to ensure required isomorphy" operation
            required graph element to pattern element mapping is written by AcceptCandidateGlobal/AbandonCandidateGlobal
            </summary>
        </member>
        <member name="T:de.unika.ipd.grGen.lgsp.CheckCandidateForIsomorphyPatternPath">
            <summary>
            Class representing "check whether candidate is not already mapped 
              to some other pattern element on the pattern derivation path, to ensure required isomorphy" operation
            </summary>
        </member>
        <member name="T:de.unika.ipd.grGen.lgsp.CheckCandidateMapWithStorage">
            <summary>
            Class representing "check whether candidate is contained in the storage map" operation
            </summary>
        </member>
        <member name="T:de.unika.ipd.grGen.lgsp.CheckPartialMatch">
            <summary>
            Base class for search program operations
            filtering partial match
            (of the pattern part under construction)
            </summary>
        </member>
        <member name="T:de.unika.ipd.grGen.lgsp.CheckPartialMatchByNegativeOrIndependent">
            <summary>
            Base class for search program operations
            filtering partial match by searching further patterns based on found one
            i.e. by negative or independent patterns (nac/pac)
            </summary>
        </member>
        <member name="T:de.unika.ipd.grGen.lgsp.CheckPartialMatchByNegative">
            <summary>
            Class representing "check whether the negative pattern applies" operation
            </summary>
        </member>
        <member name="T:de.unika.ipd.grGen.lgsp.CheckPartialMatchByIndependent">
            <summary>
            Class representing "check whether the independent pattern applies" operation
            </summary>
        </member>
        <member name="T:de.unika.ipd.grGen.lgsp.CheckPartialMatchByCondition">
            <summary>
            Class representing "check whether the condition applies" operation
            </summary>
        </member>
        <member name="T:de.unika.ipd.grGen.lgsp.CheckPartialMatchForSubpatternsFound">
            <summary>
            Class representing "check whether the subpatterns of the pattern were found" operation
            </summary>
        </member>
        <member name="T:de.unika.ipd.grGen.lgsp.AcceptCandidate">
            <summary>
            Class representing operations to execute upon candidate checking succeded;
            writing isomorphy information to graph, for isomorphy checking later on
            (mapping graph element to pattern element)
            </summary>
        </member>
        <member name="T:de.unika.ipd.grGen.lgsp.AcceptCandidateGlobal">
            <summary>
            Class representing operations to execute upon candidate gets accepted 
            into a complete match of its subpattern, locking candidate for other subpatterns
            </summary>
        </member>
        <member name="T:de.unika.ipd.grGen.lgsp.AcceptCandidatePatternpath">
            <summary>
            Class representing operations to execute upon candidate gets accepted 
            into a complete match of its subpattern, locking candidate for patternpath checks later on
            </summary>
        </member>
        <member name="T:de.unika.ipd.grGen.lgsp.AcceptIterated">
            <summary>
            Class representing operations to execute upon iterated pattern was accepted (increase counter)
            </summary>
        </member>
        <member name="T:de.unika.ipd.grGen.lgsp.AbandonCandidate">
            <summary>
            Class representing operations undoing effects of candidate acceptance 
            when performing the backtracking step;
            (currently only) restoring isomorphy information in graph, as not needed any more
            (mapping graph element to pattern element)
            </summary>
        </member>
        <member name="T:de.unika.ipd.grGen.lgsp.AbandonCandidateGlobal">
            <summary>
            Class representing operations undoing effects of candidate acceptance 
            into complete match of it's subpattern when performing the backtracking step (unlocks candidate)
            </summary>
        </member>
        <member name="T:de.unika.ipd.grGen.lgsp.AbandonCandidatePatternpath">
            <summary>
            Class representing operations undoing effects of patternpath candidate acceptance 
            into complete match of it's subpattern when performing the backtracking step (unlocks candidate)
            </summary>
        </member>
        <member name="T:de.unika.ipd.grGen.lgsp.AbandonIterated">
            <summary>
            Class representing operations to execute upon iterated pattern was abandoned (decrease counter)
            </summary>
        </member>
        <member name="T:de.unika.ipd.grGen.lgsp.PositivePatternWithoutSubpatternsMatched">
            <summary>
            Class yielding operations to be executed 
            when a positive pattern without contained subpatterns was matched
            </summary>
        </member>
        <member name="T:de.unika.ipd.grGen.lgsp.LeafSubpatternMatched">
            <summary>
            Class yielding operations to be executed 
            when a subpattern without contained subpatterns was matched (as the last element of the search)
            </summary>
        </member>
        <member name="T:de.unika.ipd.grGen.lgsp.PatternAndSubpatternsMatchedType">
            <summary>
            Available types of PatternAndSubpatternsMatched operations
            </summary>
        </member>
        <member name="T:de.unika.ipd.grGen.lgsp.PatternAndSubpatternsMatched">
            <summary>
            Class yielding operations to be executed 
            when a positive pattern was matched and all of it's subpatterns were matched at least once
            </summary>
        </member>
        <member name="T:de.unika.ipd.grGen.lgsp.NegativeIndependentPatternMatchedType">
            <summary>
            Available types of NegativeIndependentPatternMatched operations
            </summary>
        </member>
        <member name="T:de.unika.ipd.grGen.lgsp.NegativePatternMatched">
            <summary>
            Class yielding operations to be executed 
            when a negative pattern was matched
            </summary>
        </member>
        <member name="T:de.unika.ipd.grGen.lgsp.IndependentPatternMatched">
            <summary>
            Class yielding operations to be executed 
            when a independent pattern was matched
            </summary>
        </member>
        <member name="T:de.unika.ipd.grGen.lgsp.BuildMatchObjectType">
            <summary>
            Available types of BuildMatchObject operations
            </summary>
        </member>
        <member name="T:de.unika.ipd.grGen.lgsp.BuildMatchObject">
            <summary>
            Class representing "pattern was matched, now build match object" operation
            </summary>
        </member>
        <member name="T:de.unika.ipd.grGen.lgsp.AdjustListHeadsTypes">
            <summary>
            Available types of AdjustListHeads operations
            </summary>
        </member>
        <member name="T:de.unika.ipd.grGen.lgsp.AdjustListHeads">
            <summary>
            Class representing "adjust list heads" operation ("listentrick")
            </summary>
        </member>
        <member name="T:de.unika.ipd.grGen.lgsp.CheckContinueMatching">
            <summary>
            Base class for search program operations
            to check whether to continue the matching process 
            (of the pattern part under construction)
            </summary>
        </member>
        <member name="T:de.unika.ipd.grGen.lgsp.CheckContinueMatchingTasksLeft">
            <summary>
            Class representing "check if matching process is to be aborted because
            there are no tasks to execute left" operation
            </summary>
        </member>
        <member name="T:de.unika.ipd.grGen.lgsp.CheckMaximumMatchesType">
            <summary>
            available types of check continue matching maximum matches reached operations (at which level/where nested inside does the check occur?)
            </summary>
        </member>
        <member name="T:de.unika.ipd.grGen.lgsp.CheckContinueMatchingMaximumMatchesReached">
            <summary>
            Class representing "check if matching process is to be aborted because
            the maximum number of matches has been reached" operation
            listHeadAdjustment==false prevents listentrick
            </summary>
        </member>
        <member name="T:de.unika.ipd.grGen.lgsp.CheckContinueMatchingOfNegativeFailed">
            <summary>
            Class representing check abort matching process operation
            which was determined at generation time to always succeed.
            Check of abort negative matching process always succeeds
            </summary>
        </member>
        <member name="T:de.unika.ipd.grGen.lgsp.CheckContinueMatchingOfIndependentFailed">
            <summary>
            Class representing check abort matching process operation
            which was determined at generation time to always succeed.
            Check of abort independent matching process always succeeds
            </summary>
        </member>
        <member name="T:de.unika.ipd.grGen.lgsp.CheckContinueMatchingOfIndependentSucceeded">
            <summary>
            Class representing check abort matching process operation
            which was determined at generation time to always fail.
            Check of abort independent matching process always fails
            </summary>
        </member>
        <member name="T:de.unika.ipd.grGen.lgsp.CheckContinueMatchingIteratedPatternNonNullMatchFound">
            <summary>
            Class representing "check if matching process is to be continued with iterated pattern null match" operation
            </summary>
        </member>
        <member name="T:de.unika.ipd.grGen.lgsp.ContinueOperationType">
            <summary>
            Available types of ContinueOperation operations
            </summary>
        </member>
        <member name="T:de.unika.ipd.grGen.lgsp.ContinueOperation">
            <summary>
            Class representing "continue matching there" control flow operations
            </summary>
        </member>
        <member name="T:de.unika.ipd.grGen.lgsp.GotoLabel">
            <summary>
            Class representing location within code named with label,
            potential target of goto operation
            </summary>
        </member>
        <member name="T:de.unika.ipd.grGen.lgsp.RandomizeListHeadsTypes">
            <summary>
            Available types of RandomizeListHeads operations
            </summary>
        </member>
        <member name="T:de.unika.ipd.grGen.lgsp.RandomizeListHeads">
            <summary>
            Class representing "adjust list heads" operation ("listentrick")
            </summary>
        </member>
        <member name="T:de.unika.ipd.grGen.lgsp.PushAndPopSubpatternTaskTypes">
            <summary>
            Available types of PushSubpatternTask and PopSubpatternTask operations
            </summary>
        </member>
        <member name="T:de.unika.ipd.grGen.lgsp.PushSubpatternTask">
            <summary>
            Class representing "push a subpattern tasks to the open tasks stack" operation
            </summary>
        </member>
        <member name="T:de.unika.ipd.grGen.lgsp.PopSubpatternTask">
            <summary>
            Class representing "pop a subpattern tasks from the open tasks stack" operation
            </summary>
        </member>
        <member name="T:de.unika.ipd.grGen.lgsp.MatchSubpatterns">
            <summary>
            Class representing "execute open subpattern matching tasks" operation
            </summary>
        </member>
        <member name="T:de.unika.ipd.grGen.lgsp.NewMatchesListForFollowingMatches">
            <summary>
            Class representing "create new matches list for following matches" operation
            </summary>
        </member>
        <member name="T:de.unika.ipd.grGen.lgsp.InitializeFinalizeSubpatternMatchingType">
            <summary>
            Available types of InitializeSubpatternMatching and the corresponding FinalizeSubpatternMatching operations
            </summary>
        </member>
        <member name="T:de.unika.ipd.grGen.lgsp.InitializeSubpatternMatching">
            <summary>
            Class representing "initialize subpattern matching" operation
            </summary>
        </member>
        <member name="T:de.unika.ipd.grGen.lgsp.FinalizeSubpatternMatching">
            <summary>
            Class representing "finalize subpattern matching" operation
            </summary>
        </member>
        <member name="T:de.unika.ipd.grGen.lgsp.InitializeNegativeIndependentMatching">
            <summary>
            Class representing "initialize negative/independent matching" operation
            it opens an isomorphy space at the next negLevel, finalizeXXX will close it
            </summary>
        </member>
        <member name="T:de.unika.ipd.grGen.lgsp.FinalizeNegativeIndependentMatching">
            <summary>
            Class representing "finalize negative/independent matching" operation
            it closes an isomorphy space opened by initializeXXX, returning to the previous negLevel
            </summary>
        </member>
        <member name="T:de.unika.ipd.grGen.lgsp.PushMatchForPatternpath">
            <summary>
            Class representing "push match for patternpath" operation
            push match to the match objects stack used for patternpath checking
            </summary>
        </member>
        <member name="T:de.unika.ipd.grGen.lgsp.SearchProgramCompleter">
            <summary>
            Class completing search programs
            </summary>
        </member>
        <member name="M:de.unika.ipd.grGen.lgsp.SearchProgramCompleter.CompleteCheckOperationsInAllSearchPrograms(de.unika.ipd.grGen.lgsp.SearchProgram)">
            <summary>
            Iterate all search programs to complete check operations within each one
            </summary>
        </member>
        <member name="M:de.unika.ipd.grGen.lgsp.SearchProgramCompleter.CompleteCheckOperations(de.unika.ipd.grGen.lgsp.SearchProgramOperation,de.unika.ipd.grGen.lgsp.SearchProgramOperation,de.unika.ipd.grGen.lgsp.GetPartialMatchOfAlternative,de.unika.ipd.grGen.lgsp.CheckPartialMatchByNegativeOrIndependent)">
            <summary>
            Completes check operations in search program from given currentOperation on
            (taking borderlines set by enclosing search program and check negative into account)
            Completion:
            - determine continuation point
            - insert remove isomorphy opertions needed for continuing there
            - insert continuing operation itself
            </summary>
        </member>
        <member name="M:de.unika.ipd.grGen.lgsp.SearchProgramCompleter.MoveOutwardsAppendingListHeadAdjustment(de.unika.ipd.grGen.lgsp.CheckContinueMatchingMaximumMatchesReached)">
            <summary>
            "listentrick": append search program operations to adjust list heads
            i.e. set list entry point to element after last found,
            so that next searching starts there - preformance optimization
            (leave graph in the state of our last visit (searching it))
            </summary>
        </member>
        <member name="M:de.unika.ipd.grGen.lgsp.SearchProgramCompleter.MoveOutwardsAppendingRemoveIsomorphyAndJump(de.unika.ipd.grGen.lgsp.CheckOperation,System.String[],de.unika.ipd.grGen.lgsp.SearchProgramOperation)">
            <summary>
            move outwards from check operation until operation to continue at is found
            appending restore isomorphy for isomorphy written on the way
            and final jump to operation to continue at
            </summary>
        </member>
        <member name="M:de.unika.ipd.grGen.lgsp.SearchProgramCompleter.MoveRightAfterCorrespondingIndependentFailedAppendingRemoveIsomorphyAndJump(de.unika.ipd.grGen.lgsp.CheckContinueMatchingOfIndependentSucceeded,de.unika.ipd.grGen.lgsp.CheckPartialMatchByIndependent)">
            <summary>
            move outwards from check succeeded operation until check partial match by independent is found
            appending restore isomorphy for isomorphy written on the way
            and final jump to operation right after the independent failed operation of the check partial match by independent 
            </summary>
        </member>
        <member name="M:de.unika.ipd.grGen.lgsp.SearchProgramCompleter.MoveOutwardsAppendingRemoveIsomorphy(de.unika.ipd.grGen.lgsp.SearchProgramOperation,de.unika.ipd.grGen.lgsp.SearchProgramOperation@,System.String[],de.unika.ipd.grGen.lgsp.SearchProgramOperation)">
            <summary>
            move outwards from starting point on until operation to continue at is found
            appending restore isomorphy at insertion point for isomorphy written on the way
            returns operation to continue at
            </summary>
        </member>
        <member name="T:de.unika.ipd.grGen.lgsp.PatternGraphAnalyzer">
            <summary>
            Class analyzing the pattern graphs of the matching patterns to generate code for,
            storing computed nesting and inter-pattern-relationships locally in the pattern graphs, 
            ready to be used by the (local intra-pattern) code generator
            (to generate code more easily, to generate better code).
            </summary>
        </member>
        <member name="M:de.unika.ipd.grGen.lgsp.PatternGraphAnalyzer.#ctor">
            <summary>
            Constructor
            </summary>
        </member>
        <member name="M:de.unika.ipd.grGen.lgsp.PatternGraphAnalyzer.AnalyzeNestingOfAndRemember(de.unika.ipd.grGen.lgsp.LGSPMatchingPattern)">
            <summary>
            Analyze the nesting structure of the pattern
            and remember matching pattern for computing of inter pattern relations later on
            </summary>
            <param name="matchingPattern"></param>
        </member>
        <member name="M:de.unika.ipd.grGen.lgsp.PatternGraphAnalyzer.ComputeInterPatternRelations">
            <summary>
            Whole world known by now, computer relationships in between matching patterns
            </summary>
        </member>
        <member name="M:de.unika.ipd.grGen.lgsp.PatternGraphAnalyzer.AnnotateIndependentsAtNestingTopLevelOrAlternativeCaseOrIteratedPattern(de.unika.ipd.grGen.lgsp.PatternGraph)">
            <summary>
            Insert names of independents nested within the pattern graph 
            to the matcher generation skeleton data structure pattern graph 
            </summary>
        </member>
        <member name="M:de.unika.ipd.grGen.lgsp.PatternGraphAnalyzer.CalculateNeededElements(de.unika.ipd.grGen.lgsp.PatternGraph)">
            <summary>
            Calculates the elements the given pattern graph and it's nested pattern graphs don't compute locally
            but expect to be preset from outwards; for pattern graph and all nested graphs
            </summary>
        </member>
        <member name="M:de.unika.ipd.grGen.lgsp.PatternGraphAnalyzer.ComputePatternGraphsOnPathToEnclosedSubpatternOrAlternativeOrIteratedOrPatternpath(de.unika.ipd.grGen.lgsp.PatternGraph)">
            <summary>
            Computes the pattern graphs which are on a path to some enclosed subpattern usage/alternative/iterated
            or negative/independent with a patternpath modifier; stores information to the pattern graph and it's children.
            </summary>
        </member>
        <member name="M:de.unika.ipd.grGen.lgsp.PatternGraphAnalyzer.ComputeSubpatternsUsed">
            <summary>
            Computes for each matching pattern (of rule/subpattern)
            all directly/locally and indirectly/globally used matching patterns (of used subpatterns).
            </summary>
        </member>
        <member name="M:de.unika.ipd.grGen.lgsp.PatternGraphAnalyzer.ComputeSubpatternsUsedLocally(de.unika.ipd.grGen.lgsp.PatternGraph,de.unika.ipd.grGen.lgsp.LGSPMatchingPattern)">
            <summary>
            Computes for given pattern graph all locally used subpatterns;
            none of the globally used ones, but all of the nested ones.
            Writes them to the used subpatterns member of the pattern graph of the given top level matching pattern.
            </summary>
        </member>
        <member name="M:de.unika.ipd.grGen.lgsp.PatternGraphAnalyzer.AddSubpatternsOfSubpatternsUsed(de.unika.ipd.grGen.lgsp.LGSPMatchingPattern)">
            <summary>
            Adds all of the subpatterns used by one of the subpatterns used by the given matching pattern,
            returns whether the set of subpatterns of the given matching pattern changed thereby.
            Consider worklist algorithm in case of performance problems
            </summary>
        </member>
        <member name="T:de.unika.ipd.grGen.lgsp.LGSPEmbeddedSequenceClosure">
            <summary>
            A closure for an exec statement in an alternative, iterated or subpattern,
            containing the entities needed for the exec execution.
            These exec are executed at the end of the rule which directly or indirectly used them,
            long after the alternative/iterated/subpattern modification containing them has been applied.
            The real stuff depends on the xgrs and is generated, implementing this abstract class.
            </summary>
        </member>
        <member name="M:de.unika.ipd.grGen.lgsp.LGSPEmbeddedSequenceClosure.exec(de.unika.ipd.grGen.lgsp.LGSPGraph)">
            <summary>
            Executes the embedded sequence closure
            </summary>
            <param name="graph">the graph on which to apply the sequence</param>
            <returns>the result of sequence execution</returns>
        </member>
        <member name="T:de.unika.ipd.grGen.lgsp.LGSPSequenceGenerator">
            <summary>
            The C#-part responsible for compiling the XGRSs of the exec statements.
            </summary>
        </member>
        <member name="M:de.unika.ipd.grGen.lgsp.LGSPSequenceGenerator.#ctor(de.unika.ipd.grGen.lgsp.LGSPGrGen,de.unika.ipd.grGen.libGr.IGraphModel,System.Collections.Generic.Dictionary{System.String,System.Collections.Generic.List{System.String}},System.Collections.Generic.Dictionary{System.String,System.Collections.Generic.List{System.String}},System.Collections.Generic.Dictionary{System.String,System.Collections.Generic.List{System.String}},System.Collections.Generic.Dictionary{System.String,System.Collections.Generic.List{System.String}})">
            <summary>
            Constructs the sequence generator
            </summary>
        </member>
        <member name="M:de.unika.ipd.grGen.lgsp.LGSPSequenceGenerator.GetVar(de.unika.ipd.grGen.libGr.SequenceVariable)">
            <summary>
            Returns string containing a C# expression to get the value of the sequence-local variable / graph-global variable given
            </summary>
        </member>
        <member name="M:de.unika.ipd.grGen.lgsp.LGSPSequenceGenerator.SetVar(de.unika.ipd.grGen.libGr.SequenceVariable,System.String)">
            <summary>
            Returns string containing a C# assignment to set the sequence-local variable / graph-global variable given
            to the value as computed by the C# expression in the string given
            </summary>
        </member>
        <member name="M:de.unika.ipd.grGen.lgsp.LGSPSequenceGenerator.DeclareVar(de.unika.ipd.grGen.libGr.SequenceVariable)">
            <summary>
            Returns string containing a C# declaration of the variable given
            </summary>
        </member>
        <member name="M:de.unika.ipd.grGen.lgsp.LGSPSequenceGenerator.GetResultVar(de.unika.ipd.grGen.libGr.Sequence)">
            <summary>
            Returns string containing a C# expression to get the value of the result variable of the sequence given
            (every sequence part writes a success-value which is read by other parts determining execution flow)
            </summary>
        </member>
        <member name="M:de.unika.ipd.grGen.lgsp.LGSPSequenceGenerator.SetResultVar(de.unika.ipd.grGen.libGr.Sequence,System.String)">
            <summary>
            Returns string containing a C# assignment to set the result variable of the sequence given
            to the value as computed by the C# expression in the string given 
            (every sequence part writes a success-value which is read by other parts determining execution flow)
            </summary>
        </member>
        <member name="M:de.unika.ipd.grGen.lgsp.LGSPSequenceGenerator.DeclareResultVar(de.unika.ipd.grGen.libGr.Sequence)">
            <summary>
            Returns string containing C# declaration of the sequence result variable
            </summary>
        </member>
        <member name="M:de.unika.ipd.grGen.lgsp.LGSPSequenceGenerator.EmitVarIfNew(de.unika.ipd.grGen.libGr.SequenceVariable,de.unika.ipd.grGen.lgsp.SourceBuilder)">
            <summary>
            Emit variable declarations needed (only once for every variable)
            </summary>
        </member>
        <member name="M:de.unika.ipd.grGen.lgsp.LGSPSequenceGenerator.EmitNeededVarAndRuleEntities(de.unika.ipd.grGen.libGr.Sequence,de.unika.ipd.grGen.lgsp.SourceBuilder)">
            <summary>
            pre-run for emitting the needed entities before emitting the real code
            - emits result variable declarations
            - emits xgrs variable declarations (only once for every variable)
            - collects used rules into knownRules, emit local rule declaration (only once for every rule)
            </summary>
        </member>
        <member name="T:de.unika.ipd.grGen.lgsp.PlanPseudoNode">
            <summary>
            Common base class for the PlanNodes and PlanSuperNodes, 
            used for uniform access to the derived nodes within the minimum spanning arborescent computation.
            </summary>
        </member>
        <member name="M:de.unika.ipd.grGen.lgsp.PlanPseudoNode.GetCheapestIncoming(de.unika.ipd.grGen.lgsp.PlanPseudoNode,System.Single@)">
            <summary>
            Returns the cheapest incoming plan edge and its cost,
            excluding nodes contained within the given top super node (if given)
            </summary>
        </member>
        <member name="M:de.unika.ipd.grGen.lgsp.PlanPseudoNode.PreferNewEdge(de.unika.ipd.grGen.lgsp.PlanEdge,System.Single,de.unika.ipd.grGen.lgsp.PlanEdge,System.Single)">
            <summary>
            Decides whether a new edge is better than a known best edge up to now.
            </summary>
            <returns>true if new edge should be chosen</returns>
        </member>
        <member name="P:de.unika.ipd.grGen.lgsp.PlanPseudoNode.Incoming">
            <summary>
            Returns all incoming plan edges.
            </summary>
        </member>
        <member name="P:de.unika.ipd.grGen.lgsp.PlanPseudoNode.TopSuperNode">
            <summary>
            outermost enclosing supernode, null if not contained within a supernode
            </summary>
        </member>
        <member name="P:de.unika.ipd.grGen.lgsp.PlanPseudoNode.TopNode">
            <summary>
            outermost enclosing supernode, the node itself if not contained within a supernode
            </summary>
        </member>
        <member name="T:de.unika.ipd.grGen.lgsp.PlanNode">
            <summary>
            Element of the plan graph representing a node or edge within the pattern graph or a root node.
            </summary>
        </member>
        <member name="F:de.unika.ipd.grGen.lgsp.PlanNode.PatternEdgeSource">
            <summary>
            Only valid if this plan node is representing a pattern edge, 
            then PatternEdgeSource gives us the plan node made out of the source node of the edge
            then PatternEdgeTarget gives us the plan node made out of the target node of the edge
            </summary>
        </member>
        <member name="F:de.unika.ipd.grGen.lgsp.PlanNode.PatternEdgeTarget">
            <summary>
            Only valid if this plan node is representing a pattern edge, 
            then PatternEdgeSource gives us the plan node made out of the source node of the edge
            then PatternEdgeTarget gives us the plan node made out of the target node of the edge
            </summary>
        </member>
        <member name="M:de.unika.ipd.grGen.lgsp.PlanNode.#ctor(System.String)">
            <summary>
            Instantiates a root plan node.
            </summary>
            <param name="rootName">The name for the root plan node.</param>
        </member>
        <member name="M:de.unika.ipd.grGen.lgsp.PlanNode.#ctor(de.unika.ipd.grGen.lgsp.PatternNode,System.Int32,System.Boolean)">
            <summary>
            Instantiates a node plan node.
            </summary>
            <param name="patNode">The pattern node for this plan node.</param>
            <param name="elemID">The element ID for this plan node.</param>
            <param name="isPreset">True, if this element is a known element.</param>
        </member>
        <member name="M:de.unika.ipd.grGen.lgsp.PlanNode.#ctor(de.unika.ipd.grGen.lgsp.PatternEdge,System.Int32,System.Boolean,de.unika.ipd.grGen.lgsp.PlanNode,de.unika.ipd.grGen.lgsp.PlanNode)">
            <summary>
            Instantiates an edge plan node.
            </summary>
            <param name="patEdge">The pattern edge for this plan node.</param>
            <param name="elemID">The element ID for this plan node.</param>
            <param name="isPreset">True, if this element is a known element.</param>
            <param name="patternEdgeSource">The plan node corresponding to the source of the pattern edge.</param>
            <param name="patternEdgeTarget">The plan node corresponding to the target of the pattern edge.</param>
        </member>
        <member name="M:de.unika.ipd.grGen.lgsp.PlanNode.GetCheapestIncoming(de.unika.ipd.grGen.lgsp.PlanPseudoNode,System.Single@)">
            <summary>
            Returns the cheapest incoming plan edge and its cost,
            excluding nodes contained within the given top super node (if given)
            </summary>
        </member>
        <member name="P:de.unika.ipd.grGen.lgsp.PlanNode.Incoming">
            <summary>
            Returns all incoming plan edges.
            </summary>
        </member>
        <member name="T:de.unika.ipd.grGen.lgsp.PlanSuperNode">
            <summary>
            Element of the plan graph representing a strongly connected component within the pattern graph.
            Hierachically nested.
            </summary>
        </member>
        <member name="F:de.unika.ipd.grGen.lgsp.PlanSuperNode.Child">
            <summary>
            Representative element of the cycle as entry point. Target of cheapest incoming edge.
            </summary>
        </member>
        <member name="M:de.unika.ipd.grGen.lgsp.PlanSuperNode.GetCheapestIncoming(de.unika.ipd.grGen.lgsp.PlanPseudoNode,System.Single@)">
            <summary>
            Returns the cheapest incoming plan edge and its cost,
            excluding nodes contained within the given top super node (if given)
            </summary>
        </member>
        <member name="P:de.unika.ipd.grGen.lgsp.PlanSuperNode.Incoming">
            <summary>
            Returns all incoming plan edges.
            </summary>
        </member>
        <member name="T:de.unika.ipd.grGen.lgsp.PlanEdge">
            <summary>
            A plan edge represents a matching operation and its costs.
            </summary>
        </member>
        <member name="F:de.unika.ipd.grGen.lgsp.PlanEdge.mstCost">
            <summary>
            Cost used by the operation selection.
            This represents max(log(Cost),1).
            This field is altered during the contraction algorithm.
            </summary>
        </member>
        <member name="T:de.unika.ipd.grGen.lgsp.PlanGraph">
            <summary>
            The plan graph data structure for the MSA-algorithm.
            </summary>
        </member>
        <member name="T:de.unika.ipd.grGen.lgsp.LGSPTransactionManager">
            <summary>
            A class for managing graph transactions.
            </summary>
        </member>
        <member name="M:de.unika.ipd.grGen.lgsp.LGSPTransactionManager.StartTransaction">
            <summary>
            Starts a transaction
            </summary>
            <returns>A transaction ID to be used with Commit or Rollback</returns>
        </member>
        <member name="M:de.unika.ipd.grGen.lgsp.LGSPTransactionManager.Commit(System.Int32)">
            <summary>
            Commits the changes during a transaction
            (removes rollback information only if the transaction is outermost)
            </summary>
            <param name="transactionID">Transaction ID returned by a StartTransaction call</param>
        </member>
        <member name="M:de.unika.ipd.grGen.lgsp.LGSPTransactionManager.Rollback(System.Int32)">
            <summary>
            Undoes all changes during a transaction
            </summary>
            <param name="transactionID">The ID of the transaction to be rollbacked</param>
        </member>
        <member name="T:de.unika.ipd.grGen.lgsp.LGSPGrGen">
            <summary>
            The C#-part of the GrGen.NET frontend.
            It is responsible for generating initial actions with static search plans.
            (and compiling the XGRSs of the exec statements vie LGSPSequenceGenerator)
            </summary>
        </member>
        <member name="M:de.unika.ipd.grGen.lgsp.LGSPGrGen.#ctor(de.unika.ipd.grGen.libGr.ProcessSpecFlags)">
            <summary>
            Constructs an LGSPGrGen object.
            </summary>
            <param name="flags">Flags specifying how the specification should be processed.</param>
        </member>
        <member name="M:de.unika.ipd.grGen.lgsp.LGSPGrGen.FixDirectorySeparators(System.String)">
            <summary>
            Returns a string where all "wrong" directory separator chars are replaced by the ones used by the system 
            </summary>
            <param name="path">The original path string potentially with wrong chars</param>
            <returns>The corrected path string</returns>
        </member>
        <member name="M:de.unika.ipd.grGen.lgsp.LGSPGrGen.GenerateStaticPlanGraph(de.unika.ipd.grGen.lgsp.PatternGraph,System.Int32,System.Boolean,System.Boolean)">
            <summary>
            Generate plan graph for given pattern graph with costs from initial static schedule handed in with graph elements.
            Plan graph contains nodes representing the pattern elements (nodes and edges)
            and edges representing the matching operations to get the elements by.
            Edges in plan graph are given in the nodes by incoming list, as needed for MSA computation.
            </summary>
        </member>
        <member name="M:de.unika.ipd.grGen.lgsp.LGSPGrGen.GenerateScheduledSearchPlans(de.unika.ipd.grGen.lgsp.PatternGraph,de.unika.ipd.grGen.lgsp.LGSPMatcherGenerator,System.Boolean,System.Boolean)">
            <summary>
            Generates scheduled search plans needed for matcher code generation for action compilation
            out of static schedule information given by rulePattern elements, 
            utilizing code of the lgsp matcher generator.
            The scheduled search plans are added to the main and the nested pattern graphs.
            </summary>
        </member>
        <member name="M:de.unika.ipd.grGen.lgsp.LGSPGrGen.ProcessSpecification(System.String,System.String,System.String,de.unika.ipd.grGen.libGr.ProcessSpecFlags)">
            <summary>
            Processes the given rule specification file and generates a model and actions library.
            </summary>
            <param name="specPath">The path to the rule specification file (.grg).</param>
            <param name="destDir">The directory, where the generated libraries are to be placed.</param>
            <param name="intermediateDir">A directory, where intermediate files can be placed.</param>
            <param name="flags">Specifies how the specification is to be processed.</param>
            <exception cref="T:System.Exception">Thrown, when an error occurred.</exception>
        </member>
        <member name="M:de.unika.ipd.grGen.lgsp.LGSPGrGen.ProcessSpecification(System.String)">
            <summary>
            Processes the given rule specification file and generates a model and actions library in the same directory as the specification file.
            </summary>
            <param name="specPath">The path to the rule specification file (.grg).</param>
        </member>
        <member name="T:de.unika.ipd.grGen.lgsp.LGSPDeferredSequencesManager">
            <summary>
            A class for managing deferred sequence execution.
            </summary>
        </member>
        <member name="F:de.unika.ipd.grGen.lgsp.LGSPDeferredSequencesManager.toBeExecuted">
            <summary>
            A global stack of queues with the sequences to be executed after execution of the current rule/test.
            These are sequences with their needed environment, used from within subpatterns/alternatives/iterateds.
            For every exec entry a queue is pushed, for every exit popped, to ensure that the exec processing
            of a nested rule is not executing the execs of the calling rule.
            </summary>
        </member>
    </members>
</doc>
<|MERGE_RESOLUTION|>--- conflicted
+++ resolved
@@ -1,4855 +1,4755 @@
-<?xml version="1.0"?>
-<doc>
-    <assembly>
-        <name>lgspBackend</name>
-    </assembly>
-    <members>
-        <member name="T:de.unika.ipd.grGen.lgsp.NamesOfEntities">
-            <summary>
-            class determining names of entities in generated source code from pattern element entities 
-            </summary>
-        </member>
-        <member name="M:de.unika.ipd.grGen.lgsp.NamesOfEntities.CandidateVariable(System.String)">
-            <summary>
-            Returns name of the candidate variable which will be created within the search program
-            holding over time the candidates for the given pattern element
-            </summary>
-        </member>
-        <member name="M:de.unika.ipd.grGen.lgsp.NamesOfEntities.TypeForCandidateVariable(System.String)">
-            <summary>
-            Returns name of the type variable which will be created within the search program
-            holding the type object which will be used for determining the candidates
-            for the given pattern element
-            </summary>
-        </member>
-        <member name="M:de.unika.ipd.grGen.lgsp.NamesOfEntities.Variable(System.String)">
-            <summary>
-            Returns name of non-graph-element variable 
-            </summary>
-        </member>
-        <member name="M:de.unika.ipd.grGen.lgsp.NamesOfEntities.TypeOfVariableContainingType(System.Boolean)">
-            <summary>
-            Returns name of the type of the type variable
-            </summary>
-        </member>
-        <member name="M:de.unika.ipd.grGen.lgsp.NamesOfEntities.TypeIdForCandidateVariable(System.String)">
-            <summary>
-            Returns name of the type id variable which will be created within the search program
-            holding the type id which will be used for determining the candidates
-            for the given pattern element   (determined out of type object in iteration)
-            </summary>
-        </member>
-        <member name="M:de.unika.ipd.grGen.lgsp.NamesOfEntities.CandidateIterationListHead(System.String)">
-            <summary>
-            Returns name of the list head variable which will be created within the search program
-            holding the list head of the list accessed by type id with the graph elements of that type
-            for finding out when iteration of the candidates for the given pattern element has finished
-            </summary>
-        </member>
-        <member name="M:de.unika.ipd.grGen.lgsp.NamesOfEntities.CandidateIterationDictionaryEntry(System.String)">
-            <summary>
-            Returns name of the dictionary entry variable which will be created within the search program
-            holding the dictionary entry (key-value-pair) of the storage to pick an element from
-            </summary>
-        </member>
-        <member name="M:de.unika.ipd.grGen.lgsp.NamesOfEntities.MapWithStorageTemporary(System.String)">
-            <summary>
-            Returns name of the temporary variable which will be created within the search program
-            for retrieving the element via TryGet from the storage map; must be casted to the needed type afterwards
-            </summary>
-        </member>
-        <member name="M:de.unika.ipd.grGen.lgsp.NamesOfEntities.MissingPresetHandlingMethod(System.String)">
-            <summary>
-            Returns name of the method called when a maybe preset element is not set
-            </summary>
-        </member>
-        <member name="M:de.unika.ipd.grGen.lgsp.NamesOfEntities.VariableWithBackupOfIsMatchedBit(System.String,System.String)">
-            <summary>
-            Returns name of the variable which will be created within the search program
-            backing up the value of the isMatched-Bit of the graph element before assigning to it
-            </summary>
-        </member>
-        <member name="M:de.unika.ipd.grGen.lgsp.NamesOfEntities.VariableWithBackupOfIsMatchedGlobalBit(System.String,System.String)">
-            <summary>
-            Returns name of the variable which will be created within the search program
-            backing up the value of the global isMatched-Bit of the graph element before assigning to it
-            </summary>
-        </member>
-        <member name="M:de.unika.ipd.grGen.lgsp.NamesOfEntities.VariableWithBackupOfIsMatchedGlobalInSomePatternBit(System.String,System.String)">
-            <summary>
-            Returns name of the variable which will be created within the search program
-            backing up the value of the some global isMatched-Bit of the graph element before assigning to it
-            </summary>
-        </member>
-        <member name="M:de.unika.ipd.grGen.lgsp.NamesOfEntities.TaskVariable(System.String,System.String)">
-            <summary>
-            Returns name of the task variable which will be created within the search program
-            holding the task object whose connections need to be filled before being pushed on the open tasks stack
-            </summary>
-        </member>
-        <member name="M:de.unika.ipd.grGen.lgsp.NamesOfEntities.TypeOfTaskVariable(System.String,System.Boolean,System.Boolean)">
-            <summary>
-            Returns name of the type of the task variable
-            </summary>
-        </member>
-        <member name="M:de.unika.ipd.grGen.lgsp.NamesOfEntities.RulePatternClassName(System.String,System.Boolean)">
-            <summary>
-            Returns name of the rule pattern class
-            </summary>
-        </member>
-        <member name="M:de.unika.ipd.grGen.lgsp.NamesOfEntities.MatchClassName(System.String)">
-            <summary>
-            Returns name of the match class
-            </summary>
-        </member>
-        <member name="M:de.unika.ipd.grGen.lgsp.NamesOfEntities.MatchInterfaceName(System.String)">
-            <summary>
-            Returns name of the match interface
-            </summary>
-        </member>
-        <member name="M:de.unika.ipd.grGen.lgsp.NamesOfEntities.MatchedIndependentVariable(System.String)">
-            <summary>
-            Returns name of the action member variable storing the matched independent
-            </summary>
-        </member>
-        <member name="M:de.unika.ipd.grGen.lgsp.NamesOfEntities.PatternpathMatch(System.String)">
-            <summary>
-            Returns name of the search program variable which will be filled 
-            if the pattern was matched and is needed in patternpath/global isomorphy checks
-            </summary>
-        </member>
-        <member name="M:de.unika.ipd.grGen.lgsp.NamesOfEntities.MatchName(System.String,de.unika.ipd.grGen.lgsp.BuildMatchObjectType)">
-            <summary>
-            Returns name of the given element in the match class with correct match part prefix
-            </summary>
-        </member>
-        <member name="M:de.unika.ipd.grGen.lgsp.NamesOfEntities.DirectionRunCounterVariable(System.String)">
-            <summary>
-            Returns name of the state variable storing which direction run is currently underway
-            </summary>
-        </member>
-        <member name="T:de.unika.ipd.grGen.lgsp.Nodes_Enumerable">
-            <summary>
-            enumerable returning enumerator over nodes in match
-            </summary>
-        </member>
-        <member name="T:de.unika.ipd.grGen.lgsp.Nodes_Enumerator">
-            <summary>
-            enumerator over nodes in match
-            </summary>
-        </member>
-        <member name="T:de.unika.ipd.grGen.lgsp.Edges_Enumerable">
-            <summary>
-            enumerable returning enumerator over edges in match
-            </summary>
-        </member>
-        <member name="T:de.unika.ipd.grGen.lgsp.Edges_Enumerator">
-            <summary>
-            enumerator over edges in match
-            </summary>
-        </member>
-        <member name="T:de.unika.ipd.grGen.lgsp.Variables_Enumerable">
-            <summary>
-            enumerable returning enumerator over variables in match
-            </summary>
-        </member>
-        <member name="T:de.unika.ipd.grGen.lgsp.Variables_Enumerator">
-            <summary>
-            enumerator over variables in match
-            </summary>
-        </member>
-        <member name="T:de.unika.ipd.grGen.lgsp.EmbeddedGraphs_Enumerable">
-            <summary>
-            enumerable returning enumerator over submatches due to subpatterns
-            </summary>
-        </member>
-        <member name="T:de.unika.ipd.grGen.lgsp.EmbeddedGraphs_Enumerator">
-            <summary>
-            enumerator over submatches due to subpatterns
-            </summary>
-        </member>
-        <member name="T:de.unika.ipd.grGen.lgsp.Alternatives_Enumerable">
-            <summary>
-            enumerable returning enumerator over submatches due to alternatives
-            </summary>
-        </member>
-        <member name="T:de.unika.ipd.grGen.lgsp.Alternatives_Enumerator">
-            <summary>
-            enumerator over submatches due to alternatives
-            </summary>
-        </member>
-        <member name="T:de.unika.ipd.grGen.lgsp.Iterateds_Enumerable">
-            <summary>
-            enumerable returning enumerator over submatches due to iterateds,
-            with every submatch being a list of matches of the iterated-pattern
-            </summary>
-        </member>
-        <member name="T:de.unika.ipd.grGen.lgsp.Iterateds_Enumerator">
-            <summary>
-            enumerator over submatches due to iterateds,
-            with every submatch being a list of matches of the iterated-pattern
-            </summary>
-        </member>
-        <member name="T:de.unika.ipd.grGen.lgsp.Independents_Enumerable">
-            <summary>
-            enumerable returning enumerator over submatches due to independents
-            </summary>
-        </member>
-        <member name="T:de.unika.ipd.grGen.lgsp.Independents_Enumerator">
-            <summary>
-            enumerator over submatches due to independents
-            </summary>
-        </member>
-        <member name="T:de.unika.ipd.grGen.lgsp.ListElement`1">
-            <summary>
-            Element of invasive linked list of T
-            </summary>
-        </member>
-        <member name="F:de.unika.ipd.grGen.lgsp.ListElement`1.next">
-            <summary>
-            The next element in the linked list.
-            </summary>
-        </member>
-        <member name="T:de.unika.ipd.grGen.lgsp.LGSPMatchesList`2">
-            <summary>
-            An object representing a (possibly empty) set of matches in a graph before the rewrite has been applied.
-            It is returned by IAction.Match() and given to the OnMatched, OnFinishing and OnFinished event.
-            Generic to be instantiated with the exact interface and the exact implementation type of the match object
-            Every generated Action contains a LGSPMatchesList, 
-            the matches contain one LGSPMatchesList per iterated pattern.
-            A matches list stores the matches found by the last application of the action,
-            the matches objects within the list are recycled by the next application of the action,
-            only their content gets updated.
-            The purpose of this list is to act as a memory manager 
-            to save new/garbage collection cycles and improve cache footprint.
-            Additionally this list is used for storing the results of an iteration in the matches objects, Producer being null in this case.
-            Then it is just used as a container for already allocated elements.
-            </summary>
-        </member>
-        <member name="M:de.unika.ipd.grGen.lgsp.LGSPMatchesList`2.GetEnumeratorExact">
-            <summary>
-            Returns an enumerator over all found matches with exact match interface type
-            </summary>
-            <returns></returns>
-        </member>
-        <member name="M:de.unika.ipd.grGen.lgsp.LGSPMatchesList`2.GetMatchExact(System.Int32)">
-            <summary>
-            Returns the match of exact type with the given index. Invalid indices cause an exception.
-            This may be slow. If you want to iterate over the elements the MatchesExact IEnumerable should be used.
-            </summary>
-        </member>
-        <member name="M:de.unika.ipd.grGen.lgsp.LGSPMatchesList`2.RemoveMatchExact(System.Int32)">
-            <summary>
-            Removes the match of exact type at the given index and returns it.
-            </summary>
-        </member>
-        <member name="M:de.unika.ipd.grGen.lgsp.LGSPMatchesList`2.GetEnumerator">
-            <summary>
-            Returns an enumerator over all found matches with inexact match interface type.
-            </summary>
-        </member>
-        <member name="M:de.unika.ipd.grGen.lgsp.LGSPMatchesList`2.System#Collections#IEnumerable#GetEnumerator">
-            <summary>
-            Returns a non-generic enumerator over all found matches.
-            </summary>
-        </member>
-        <member name="M:de.unika.ipd.grGen.lgsp.LGSPMatchesList`2.GetMatch(System.Int32)">
-            <summary>
-            Returns the match with the given index. Invalid indices cause an exception.
-            This may be slow. If you want to iterate over the elements the Matches IEnumerable should be used.
-            </summary>
-            <exception cref="T:System.IndexOutOfRangeException">Thrown when index is invalid.</exception>
-        </member>
-        <member name="M:de.unika.ipd.grGen.lgsp.LGSPMatchesList`2.RemoveMatch(System.Int32)">
-            <summary>
-            Removes the match at the given index and returns it.
-            </summary>
-            <param name="index">The index of the match to be removed.</param>
-            <returns>The removed match.</returns>
-            <exception cref="T:System.IndexOutOfRangeException">Thrown when index is invalid.</exception>
-        </member>
-        <member name="M:de.unika.ipd.grGen.lgsp.LGSPMatchesList`2.#ctor(de.unika.ipd.grGen.libGr.IAction)">
-            <summary>
-            Constructs a new LGSPMatchesList instance.
-            </summary>
-            <param name="producer">The action object used to generate this LGSPMatchesList object; null if this is the matches list of an iteration</param>
-        </member>
-        <member name="M:de.unika.ipd.grGen.lgsp.LGSPMatchesList`2.GetNextUnfilledPosition">
-            <summary>
-            returns an empty match object from the matches list 
-            to be filled by the matching action with the found nodes, edges and subpatterns.
-            unless PositionWasFilledFixIt is called you always get the same element
-            </summary>
-        </member>
-        <member name="M:de.unika.ipd.grGen.lgsp.LGSPMatchesList`2.PositionWasFilledFixIt">
-            <summary>
-            the match object returned by GetNextUnfilledPosition was filled,
-            now fix it within the list, so that the next call to GetNextUnfilledPosition returns a new element
-            </summary>
-        </member>
-        <member name="M:de.unika.ipd.grGen.lgsp.LGSPMatchesList`2.Add(`0)">
-            <summary>
-            adds a match object to the end of the list; only applicable if this is the match of an iteration, not an action
-            </summary>
-        </member>
-        <member name="M:de.unika.ipd.grGen.lgsp.LGSPMatchesList`2.Clear">
-            <summary>
-            remove all filled and committed elements from the list
-            </summary>
-        </member>
-        <member name="F:de.unika.ipd.grGen.lgsp.LGSPMatchesList`2.producer">
-            <summary>
-            the action object used to generate this LGSPMatchesList object
-            </summary>
-        </member>
-        <member name="F:de.unika.ipd.grGen.lgsp.LGSPMatchesList`2.root">
-            <summary>
-            head of list
-            </summary>
-        </member>
-        <member name="F:de.unika.ipd.grGen.lgsp.LGSPMatchesList`2.last">
-            <summary>
-            logically last element of list, not necessarily physically the last element 
-            as previously generated matches are kept and recycled 
-            denotes the next point of logical insertion i.e. physical update
-            </summary>
-        </member>
-        <member name="F:de.unika.ipd.grGen.lgsp.LGSPMatchesList`2.count">
-            <summary>
-            number of found matches in the list
-            </summary>
-        </member>
-        <member name="P:de.unika.ipd.grGen.lgsp.LGSPMatchesList`2.FirstExact">
-            <summary>
-            Returns the first match of exact type (null if no match exists).
-            </summary>
-        </member>
-        <member name="P:de.unika.ipd.grGen.lgsp.LGSPMatchesList`2.Producer">
-            <summary>
-            The action object used to generate this LGSPMatchesList object
-            </summary>
-        </member>
-        <member name="P:de.unika.ipd.grGen.lgsp.LGSPMatchesList`2.Count">
-            <summary>
-            The number of matches in this list.
-            </summary>
-        </member>
-        <member name="P:de.unika.ipd.grGen.lgsp.LGSPMatchesList`2.First">
-            <summary>
-            The first match of this list.
-            </summary>
-        </member>
-        <member name="P:de.unika.ipd.grGen.lgsp.LGSPMatchesList`2.Root">
-            <summary>
-            The root element of the list.
-            </summary>
-        </member>
-        <member name="P:de.unika.ipd.grGen.lgsp.LGSPMatchesList`2.Item(System.Int32)">
-            <summary>
-            Returns the match with the given index.
-            This may be slow. If you want to iterate over the elements the Matches IEnumerable should be used.
-            </summary>
-            <exception cref="T:System.IndexOutOfRangeException">Thrown when index is invalid.</exception>
-        </member>
-        <member name="T:de.unika.ipd.grGen.lgsp.LGSPAction">
-            <summary>
-            An object representing an executable rule of the LGSPBackend.
-            </summary>
-        </member>
-        <member name="F:de.unika.ipd.grGen.lgsp.LGSPAction.patternGraph">
-            <summary>
-            The PatternGraph object of the main graph
-            </summary>
-        </member>
-        <member name="F:de.unika.ipd.grGen.lgsp.LGSPAction.ReturnArray">
-            <summary>
-            Performance optimization: saves us usage of new in the old style/unspecific modify/apply methods 
-            of the action interface implementation for returning an array.
-            </summary>
-        </member>
-        <member name="P:de.unika.ipd.grGen.lgsp.LGSPAction.rulePattern">
-            <summary>
-            The LGSPRulePattern object from which this LGSPAction object has been created.
-            </summary>
-        </member>
-        <member name="P:de.unika.ipd.grGen.lgsp.LGSPAction.Name">
-            <summary>
-            The name of the action (without prefixes)
-            </summary>
-        </member>
-        <member name="T:de.unika.ipd.grGen.lgsp.LGSPActions">
-            <summary>
-            A container of rules also managing some parts of rule application with sequences.
-            Abstract base class with empty actions, the derived classes fill the actions dictionary.
-            </summary>
-        </member>
-        <member name="F:de.unika.ipd.grGen.lgsp.LGSPActions.actions">
-            <summary>
-            A map from action names to LGSPAction objects.
-            </summary>
-        </member>
-        <member name="M:de.unika.ipd.grGen.lgsp.LGSPActions.#ctor(de.unika.ipd.grGen.lgsp.LGSPGraph)">
-            <summary>
-            Constructs a new LGSPActions instance.
-            </summary>
-            <param name="lgspgraph">The associated graph.</param>
-        </member>
-        <member name="M:de.unika.ipd.grGen.lgsp.LGSPActions.#ctor(de.unika.ipd.grGen.lgsp.LGSPGraph,System.String,System.String)">
-            <summary>
-            Constructs a new LGSPActions instance.
-            This constructor is deprecated.
-            </summary>
-            <param name="lgspgraph">The associated graph.</param>
-            <param name="modelAsmName">The name of the model assembly.</param>
-            <param name="actionsAsmName">The name of the actions assembly.</param>
-        </member>
-        <member name="M:de.unika.ipd.grGen.lgsp.LGSPActions.GenerateAction(de.unika.ipd.grGen.lgsp.LGSPAction)">
-            <summary>
-            Replaces the given action by a new action instance with a search plan adapted
-            to the current analysis data of the associated graph.
-            </summary>
-            <param name="action">The action to be replaced.</param>
-            <returns>The new action instance.</returns>
-        </member>
-        <member name="M:de.unika.ipd.grGen.lgsp.LGSPActions.GenerateAction(System.String)">
-            <summary>
-            Replaces the given action by a new action instance with a search plan adapted
-            to the current analysis data of the associated graph.
-            </summary>
-            <param name="actionName">The name of the action to be replaced.</param>
-            <returns>The new action instance.</returns>
-        </member>
-        <member name="M:de.unika.ipd.grGen.lgsp.LGSPActions.GenerateActions(de.unika.ipd.grGen.lgsp.LGSPAction[])">
-            <summary>
-            Replaces the given actions by new action instances with a search plan adapted
-            to the current analysis data of the associated graph.
-            </summary>
-            <param name="oldActions">An array of actions to be replaced.</param>
-            <returns>An array with the new action instances.</returns>
-        </member>
-        <member name="M:de.unika.ipd.grGen.lgsp.LGSPActions.GenerateActions(System.String[])">
-            <summary>
-            Replaces the given actions by new action instances with a search plan adapted
-            to the current analysis data of the associated graph.
-            </summary>
-            <param name="actionNames">An array of names of actions to be replaced.</param>
-            <returns>An array with the new action instances.</returns>
-        </member>
-        <member name="M:de.unika.ipd.grGen.lgsp.LGSPActions.ReplaceAction(System.String,de.unika.ipd.grGen.lgsp.LGSPAction)">
-            <summary>
-            Replaces a given action by another one.
-            </summary>
-            <param name="actionName">The name of the action to be replaced.</param>
-            <param name="newAction">The new action.</param>
-        </member>
-        <member name="M:de.unika.ipd.grGen.lgsp.LGSPActions.Custom(System.Object[])">
-            <summary>
-            Does action-backend dependent stuff.
-            </summary>
-            <param name="args">Any kind of parameters for the stuff to do</param>
-        </member>
-        <member name="M:de.unika.ipd.grGen.lgsp.LGSPActions.GetAction(System.String)">
-            <summary>
-            Gets the action with the given name.
-            </summary>
-            <param name="name">The name of the action.</param>
-            <returns>The action with the given name, or null, if no such action exists.</returns>
-        </member>
-        <member name="P:de.unika.ipd.grGen.lgsp.LGSPActions.Graph">
-            <summary>
-            The associated graph.
-            </summary>
-        </member>
-        <member name="P:de.unika.ipd.grGen.lgsp.LGSPActions.Actions">
-            <summary>
-            Enumerates all actions managed by this LGSPActions instance.
-            </summary>
-        </member>
-        <member name="T:de.unika.ipd.grGen.lgsp.LGSPSubpatternAction">
-            <summary>
-            Abstract base class for generated subpattern matching actions
-            each object of an inheriting class represents a subpattern matching tasks
-            which might be stored on the open tasks stack and executed later on.
-            In addition to user-specified subpatterns, alternatives are mapped to subpattern actions, too.
-            </summary>
-        </member>
-        <member name="F:de.unika.ipd.grGen.lgsp.LGSPSubpatternAction.patternGraph">
-            <summary>
-            The PatternGraph object from which this matching task object has been created
-            </summary>
-        </member>
-        <member name="F:de.unika.ipd.grGen.lgsp.LGSPSubpatternAction.patternGraphs">
-            <summary>
-            The PatternGraph objects from which this matching task object has been created
-            (non-null in case of an alternative, contains the pattern graphs of the alternative cases then)
-            </summary>
-        </member>
-        <member name="F:de.unika.ipd.grGen.lgsp.LGSPSubpatternAction.graph">
-            <summary>
-            The host graph in which to search for matches
-            </summary>
-        </member>
-        <member name="F:de.unika.ipd.grGen.lgsp.LGSPSubpatternAction.openTasks">
-            <summary>
-            The subpattern actions which have to be executed until a full match is found
-            The inheriting class contains the preset subpattern connection elements
-            </summary>
-        </member>
-        <member name="F:de.unika.ipd.grGen.lgsp.LGSPSubpatternAction.matchOfNestingPattern">
-            <summary>
-            Entry point to the temporary match object stack representing the pattern nesting from innermost outwards.
-            Needed for patternpath checking in negatives/independents, used as attachment point / is top of stack.
-            </summary>
-        </member>
-        <member name="F:de.unika.ipd.grGen.lgsp.LGSPSubpatternAction.lastMatchAtPreviousNestingLevel">
-            <summary>
-            Last match at the previous nesting level in the temporary match object stack representing the pattern nesting from innermost outwards.
-            Needed for patternpath checking in negatives/independents, used as starting point of patternpath isomorphy checks.
-            </summary>
-        </member>
-        <member name="F:de.unika.ipd.grGen.lgsp.LGSPSubpatternAction.searchPatternpath">
-            <summary>
-            Tells whether this subpattern has to search the pattern path when matching
-            </summary>
-        </member>
-        <member name="M:de.unika.ipd.grGen.lgsp.LGSPSubpatternAction.myMatch(System.Collections.Generic.List{System.Collections.Generic.Stack{de.unika.ipd.grGen.libGr.IMatch}},System.Int32,System.Int32)">
-            <summary>
-            Searches for the subpattern as specified by RulePattern.
-            Takes care of search state as given by found partial matches, negLevel to search at
-            and maximum number of matches to search for (zero = find all matches) 
-            (and open tasks via this).
-            </summary>
-        </member>
-        <member name="T:de.unika.ipd.grGen.lgsp.PatternpathIsomorphyChecker">
-            <summary>
-            Class containing global functions for checking whether node/edge is matched on patternpath
-            </summary>
-        </member>
-        <member name="T:de.unika.ipd.grGen.lgsp.SearchPlanNode">
-            <summary>
-            Element of the search plan graph representing an element within the pattern graph or a root node.
-            </summary>>
-        </member>
-        <member name="T:de.unika.ipd.grGen.lgsp.SearchPlanNodeNode">
-            <summary>
-            Element of the search plan graph representing a node within the pattern graph.
-            </summary>>
-        </member>
-        <member name="F:de.unika.ipd.grGen.lgsp.SearchPlanNodeNode.IncomingPatternEdges">
-            <summary>
-            IncomingPatternEdges are the search plan nodes which originate from the incoming pattern edges of the pattern node this node represents
-            </summary>
-        </member>
-        <member name="F:de.unika.ipd.grGen.lgsp.SearchPlanNodeNode.OutgoingPatternEdges">
-            <summary>
-            OutgoingPatternEdges are the search plan nodes which originate from the outgoing pattern edges of the pattern node this node represents
-            </summary>
-        </member>
-        <member name="T:de.unika.ipd.grGen.lgsp.SearchPlanEdgeNode">
-            <summary>
-            Element of the search plan graph representing an edge within the pattern graph.
-            </summary>>
-        </member>
-        <member name="F:de.unika.ipd.grGen.lgsp.SearchPlanEdgeNode.PatternEdgeSource">
-            <summary>
-            PatternEdgeSource gives us the search plan node which originated from the source of the pattern edge this node represents
-            PatternEdgeTarget gives us the search plan node which originated from the target of the pattern edge this node represents
-            </summary>
-        </member>
-        <member name="F:de.unika.ipd.grGen.lgsp.SearchPlanEdgeNode.PatternEdgeTarget">
-            <summary>
-            PatternEdgeSource gives us the search plan node which originated from the source of the pattern edge this node represents
-            PatternEdgeTarget gives us the search plan node which originated from the target of the pattern edge this node represents
-            </summary>
-        </member>
-        <member name="T:de.unika.ipd.grGen.lgsp.SearchPlanEdge">
-            <summary>
-            A search plan edge represents a matching operation and its costs.
-            </summary>
-        </member>
-        <member name="T:de.unika.ipd.grGen.lgsp.SearchPlanGraph">
-            <summary>
-            The search plan graph data structure for scheduling.
-            </summary>
-        </member>
-        <member name="T:de.unika.ipd.grGen.lgsp.SearchProgramType">
-            <summary>
-            says what kind of search program to build
-            </summary>
-        </member>
-        <member name="T:de.unika.ipd.grGen.lgsp.SearchProgramBuilder">
-            <summary>
-            class for building search program data structure from scheduled search plan
-            holds environment variables for this build process
-            </summary>
-        </member>
-        <member name="F:de.unika.ipd.grGen.lgsp.SearchProgramBuilder.MAXIMUM_NUMBER_OF_TYPES_TO_CHECK_BY_TYPE_ID">
-            <summary>
-            name says everything
-            </summary>
-        </member>
-        <member name="M:de.unika.ipd.grGen.lgsp.SearchProgramBuilder.BuildSearchProgram(de.unika.ipd.grGen.libGr.IGraphModel,de.unika.ipd.grGen.lgsp.LGSPRulePattern,System.Int32,System.String)">
-            <summary>
-            Builds search program from scheduled search plan at given index in pattern graph of the action rule pattern
-            </summary>
-        </member>
-        <member name="M:de.unika.ipd.grGen.lgsp.SearchProgramBuilder.BuildSearchProgram(de.unika.ipd.grGen.libGr.IGraphModel,de.unika.ipd.grGen.lgsp.LGSPMatchingPattern)">
-            <summary>
-            Builds search program from scheduled search plan in pattern graph of the subpattern rule pattern
-            </summary>
-        </member>
-        <member name="M:de.unika.ipd.grGen.lgsp.SearchProgramBuilder.BuildSearchProgram(de.unika.ipd.grGen.libGr.IGraphModel,de.unika.ipd.grGen.lgsp.LGSPMatchingPattern,de.unika.ipd.grGen.lgsp.Alternative)">
-            <summary>
-            Builds search program for alternative from scheduled search plans of the alternative cases
-            </summary>
-        </member>
-        <member name="M:de.unika.ipd.grGen.lgsp.SearchProgramBuilder.BuildSearchProgram(de.unika.ipd.grGen.libGr.IGraphModel,de.unika.ipd.grGen.lgsp.LGSPMatchingPattern,de.unika.ipd.grGen.lgsp.PatternGraph)">
-            <summary>
-            Builds search program for iterated from scheduled search plan of iterated pattern graph
-            </summary>
-        </member>
-        <member name="F:de.unika.ipd.grGen.lgsp.SearchProgramBuilder.programType">
-            <summary>
-            type of the program which gets currently built
-            </summary>
-        </member>
-        <member name="F:de.unika.ipd.grGen.lgsp.SearchProgramBuilder.model">
-            <summary>
-            The model for which the matcher functions shall be generated.
-            </summary>
-        </member>
-        <member name="F:de.unika.ipd.grGen.lgsp.SearchProgramBuilder.patternGraphWithNestingPatterns">
-            <summary>
-            the pattern graph to build with its nesting patterns
-            </summary>
-        </member>
-        <member name="F:de.unika.ipd.grGen.lgsp.SearchProgramBuilder.isNegative">
-            <summary>
-            is the pattern graph a negative pattern graph?
-            </summary>
-        </member>
-        <member name="F:de.unika.ipd.grGen.lgsp.SearchProgramBuilder.isNestedInNegative">
-            <summary>
-            is the current pattern graph nested within a negative pattern graph?
-            </summary>
-        </member>
-        <member name="F:de.unika.ipd.grGen.lgsp.SearchProgramBuilder.alternative">
-            <summary>
-            the alternative to build
-            non-null if the builder constructs an alternative
-            </summary>
-        </member>
-        <member name="F:de.unika.ipd.grGen.lgsp.SearchProgramBuilder.rulePatternClassName">
-            <summary>
-            name of the rule pattern class of the pattern graph
-            </summary>
-        </member>
-        <member name="F:de.unika.ipd.grGen.lgsp.SearchProgramBuilder.parameterTypes">
-            <summary>
-            types of the parameters of the action (null if not an action)
-            </summary>
-        </member>
-        <member name="F:de.unika.ipd.grGen.lgsp.SearchProgramBuilder.parameterNames">
-            <summary>
-            names of the parameters of the action (null if not an action)
-            </summary>
-        </member>
-        <member name="F:de.unika.ipd.grGen.lgsp.SearchProgramBuilder.negLevelNeverAboveMaxNegLevel">
-            <summary>
-            true if statically determined that the neg level of the pattern getting constructed 
-            is always below the maximum neg level
-            </summary>
-        </member>
-        <member name="F:de.unika.ipd.grGen.lgsp.SearchProgramBuilder.indexOfSchedule">
-            <summary>
-            The index of the currently built schedule
-            </summary>
-        </member>
-        <member name="M:de.unika.ipd.grGen.lgsp.SearchProgramBuilder.BuildScheduledSearchPlanOperationIntoSearchProgram(System.Int32,de.unika.ipd.grGen.lgsp.SearchProgramOperation)">
-            <summary>
-            Builds search program operations from scheduled search plan operation.
-            Decides which specialized build procedure is to be called.
-            The specialized build procedure then calls this procedure again, 
-            in order to process the next search plan operation.
-            </summary>
-        </member>
-<<<<<<< HEAD
-        <member name="T:de.unika.ipd.grGen.lgsp.LGSPEmbeddedSequenceClosure">
-=======
-        <member name="M:de.unika.ipd.grGen.lgsp.SearchProgramBuilder.buildActionPreset(de.unika.ipd.grGen.lgsp.SearchProgramOperation,System.Int32,de.unika.ipd.grGen.lgsp.SearchPlanNode,de.unika.ipd.grGen.lgsp.IsomorphyInformation)">
-            <summary>
-            Search program operations implementing the
-            ActionPreset search plan operation
-            are created and inserted into search program
-            </summary>
-        </member>
-        <member name="M:de.unika.ipd.grGen.lgsp.SearchProgramBuilder.buildNegIdptPreset(de.unika.ipd.grGen.lgsp.SearchProgramOperation,System.Int32,de.unika.ipd.grGen.lgsp.SearchPlanNode,de.unika.ipd.grGen.lgsp.IsomorphyInformation)">
-            <summary>
-            Search program operations implementing the
-            NegIdptPreset search plan operation
-            are created and inserted into search program
-            </summary>
-        </member>
-        <member name="M:de.unika.ipd.grGen.lgsp.SearchProgramBuilder.buildSubPreset(de.unika.ipd.grGen.lgsp.SearchProgramOperation,System.Int32,de.unika.ipd.grGen.lgsp.SearchPlanNode,de.unika.ipd.grGen.lgsp.IsomorphyInformation)">
-            <summary>
-            Search program operations implementing the
-            SubPreset search plan operation
-            are created and inserted into search program
-            </summary>
-        </member>
-        <member name="M:de.unika.ipd.grGen.lgsp.SearchProgramBuilder.buildLookup(de.unika.ipd.grGen.lgsp.SearchProgramOperation,System.Int32,de.unika.ipd.grGen.lgsp.SearchPlanNode,de.unika.ipd.grGen.lgsp.IsomorphyInformation)">
-            <summary>
-            Search program operations implementing the
-            Lookup search plan operation
-            are created and inserted into search program
-            </summary>
-        </member>
-        <member name="M:de.unika.ipd.grGen.lgsp.SearchProgramBuilder.buildPickFromStorage(de.unika.ipd.grGen.lgsp.SearchProgramOperation,System.Int32,de.unika.ipd.grGen.lgsp.SearchPlanNode,de.unika.ipd.grGen.lgsp.PatternVariable,de.unika.ipd.grGen.lgsp.IsomorphyInformation)">
-            <summary>
-            Search program operations implementing the
-            PickFromStorage search plan operation
-            are created and inserted into search program
-            </summary>
-        </member>
-        <member name="M:de.unika.ipd.grGen.lgsp.SearchProgramBuilder.buildPickFromStorageAttribute(de.unika.ipd.grGen.lgsp.SearchProgramOperation,System.Int32,de.unika.ipd.grGen.lgsp.SearchPlanNode,de.unika.ipd.grGen.lgsp.SearchPlanNode,de.unika.ipd.grGen.libGr.AttributeType,de.unika.ipd.grGen.lgsp.IsomorphyInformation)">
-            <summary>
-            Search program operations implementing the
-            PickFromStorageAttribute search plan operation
-            are created and inserted into search program
-            </summary>
-        </member>
-        <member name="M:de.unika.ipd.grGen.lgsp.SearchProgramBuilder.buildMapWithStorage(de.unika.ipd.grGen.lgsp.SearchProgramOperation,System.Int32,de.unika.ipd.grGen.lgsp.SearchPlanNode,de.unika.ipd.grGen.lgsp.SearchPlanNode,de.unika.ipd.grGen.lgsp.PatternVariable,de.unika.ipd.grGen.lgsp.IsomorphyInformation)">
->>>>>>> 3a5abb4b
-            <summary>
-            Search program operations implementing the
-            MapWithStorage search plan operation
-            are created and inserted into search program
-            </summary>
-        </member>
-        <member name="M:de.unika.ipd.grGen.lgsp.SearchProgramBuilder.buildImplicit(de.unika.ipd.grGen.lgsp.SearchProgramOperation,System.Int32,de.unika.ipd.grGen.lgsp.SearchPlanEdgeNode,de.unika.ipd.grGen.lgsp.SearchPlanNodeNode,de.unika.ipd.grGen.lgsp.IsomorphyInformation,de.unika.ipd.grGen.lgsp.ImplicitNodeType)">
-            <summary>
-            Search program operations implementing the
-            Implicit Source|Target|SourceOrTarget search plan operation
-            are created and inserted into search program
-            </summary>
-        </member>
-<<<<<<< HEAD
-        <member name="T:de.unika.ipd.grGen.lgsp.LGSPSequenceGenerator">
-            <summary>
-            The C#-part responsible for compiling the XGRSs of the exec statements.
-            </summary>
-        </member>
-        <member name="M:de.unika.ipd.grGen.lgsp.LGSPSequenceGenerator.#ctor(de.unika.ipd.grGen.lgsp.LGSPGrGen,de.unika.ipd.grGen.libGr.IGraphModel,System.Collections.Generic.Dictionary{System.String,System.Collections.Generic.List{System.String}},System.Collections.Generic.Dictionary{System.String,System.Collections.Generic.List{System.String}},System.Collections.Generic.Dictionary{System.String,System.Collections.Generic.List{System.String}},System.Collections.Generic.Dictionary{System.String,System.Collections.Generic.List{System.String}})">
-            <summary>
-            Constructs the sequence generator
-=======
-        <member name="M:de.unika.ipd.grGen.lgsp.SearchProgramBuilder.buildIncident(de.unika.ipd.grGen.lgsp.SearchProgramOperation,System.Int32,de.unika.ipd.grGen.lgsp.SearchPlanNodeNode,de.unika.ipd.grGen.lgsp.SearchPlanEdgeNode,de.unika.ipd.grGen.lgsp.IsomorphyInformation,de.unika.ipd.grGen.lgsp.IncidentEdgeType)">
-            <summary>
-            Search program operations implementing the
-            Extend Incoming|Outgoing|IncomingOrOutgoing search plan operation
-            are created and inserted into search program
-            </summary>
-        </member>
-        <member name="M:de.unika.ipd.grGen.lgsp.SearchProgramBuilder.buildNegative(de.unika.ipd.grGen.lgsp.SearchProgramOperation,System.Int32,de.unika.ipd.grGen.lgsp.PatternGraph)">
-            <summary>
-            Search program operations implementing the
-            Negative search plan operation (searching of negative application condition)
-            are created and inserted into search program
-            </summary>
-        </member>
-        <member name="M:de.unika.ipd.grGen.lgsp.SearchProgramBuilder.buildIndependent(de.unika.ipd.grGen.lgsp.SearchProgramOperation,System.Int32,de.unika.ipd.grGen.lgsp.PatternGraph)">
-            <summary>
-            Search program operations implementing the
-            Independent search plan operation (searching of positive application condition)
-            are created and inserted into search program
-            </summary>
-        </member>
-        <member name="M:de.unika.ipd.grGen.lgsp.SearchProgramBuilder.buildCondition(de.unika.ipd.grGen.lgsp.SearchProgramOperation,System.Int32,de.unika.ipd.grGen.lgsp.PatternCondition)">
-            <summary>
-            Search program operations implementing the
-            Condition search plan operation
-            are created and inserted into search program
-            </summary>
-        </member>
-        <member name="M:de.unika.ipd.grGen.lgsp.SearchProgramBuilder.buildLockLocalElementsForPatternpath(de.unika.ipd.grGen.lgsp.SearchProgramOperation,System.Int32)">
-            <summary>
-            Search program operations implementing the
-            LockLocalElementsForPatternpath search plan operation
-            are created and inserted into search program
->>>>>>> 3a5abb4b
-            </summary>
-        </member>
-        <member name="M:de.unika.ipd.grGen.lgsp.SearchProgramBuilder.buildMatchComplete(de.unika.ipd.grGen.lgsp.SearchProgramOperation)">
-            <summary>
-            Search program operations completing the matching process
-            after all pattern elements have been found are created and inserted into the program
-            </summary>
-        </member>
-        <member name="M:de.unika.ipd.grGen.lgsp.SearchProgramBuilder.insertImplicitNodeFromEdge(de.unika.ipd.grGen.lgsp.SearchProgramOperation,de.unika.ipd.grGen.lgsp.SearchPlanEdgeNode,de.unika.ipd.grGen.lgsp.SearchPlanNodeNode,de.unika.ipd.grGen.lgsp.ImplicitNodeType,de.unika.ipd.grGen.lgsp.SearchProgramOperation@)">
-            <summary>
-            Inserts code to get an implicit node from an edge
-            </summary>
-        </member>
-        <member name="M:de.unika.ipd.grGen.lgsp.SearchProgramBuilder.insertIncidentEdgeFromNode(de.unika.ipd.grGen.lgsp.SearchProgramOperation,de.unika.ipd.grGen.lgsp.SearchPlanNodeNode,de.unika.ipd.grGen.lgsp.SearchPlanEdgeNode,de.unika.ipd.grGen.lgsp.IncidentEdgeType,de.unika.ipd.grGen.lgsp.SearchProgramOperation@)">
-            <summary>
-            Inserts code to get an incident edge from some node
-            </summary>
-        </member>
-        <member name="M:de.unika.ipd.grGen.lgsp.SearchProgramBuilder.insertMatchObjectBuilding(de.unika.ipd.grGen.lgsp.SearchProgramOperation,de.unika.ipd.grGen.lgsp.PatternGraph,de.unika.ipd.grGen.lgsp.SearchProgramBuilder.MatchObjectType)">
-            <summary>
-            Inserts code to build the match object
-            at the given position, returns position after inserted operations
-            </summary>
-        </member>
-        <member name="M:de.unika.ipd.grGen.lgsp.SearchProgramBuilder.insertPushSubpatternTasks(de.unika.ipd.grGen.lgsp.SearchProgramOperation)">
-            <summary>
-            Inserts code to push the subpattern tasks to the open tasks stack 
-            at the given position, returns position after inserted operations
-            </summary>
-        </member>
-        <member name="M:de.unika.ipd.grGen.lgsp.SearchProgramBuilder.insertPopSubpatternTasks(de.unika.ipd.grGen.lgsp.SearchProgramOperation)">
-            <summary>
-            Inserts code to pop the subpattern tasks from the open tasks stack
-            at the given position, returns position after inserted operations
-            </summary>
-        </member>
-        <member name="M:de.unika.ipd.grGen.lgsp.SearchProgramBuilder.insertCheckForTasksLeft(de.unika.ipd.grGen.lgsp.SearchProgramOperation)">
-            <summary>
-            Inserts code to check whether there are open tasks to handle left and code for case there are none
-            at the given position, returns position after inserted operations
-            </summary>
-        </member>
-        <member name="M:de.unika.ipd.grGen.lgsp.SearchProgramBuilder.insertGlobalAccept(de.unika.ipd.grGen.lgsp.SearchProgramOperation)">
-            <summary>
-            Inserts code to accept the matched elements globally
-            at the given position, returns position after inserted operations
-            </summary>
-        </member>
-        <member name="M:de.unika.ipd.grGen.lgsp.SearchProgramBuilder.insertPatternpathAccept(de.unika.ipd.grGen.lgsp.SearchProgramOperation,de.unika.ipd.grGen.lgsp.PatternGraph)">
-            <summary>
-            Inserts code to accept the matched elements for patternpath checks
-            at the given position, returns position after inserted operations
-            </summary>
-        </member>
-        <member name="M:de.unika.ipd.grGen.lgsp.SearchProgramBuilder.insertGlobalAbandon(de.unika.ipd.grGen.lgsp.SearchProgramOperation)">
-            <summary>
-            Inserts code to abandon the matched elements globally
-            at the given position, returns position after inserted operations
-            </summary>
-        </member>
-        <member name="M:de.unika.ipd.grGen.lgsp.SearchProgramBuilder.insertPatternpathAbandon(de.unika.ipd.grGen.lgsp.SearchProgramOperation,de.unika.ipd.grGen.lgsp.PatternGraph)">
-            <summary>
-            Inserts code to abandon the matched elements for patternpath check
-            at the given position, returns position after inserted operations
-            </summary>
-        </member>
-        <member name="M:de.unika.ipd.grGen.lgsp.SearchProgramBuilder.insertCheckForSubpatternsFound(de.unika.ipd.grGen.lgsp.SearchProgramOperation,System.Boolean)">
-            <summary>
-            Inserts code to check whether the subpatterns were found and code for case there were some
-            at the given position, returns position after inserted operations
-            </summary>
-        </member>
-        <member name="M:de.unika.ipd.grGen.lgsp.SearchProgramBuilder.insertCheckForSubpatternsFoundNegativeIndependent(de.unika.ipd.grGen.lgsp.SearchProgramOperation)">
-            <summary>
-            Inserts code to check whether the subpatterns were found and code for case there were some
-            at the given position, returns position after inserted operations
-            </summary>
-        </member>
-        <member name="M:de.unika.ipd.grGen.lgsp.SearchProgramBuilder.insertPatternFound(de.unika.ipd.grGen.lgsp.SearchProgramOperation)">
-            <summary>
-            Inserts code to handle case top level pattern of action was found
-            at the given position, returns position after inserted operations
-            </summary>
-        </member>
-        <member name="M:de.unika.ipd.grGen.lgsp.SearchProgramBuilder.insertPatternFoundNegativeIndependent(de.unika.ipd.grGen.lgsp.SearchProgramOperation)">
-            <summary>
-            Inserts code to handle case negative/independent pattern was found
-            at the given position, returns position after inserted operations
-            </summary>
-        </member>
-        <member name="M:de.unika.ipd.grGen.lgsp.SearchProgramBuilder.insertEndOfIterationHandling(de.unika.ipd.grGen.lgsp.SearchProgramOperation)">
-            <summary>
-            Inserts code to check whether iteration came to an end (pattern not found (again))
-            and code to handle that case 
-            </summary>
-        </member>
-        <member name="M:de.unika.ipd.grGen.lgsp.SearchProgramBuilder.decideOnAndInsertGetType(de.unika.ipd.grGen.lgsp.SearchProgramOperation,de.unika.ipd.grGen.lgsp.SearchPlanNode,de.unika.ipd.grGen.lgsp.SearchProgramOperation@)">
-            <summary>
-            Decides which get type operation to use and inserts it
-            returns new insertion point and continuation point
-             for continuing buildup after the stuff nested within type iteration was built
-            if type drawing was sufficient, insertion point == continuation point
-            </summary>
-        </member>
-        <member name="M:de.unika.ipd.grGen.lgsp.SearchProgramBuilder.decideOnAndInsertCheckType(de.unika.ipd.grGen.lgsp.SearchProgramOperation,de.unika.ipd.grGen.lgsp.SearchPlanNode)">
-            <summary>
-            Decides which check type operation to build and inserts it into search program
-            </summary>
-        </member>
-        <member name="M:de.unika.ipd.grGen.lgsp.SearchProgramBuilder.decideOnAndInsertCheckConnectednessOfNodeFromLookupOrPickOrMap(de.unika.ipd.grGen.lgsp.SearchProgramOperation,de.unika.ipd.grGen.lgsp.SearchPlanNodeNode,de.unika.ipd.grGen.lgsp.SearchProgramOperation@)">
-            <summary>
-            Decides which check connectedness operations are needed for the given node just determined by lookup
-            and inserts them into the search program
-            returns new insertion point and continuation point
-             for continuing buildup after the stuff nested within both directions iteration was built
-            if no direction iteration was needed, insertion point == continuation point
-            </summary>
-        </member>
-        <member name="M:de.unika.ipd.grGen.lgsp.SearchProgramBuilder.decideOnAndInsertCheckConnectednessOfImplicitNodeFromEdge(de.unika.ipd.grGen.lgsp.SearchProgramOperation,de.unika.ipd.grGen.lgsp.SearchPlanNodeNode,de.unika.ipd.grGen.lgsp.SearchPlanEdgeNode,de.unika.ipd.grGen.lgsp.SearchPlanNodeNode,de.unika.ipd.grGen.lgsp.SearchProgramOperation@)">
-            <summary>
-            Decides which check connectedness operations are needed for the given node just drawn from edge
-            and inserts them into the search program
-            returns new insertion point and continuation point
-             for continuing buildup after the stuff nested within both directions iteration was built
-            if no direction iteration was needed, insertion point == continuation point
-            </summary>
-        </member>
-        <member name="M:de.unika.ipd.grGen.lgsp.SearchProgramBuilder.decideOnAndInsertCheckConnectednessOfNodeFixedDirection(de.unika.ipd.grGen.lgsp.SearchProgramOperation,de.unika.ipd.grGen.lgsp.SearchPlanNodeNode,de.unika.ipd.grGen.lgsp.SearchPlanEdgeNode,de.unika.ipd.grGen.lgsp.CheckCandidateForConnectednessType)">
-            <summary>
-            Decides which check connectedness operations are needed for the given node and edge of fixed direction
-            and inserts them into the search program
-            </summary>
-        </member>
-        <member name="M:de.unika.ipd.grGen.lgsp.SearchProgramBuilder.decideOnAndInsertCheckConnectednessOfNodeBothDirections(de.unika.ipd.grGen.lgsp.SearchProgramOperation,de.unika.ipd.grGen.lgsp.SearchPlanNodeNode,de.unika.ipd.grGen.lgsp.SearchPlanEdgeNode,de.unika.ipd.grGen.lgsp.SearchProgramOperation@)">
-            <summary>
-            Decides which check connectedness operations are needed for the given node and edge in both directions
-            and inserts them into the search program
-            returns new insertion point and continuation point
-             for continuing buildup after the stuff nested within both directions iteration was built
-            if no direction iteration was needed, insertion point == continuation point
-            </summary>
-        </member>
-        <member name="M:de.unika.ipd.grGen.lgsp.SearchProgramBuilder.decideOnAndInsertCheckConnectednessOfEdgeFromLookupOrPickOrMap(de.unika.ipd.grGen.lgsp.SearchProgramOperation,de.unika.ipd.grGen.lgsp.SearchPlanEdgeNode,de.unika.ipd.grGen.lgsp.SearchProgramOperation@)">
-            <summary>
-            Decides which check connectedness operations are needed for the given edge determined by lookup
-            and inserts them into the search program
-            returns new insertion point and continuation point
-             for continuing buildup after the stuff nested within both directions iteration was built
-            if no direction iteration was needed, insertion point == continuation point
-            </summary>
-        </member>
-        <member name="M:de.unika.ipd.grGen.lgsp.SearchProgramBuilder.decideOnAndInsertCheckConnectednessOfIncidentEdgeFromNode(de.unika.ipd.grGen.lgsp.SearchProgramOperation,de.unika.ipd.grGen.lgsp.SearchPlanEdgeNode,de.unika.ipd.grGen.lgsp.SearchPlanNodeNode,System.Boolean,de.unika.ipd.grGen.lgsp.SearchProgramOperation@)">
-            <summary>
-            Decides which check connectedness operations are needed for the given edge determined from incident node
-            and inserts them into the search program
-            </summary>
-        </member>
-        <member name="M:de.unika.ipd.grGen.lgsp.SearchProgramBuilder.decideOnAndInsertCheckConnectednessOfEdgeFixedDirection(de.unika.ipd.grGen.lgsp.SearchProgramOperation,de.unika.ipd.grGen.lgsp.SearchPlanEdgeNode,de.unika.ipd.grGen.lgsp.CheckCandidateForConnectednessType)">
-            <summary>
-            Decides which check connectedness operations are needed for the given edge of fixed direction
-            and inserts them into the search program
-            </summary>
-        </member>
-        <member name="M:de.unika.ipd.grGen.lgsp.SearchProgramBuilder.decideOnAndInsertCheckConnectednessOfEdgeBothDirections(de.unika.ipd.grGen.lgsp.SearchProgramOperation,de.unika.ipd.grGen.lgsp.SearchPlanEdgeNode,System.Boolean,de.unika.ipd.grGen.lgsp.SearchProgramOperation@)">
-            <summary>
-            Decides which check connectedness operations are needed for the given edge in both directions
-            and inserts them into the search program
-            returns new insertion point and continuation point
-             for continuing buildup after the stuff nested within both directions iteration was built
-            todo: if no direction iteration was needed, insertion point == continuation point ?
-            </summary>
-        </member>
-        <member name="M:de.unika.ipd.grGen.lgsp.SearchProgramBuilder.NegativeIndependentNamePrefix(de.unika.ipd.grGen.lgsp.PatternGraph)">
-            <summary>
-            returns name prefix for candidate variables of the given pattern graph
-            computed from current negative/independent pattern nesting
-            </summary>
-        </member>
-        <member name="M:de.unika.ipd.grGen.lgsp.SearchProgramBuilder.computeMaxNegLevel(de.unika.ipd.grGen.lgsp.PatternGraph)">
-            <summary>
-            computes maximum neg level of the given positive pattern graph 
-            if it can be easily determined statically
-            </summary>
-        </member>
-        <member name="M:de.unika.ipd.grGen.lgsp.SearchProgramBuilder.computeMaxNegLevelNegative(de.unika.ipd.grGen.lgsp.PatternGraph)">
-            <summary>
-            computes maximum neg level of the given negative pattern graph 
-            if it can be easily determined statically
-            </summary>
-        </member>
-        <member name="M:de.unika.ipd.grGen.lgsp.SearchProgramBuilder.currentNodeIsFirstIncidentNodeOfEdge(de.unika.ipd.grGen.lgsp.SearchPlanNodeNode,de.unika.ipd.grGen.lgsp.SearchPlanEdgeNode)">
-            <summary>
-            returns true if the node which gets currently determined in the schedule
-            is the first incident node of the edge which gets connected to it
-            only of interest for edges of unfixed direction
-            </summary>
-        </member>
-        <member name="M:de.unika.ipd.grGen.lgsp.SearchProgramBuilder.currentNodeIsSecondIncidentNodeOfEdge(de.unika.ipd.grGen.lgsp.SearchPlanNodeNode,de.unika.ipd.grGen.lgsp.SearchPlanEdgeNode)">
-            <summary>
-            returns true if the node which gets currently determined in the schedule
-            is the second incident node of the edge which gets connected to it
-            only of interest for edges of unfixed direction
-            </summary>
-        </member>
-        <member name="M:de.unika.ipd.grGen.lgsp.SearchProgramBuilder.currentEdgeConnectsOnlyToFirstIncidentNode(de.unika.ipd.grGen.lgsp.SearchPlanEdgeNode)">
-            <summary>
-            returns true if only one incident node of the edge which gets currently determined in the schedule
-            was already computed; only of interest for edges of unfixed direction
-            </summary>
-        </member>
-        <member name="M:de.unika.ipd.grGen.lgsp.SearchProgramBuilder.currentEdgeConnectsToFirstIncidentNode(de.unika.ipd.grGen.lgsp.SearchPlanEdgeNode)">
-            <summary>
-            returns true if at least one incident node of the edge which gets currently determined in the schedule
-            was already computed; only of interest for edges of unfixed direction
-            </summary>
-        </member>
-        <member name="M:de.unika.ipd.grGen.lgsp.SearchProgramBuilder.currentEdgeConnectsToSecondIncidentNode(de.unika.ipd.grGen.lgsp.SearchPlanEdgeNode)">
-            <summary>
-            returns true if both incident nodes of the edge which gets currently determined in the schedule
-            were already computed; only of interest for edges of unfixed direction
-            </summary>
-        </member>
-        <member name="M:de.unika.ipd.grGen.lgsp.SearchProgramBuilder.getCurrentMatchOfNestingPattern">
-            <summary>
-            Returns the variable which will evaluate at runtime to the match of the nesting pattern.
-            Dependent on currently processed pattern graph of static nesting as given by nesting stack.
-            </summary>
-        </member>
-        <member name="M:de.unika.ipd.grGen.lgsp.SearchProgramBuilder.getCurrentLastMatchAtPreviousNestingLevel">
-            <summary>
-            Returns the variable which will evaluate at runtime to the last match at the previous nesting level.
-            Dependent on currently processed pattern graph of static nesting as given by nesting stack.
-            </summary>
-        </member>
-        <member name="T:de.unika.ipd.grGen.lgsp.SearchProgramBuilder.MatchObjectType">
-            <summary>
-            the types of match objects there are, to be filled by insertMatchObjectBuilding
-            </summary>
-        </member>
-        <member name="T:de.unika.ipd.grGen.lgsp.LGSPBackend">
-            <summary>
-            A helper class for backend independent graph and rule handling.
-            </summary>
-        </member>
-        <member name="M:de.unika.ipd.grGen.lgsp.LGSPBackend.CreateGraph(de.unika.ipd.grGen.libGr.IGraphModel,System.String,System.String[])">
-            <summary>
-            Creates a new IGraph backend instance with the given graph model and name
-            </summary>
-            <param name="graphModel">An IGraphModel instance</param>
-            <param name="graphName">Name of the graph</param>
-            <param name="parameters">Backend specific parameters</param>
-            <returns>The new IGraph backend instance</returns>
-        </member>
-        <member name="M:de.unika.ipd.grGen.lgsp.LGSPBackend.CreateGraph(System.String,System.String,System.String[])">
-            <summary>
-            Creates a new IGraph backend instance with the graph model provided by the graph model file and a name.
-            </summary>
-            <param name="modelFilename">Filename of a graph model file</param>
-            <param name="graphName">Name of the graph</param>
-            <param name="parameters">Backend specific parameters</param>
-            <returns>The new IGraph backend instance</returns>
-        </member>
-        <member name="M:de.unika.ipd.grGen.lgsp.LGSPBackend.IgnoreRest(de.unika.ipd.grGen.libGr.sequenceParser.SimpleCharStream,System.Char)">
-            <summary>
-            Ignores the rest of a string.
-            </summary>
-            <param name="charStream">The SimpleCharStream object.</param>
-            <param name="curChar">The last character read. Set to '\0' to ignore.</param>
-        </member>
-        <member name="M:de.unika.ipd.grGen.lgsp.LGSPBackend.MatchStringOrIgnoreOther(de.unika.ipd.grGen.libGr.sequenceParser.SimpleCharStream,System.String)">
-            <summary>
-            Tries to match a string at the current position of a SimpleCharStream.
-            If the string at the current position does not match, it is skipped.
-            Here all characters other than A-Z, a-z, 0-9, _, and # are skipped.
-            </summary>
-            <param name="charStream">The char stream.</param>
-            <param name="str">The string to be matched.</param>
-            <returns>True, iff the string was found.</returns>
-        </member>
-        <member name="M:de.unika.ipd.grGen.lgsp.LGSPBackend.FixDirectorySeparators(System.String)">
-            <summary>
-            Returns a string where all "wrong" directory separator chars are replaced by the ones used by the system 
-            </summary>
-            <param name="path">The original path string potentially with wrong chars</param>
-            <returns>The corrected path string</returns>
-        </member>
-        <member name="M:de.unika.ipd.grGen.lgsp.LGSPBackend.GetDir(System.String)">
-            <summary>
-            Retrieves the directory path from a given file path.
-            Any slashes or backslashes are converted to the correct directory
-            separator chars for the current platform.
-            </summary>
-            <param name="path">A path to a file.</param>
-            <returns>A path to the directory containing the file.</returns>
-        </member>
-        <member name="M:de.unika.ipd.grGen.lgsp.LGSPBackend.GetPathBaseName(System.String)">
-            <summary>
-            Returns the base name of a path name (i.e. no path and no extension).
-            </summary>
-        </member>
-        <member name="M:de.unika.ipd.grGen.lgsp.LGSPBackend.CreateFromSpec(System.String,System.String,de.unika.ipd.grGen.lgsp.LGSPGraph@,de.unika.ipd.grGen.lgsp.LGSPActions@)">
-            <summary>
-            Creates a new LGSPGraph and LGSPActions instance from the specified specification file.
-            If the according dlls do not exist or are out of date, the needed processing steps are performed automatically.
-            </summary>
-            <param name="grgFilename">Filename of the rule specification file (.grg).</param>
-            <param name="graphName">Name of the new graph.</param>
-            <param name="newGraph">Returns the new graph.</param>
-            <param name="newActions">Returns the new BaseActions object.</param>
-            <exception cref="T:System.IO.FileNotFoundException">Thrown, when a needed specification file does not exist.</exception>
-            <exception cref="T:System.Exception">Thrown, when something goes wrong.</exception>
-        </member>
-        <member name="M:de.unika.ipd.grGen.lgsp.LGSPBackend.CreateFromSpec(System.String,de.unika.ipd.grGen.lgsp.LGSPGraph@,de.unika.ipd.grGen.lgsp.LGSPActions@)">
-            <summary>
-            Creates a new LGSPGraph and LGSPActions instance from the specified specification file.
-            If the according dlls do not exist or are out of date, the needed processing steps are performed automatically.
-            A name for the graph is automatically generated.
-            </summary>
-            <param name="grgFilename">Filename of the rule specification file (.grg).</param>
-            <param name="newGraph">Returns the new graph.</param>
-            <param name="newActions">Returns the new BaseActions object.</param>
-            <exception cref="T:System.IO.FileNotFoundException">Thrown, when a needed specification file does not exist.</exception>
-            <exception cref="T:System.Exception">Thrown, when something goes wrong.</exception>
-        </member>
-        <member name="M:de.unika.ipd.grGen.lgsp.LGSPBackend.CreateFromSpec(System.String,System.String)">
-            <summary>
-            Creates a new LGSPGraph instance from the specified specification file.
-            If the according dll does not exist or is out of date, the needed processing steps are performed automatically.
-            </summary>
-            <param name="gmFilename">Filename of the model specification file (.gm).</param>
-            <param name="graphName">Name of the new graph.</param>
-            <exception cref="T:System.IO.FileNotFoundException">Thrown, when a needed specification file does not exist.</exception>
-            <exception cref="T:System.Exception">Thrown, when something goes wrong.</exception>
-            <returns>The new LGSPGraph instance.</returns>
-        </member>
-        <member name="M:de.unika.ipd.grGen.lgsp.LGSPBackend.de#unika#ipd#grGen#libGr#IBackend#CreateFromSpec(System.String,System.String)">
-            <summary>
-            Creates a new LGSPGraph instance from the specified specification file.
-            If the according dll does not exist or is out of date, the needed processing steps are performed automatically.
-            </summary>
-            <param name="gmFilename">Filename of the model specification file (.gm).</param>
-            <param name="graphName">Name of the new graph.</param>
-            <exception cref="T:System.IO.FileNotFoundException">Thrown, when a needed specification file does not exist.</exception>
-            <exception cref="T:System.Exception">Thrown, when something goes wrong.</exception>
-            <returns>The new LGSPGraph instance.</returns>
-        </member>
-        <member name="M:de.unika.ipd.grGen.lgsp.LGSPBackend.CreateFromSpec(System.String)">
-            <summary>
-            Creates a new LGSPGraph instance from the specified specification file.
-            If the according dll does not exist or is out of date, the needed processing steps are performed automatically.
-            A name for the graph is automatically generated.
-            </summary>
-            <param name="gmFilename">Filename of the model specification file (.gm).</param>
-            <param name="newGraph">Returns the new graph.</param>
-            <exception cref="T:System.IO.FileNotFoundException">Thrown, when a needed specification file does not exist.</exception>
-            <exception cref="T:System.Exception">Thrown, when something goes wrong.</exception>
-            <returns>The new LGSPGraph instance.</returns>
-        </member>
-        <member name="M:de.unika.ipd.grGen.lgsp.LGSPBackend.OpenGraph(System.String,System.String,System.String[])">
-            <summary>
-            Opens an existing graph identified by graphName using the specifiede IGraphModel.
-            This may not be supported by the backend, if the data is not persistent.
-            </summary>
-            <param name="modelFilename">Filename of a graph model file</param>
-            <param name="graphName">Name of an existing graph</param>
-            <param name="parameters">Backend specific parameters</param>
-            <returns>The IGraph backend instance or NULL on error</returns>
-        </member>
-        <member name="M:de.unika.ipd.grGen.lgsp.LGSPBackend.ProcessSpecification(System.String,System.String,System.String,de.unika.ipd.grGen.libGr.ProcessSpecFlags)">
-            <summary>
-            Processes the given rule specification file and generates a model and actions library.
-            </summary>
-            <param name="specPath">The path to the rule specification file (.grg).</param>
-            <param name="destDir">The directory, where the generated libraries are to be placed.</param>
-            <param name="intermediateDir">A directory, where intermediate files can be placed.</param>
-            <param name="flags">Specifies how the specification is to be processed.</param>
-            <exception cref="T:System.Exception">Thrown, when an error occurred.</exception>
-        </member>
-        <member name="M:de.unika.ipd.grGen.lgsp.LGSPBackend.ProcessSpecification(System.String)">
-            <summary>
-            Processes the given rule specification file and generates a model and actions library in the same directory as the specification file.
-            </summary>
-            <param name="specPath">The path to the rule specification file (.grg).</param>
-            <exception cref="T:System.Exception">Thrown, when an error occurred.</exception>
-        </member>
-        <member name="P:de.unika.ipd.grGen.lgsp.LGSPBackend.Name">
-            <summary>
-            The name of the backend.
-            </summary>
-        </member>
-        <member name="P:de.unika.ipd.grGen.lgsp.LGSPBackend.ArgumentNames">
-            <summary>
-            Enumerates the names of the arguments which can be optionally passed to the create/open functions.
-            Not currently used...
-            </summary>
-        </member>
-        <member name="P:de.unika.ipd.grGen.lgsp.LGSPBackend.ExistingGraphs">
-            <summary>
-            An enumerable of KeyValuePairs, where the keys are names of existing graphs and the
-            values are the names of the appropriate models (not filenames).
-            </summary>
-        </member>
-        <member name="T:de.unika.ipd.grGen.lgsp.LGSPGraph">
-            <summary>
-            An implementation of the IGraph interface.
-            </summary>
-        </member>
-        <member name="F:de.unika.ipd.grGen.lgsp.LGSPGraph.curActions">
-            <summary>
-            Currently associated LGSPActions object.
-            This is needed to the current matchers while executing an exec statement on the RHS of a rule.
-            </summary>
-        </member>
-        <member name="F:de.unika.ipd.grGen.lgsp.LGSPGraph.nodeCounts">
-            <summary>
-            The number of compatible nodes in the graph for each type at the time of the last analysis.
-            It is null, if no analysis has been executed, yet.
-            </summary>
-        </member>
-        <member name="F:de.unika.ipd.grGen.lgsp.LGSPGraph.edgeCounts">
-            <summary>
-            The number of compatible edges in the graph for each type at the time of the last analysis.
-            It is null, if no analysis has been executed, yet.
-            </summary>
-        </member>
-        <member name="F:de.unika.ipd.grGen.lgsp.LGSPGraph.meanOutDegree">
-            <summary>
-            The mean out degree (independent of edge types) of the nodes of a graph for each node type
-            at the time of the last analysis.
-            It is null, if no analysis has been executed, yet.
-            </summary>
-        </member>
-        <member name="F:de.unika.ipd.grGen.lgsp.LGSPGraph.meanInDegree">
-            <summary>
-            The mean in degree (independent of edge types) of the nodes of a graph for each node type
-            at the time of the last analysis.
-            It is null, if no analysis has been executed, yet.
-            </summary>
-        </member>
-        <member name="F:de.unika.ipd.grGen.lgsp.LGSPGraph.nodesByTypeHeads">
-            <summary>
-            An array containing one head of a doubly-linked ring-list for each node type indexed by the type ID.
-            </summary>
-        </member>
-        <member name="F:de.unika.ipd.grGen.lgsp.LGSPGraph.nodesByTypeCounts">
-            <summary>
-            The number of nodes for each node type indexed by the type ID.
-            </summary>
-        </member>
-        <member name="F:de.unika.ipd.grGen.lgsp.LGSPGraph.edgesByTypeHeads">
-            <summary>
-            An array containing one head of a doubly-linked ring-list for each edge type indexed by the type ID.
-            </summary>
-        </member>
-        <member name="F:de.unika.ipd.grGen.lgsp.LGSPGraph.edgesByTypeCounts">
-            <summary>
-            The number of edges for each edge type indexed by the type ID.
-            </summary>
-        </member>
-        <member name="M:de.unika.ipd.grGen.lgsp.LGSPGraph.#ctor(de.unika.ipd.grGen.libGr.IGraphModel)">
-            <summary>
-            Constructs an LGSPGraph object with the given model and an automatically generated name.
-            </summary>
-            <param name="grmodel">The graph model.</param>
-        </member>
-        <member name="M:de.unika.ipd.grGen.lgsp.LGSPGraph.#ctor(de.unika.ipd.grGen.libGr.IGraphModel,System.String)">
-            <summary>
-            Constructs an LGSPGraph object with the given model and name.
-            </summary>
-            <param name="grmodel">The graph model.</param>
-            <param name="grname">The name for the graph.</param>
-        </member>
-        <member name="M:de.unika.ipd.grGen.lgsp.LGSPGraph.#ctor(de.unika.ipd.grGen.lgsp.LGSPBackend,de.unika.ipd.grGen.libGr.IGraphModel,System.String,System.String)">
-            <summary>
-            Constructs an LGSPGraph object.
-            Deprecated.
-            </summary>
-            <param name="lgspBackend">The responsible backend object.</param>
-            <param name="grmodel">The graph model.</param>
-            <param name="grname">The name for the graph.</param>
-            <param name="modelassemblyname">The name of the model assembly.</param>
-        </member>
-        <member name="M:de.unika.ipd.grGen.lgsp.LGSPGraph.#ctor(System.String)">
-            <summary>
-            Constructs an LGSPGraph object without initializing it.
-            </summary>
-            <param name="grname">The name for the graph.</param>
-        </member>
-        <member name="M:de.unika.ipd.grGen.lgsp.LGSPGraph.#ctor(de.unika.ipd.grGen.lgsp.LGSPGraph,System.String)">
-            <summary>
-            Copy constructor.
-            Open transaction data lost.
-            </summary>
-            <param name="dataSource">The LGSPGraph object to get the data from</param>
-            <param name="newName">Name of the copied graph.</param>
-        </member>
-        <member name="M:de.unika.ipd.grGen.lgsp.LGSPGraph.InitializeGraph(de.unika.ipd.grGen.libGr.IGraphModel)">
-            <summary>
-            Initializes the graph with the given model.
-            </summary>
-            <param name="grmodel">The model for this graph.</param>
-        </member>
-        <member name="M:de.unika.ipd.grGen.lgsp.LGSPGraph.DestroyGraph">
-            <summary>
-            For persistent backends permanently destroys the graph
-            </summary>
-        </member>
-        <member name="M:de.unika.ipd.grGen.lgsp.LGSPGraph.LoadActions(System.String)">
-            <summary>
-            Loads a LGSPActions implementation
-            </summary>
-            <param name="actionFilename">Filename of a action file. This can be either a library (.dll) or source code (.cs)</param>
-            <returns>A LGSPActions object as BaseActions</returns>
-        </member>
-        <member name="M:de.unika.ipd.grGen.lgsp.LGSPGraph.GetNumExactNodes(de.unika.ipd.grGen.libGr.NodeType)">
-            <summary>
-            Returns the number of nodes with the exact given node type.
-            </summary>
-        </member>
-        <member name="M:de.unika.ipd.grGen.lgsp.LGSPGraph.GetNumExactEdges(de.unika.ipd.grGen.libGr.EdgeType)">
-            <summary>
-            Returns the number of edges with the exact given edge type.
-            </summary>
-        </member>
-        <member name="M:de.unika.ipd.grGen.lgsp.LGSPGraph.GetExactNodes(de.unika.ipd.grGen.libGr.NodeType)">
-            <summary>
-            Enumerates all nodes with the exact given node type.
-            </summary>
-        </member>
-        <member name="M:de.unika.ipd.grGen.lgsp.LGSPGraph.GetExactEdges(de.unika.ipd.grGen.libGr.EdgeType)">
-            <summary>
-            Enumerates all edges with the exact given edge type.
-            </summary>
-        </member>
-        <member name="M:de.unika.ipd.grGen.lgsp.LGSPGraph.GetNumCompatibleNodes(de.unika.ipd.grGen.libGr.NodeType)">
-            <summary>
-            Returns the number of nodes compatible to the given node type.
-            </summary>
-        </member>
-        <member name="M:de.unika.ipd.grGen.lgsp.LGSPGraph.GetNumCompatibleEdges(de.unika.ipd.grGen.libGr.EdgeType)">
-            <summary>
-            Returns the number of edges compatible to the given edge type.
-            </summary>
-        </member>
-        <member name="M:de.unika.ipd.grGen.lgsp.LGSPGraph.GetCompatibleNodes(de.unika.ipd.grGen.libGr.NodeType)">
-            <summary>
-            Enumerates all nodes compatible to the given node type.
-            </summary>
-        </member>
-        <member name="M:de.unika.ipd.grGen.lgsp.LGSPGraph.GetCompatibleEdges(de.unika.ipd.grGen.libGr.EdgeType)">
-            <summary>
-            Enumerates all edges compatible to the given edge type.
-            </summary>
-        </member>
-        <member name="M:de.unika.ipd.grGen.lgsp.LGSPGraph.MoveHeadAfter(de.unika.ipd.grGen.lgsp.LGSPNode)">
-            <summary>
-            Moves the type list head of the given node after the given node.
-            Part of the "list trick".
-            </summary>
-            <param name="elem">The node.</param>
-        </member>
-        <member name="M:de.unika.ipd.grGen.lgsp.LGSPGraph.MoveHeadAfter(de.unika.ipd.grGen.lgsp.LGSPEdge)">
-            <summary>
-            Moves the type list head of the given edge after the given edge.
-            Part of the "list trick".
-            </summary>
-            <param name="elem">The edge.</param>
-        </member>
-        <member name="M:de.unika.ipd.grGen.lgsp.LGSPGraph.AddNodeWithoutEvents(de.unika.ipd.grGen.lgsp.LGSPNode,System.Int32)">
-            <summary>
-            Adds an existing node to this graph.
-            The graph may not already contain the node!
-            The edge may not be connected to any other elements!
-            Intended only for undo, clone, retyping and internal use!
-            </summary>
-        </member>
-        <member name="M:de.unika.ipd.grGen.lgsp.LGSPGraph.AddEdgeWithoutEvents(de.unika.ipd.grGen.lgsp.LGSPEdge,System.Int32)">
-            <summary>
-            Adds an existing edge to this graph.
-            The graph may not already contain the edge!
-            The edge may not be connected to any other elements!
-            Intended only for undo, clone, retyping and internal use!
-            </summary>
-        </member>
-        <member name="M:de.unika.ipd.grGen.lgsp.LGSPGraph.AddNode(de.unika.ipd.grGen.libGr.INode,System.String)">
-            <summary>
-            Adds an existing INode object to the graph and assigns it to the given variable.
-            The node must not be part of any graph, yet!
-            The node may not be connected to any other elements!
-            </summary>
-            <param name="node">The node to be added.</param>
-            <param name="varName">The name of the variable.</param>
-        </member>
-        <member name="M:de.unika.ipd.grGen.lgsp.LGSPGraph.AddNode(de.unika.ipd.grGen.libGr.INode)">
-            <summary>
-            Adds an existing LGSPNode object to the graph.
-            The node must not be part of any graph, yet!
-            The node may not be connected to any other elements!
-            </summary>
-            <param name="node">The node to be added.</param>
-        </member>
-        <member name="M:de.unika.ipd.grGen.lgsp.LGSPGraph.AddNode(de.unika.ipd.grGen.lgsp.LGSPNode)">
-            <summary>
-            Adds an existing LGSPNode object to the graph.
-            The node must not be part of any graph, yet!
-            The node may not be connected to any other elements!
-            </summary>
-            <param name="node">The node to be added.</param>
-        </member>
-        <member name="M:de.unika.ipd.grGen.lgsp.LGSPGraph.AddINode(de.unika.ipd.grGen.libGr.NodeType)">
-            <summary>
-            Adds a new node to the graph.
-            </summary>
-            <param name="nodeType">The node type for the new node.</param>
-            <returns>The newly created node.</returns>
-        </member>
-        <member name="M:de.unika.ipd.grGen.lgsp.LGSPGraph.AddNode(de.unika.ipd.grGen.libGr.NodeType)">
-            <summary>
-            Creates a new LGSPNode according to the given type and adds
-            it to the graph.
-            </summary>
-            <param name="nodeType">The type for the new node.</param>
-            <returns>The created node.</returns>
-        </member>
-        <member name="M:de.unika.ipd.grGen.lgsp.LGSPGraph.AddNode(de.unika.ipd.grGen.lgsp.LGSPNode,System.String)">
-            <summary>
-            Adds an existing LGSPNode object to the graph and assigns it to the given variable.
-            The node must not be part of any graph, yet!
-            The node may not be connected to any other elements!
-            </summary>
-            <param name="node">The node to be added.</param>
-            <param name="varName">The name of the variable.</param>
-        </member>
-        <member name="M:de.unika.ipd.grGen.lgsp.LGSPGraph.AddINode(de.unika.ipd.grGen.libGr.NodeType,System.String)">
-            <summary>
-            Adds a new node to the graph.
-            TODO: Slow but provides a better interface...
-            </summary>
-            <param name="nodeType">The node type for the new node.</param>
-            <param name="varName">The name of the variable.</param>
-            <returns>The newly created node.</returns>
-        </member>
-        <member name="M:de.unika.ipd.grGen.lgsp.LGSPGraph.AddNode(de.unika.ipd.grGen.libGr.NodeType,System.String)">
-            <summary>
-            Adds a new LGSPNode to the graph and assigns it to the given variable.
-            </summary>
-            <param name="nodeType">The node type for the new node.</param>
-            <param name="varName">The name of the variable.</param>
-            <returns>The newly created node.</returns>
-        </member>
-        <member name="M:de.unika.ipd.grGen.lgsp.LGSPGraph.AddEdge(de.unika.ipd.grGen.libGr.IEdge,System.String)">
-            <summary>
-            Adds an existing IEdge object to the graph and assigns it to the given variable.
-            The edge must not be part of any graph, yet!
-            Source and target of the edge must already be part of the graph.
-            </summary>
-            <param name="edge">The edge to be added.</param>
-            <param name="varName">The name of the variable.</param>
-        </member>
-        <member name="M:de.unika.ipd.grGen.lgsp.LGSPGraph.AddEdge(de.unika.ipd.grGen.libGr.IEdge)">
-            <summary>
-            Adds an existing LGSPEdge object to the graph.
-            The edge must not be part of any graph, yet!
-            Source and target of the edge must already be part of the graph.
-            </summary>
-            <param name="edge">The edge to be added.</param>
-        </member>
-        <member name="M:de.unika.ipd.grGen.lgsp.LGSPGraph.AddEdge(de.unika.ipd.grGen.lgsp.LGSPEdge)">
-            <summary>
-            Adds an existing LGSPEdge object to the graph.
-            The edge must not be part of any graph, yet!
-            Source and target of the edge must already be part of the graph.
-            </summary>
-            <param name="edge">The edge to be added.</param>
-        </member>
-        <member name="M:de.unika.ipd.grGen.lgsp.LGSPGraph.AddEdge(de.unika.ipd.grGen.libGr.EdgeType,de.unika.ipd.grGen.lgsp.LGSPNode,de.unika.ipd.grGen.lgsp.LGSPNode)">
-            <summary>
-            Adds a new edge to the graph.
-            </summary>
-            <param name="edgeType">The edge type for the new edge.</param>
-            <param name="source">The source of the edge.</param>
-            <param name="target">The target of the edge.</param>
-            <returns>The newly created edge.</returns>
-        </member>
-        <member name="M:de.unika.ipd.grGen.lgsp.LGSPGraph.AddEdge(de.unika.ipd.grGen.libGr.EdgeType,de.unika.ipd.grGen.libGr.INode,de.unika.ipd.grGen.libGr.INode)">
-            <summary>
-            Adds a new edge to the graph.
-            </summary>
-            <param name="edgeType">The edge type for the new edge.</param>
-            <param name="source">The source of the edge.</param>
-            <param name="target">The target of the edge.</param>
-            <returns>The newly created edge.</returns>
-        </member>
-        <member name="M:de.unika.ipd.grGen.lgsp.LGSPGraph.AddEdge(de.unika.ipd.grGen.lgsp.LGSPEdge,System.String)">
-            <summary>
-            Adds an existing LGSPEdge object to the graph and assigns it to the given variable.
-            The edge must not be part of any graph, yet!
-            Source and target of the edge must already be part of the graph.
-            </summary>
-            <param name="edge">The edge to be added.</param>
-            <param name="varName">The name of the variable.</param>
-        </member>
-        <member name="M:de.unika.ipd.grGen.lgsp.LGSPGraph.AddEdge(de.unika.ipd.grGen.libGr.EdgeType,de.unika.ipd.grGen.lgsp.LGSPNode,de.unika.ipd.grGen.lgsp.LGSPNode,System.String)">
-            <summary>
-            Adds a new edge to the graph and assigns it to the given variable.
-            </summary>
-            <param name="edgeType">The edge type for the new edge.</param>
-            <param name="source">The source of the edge.</param>
-            <param name="target">The target of the edge.</param>
-            <param name="varName">The name of the variable.</param>
-            <returns>The newly created edge.</returns>
-        </member>
-        <member name="M:de.unika.ipd.grGen.lgsp.LGSPGraph.AddEdge(de.unika.ipd.grGen.libGr.EdgeType,de.unika.ipd.grGen.libGr.INode,de.unika.ipd.grGen.libGr.INode,System.String)">
-            <summary>
-            Adds a new edge to the graph and assigns it to the given variable.
-            </summary>
-            <param name="edgeType">The edge type for the new edge.</param>
-            <param name="source">The source of the edge.</param>
-            <param name="target">The target of the edge.</param>
-            <param name="varName">The name of the variable.</param>
-            <returns>The newly created edge.</returns>
-        </member>
-        <member name="M:de.unika.ipd.grGen.lgsp.LGSPGraph.Remove(de.unika.ipd.grGen.libGr.INode)">
-            <summary>
-            Removes the given node from the graph.
-            </summary>
-        </member>
-        <member name="M:de.unika.ipd.grGen.lgsp.LGSPGraph.Remove(de.unika.ipd.grGen.libGr.IEdge)">
-            <summary>
-            Removes the given edge from the graph.
-            </summary>
-        </member>
-        <member name="M:de.unika.ipd.grGen.lgsp.LGSPGraph.RemoveEdges(de.unika.ipd.grGen.libGr.INode)">
-            <summary>
-            Removes all edges from the given node.
-            </summary>
-        </member>
-        <member name="M:de.unika.ipd.grGen.lgsp.LGSPGraph.Clear">
-            <summary>
-            Removes all nodes and edges (including any variables pointing to them) from the graph.
-            </summary>
-        </member>
-        <member name="M:de.unika.ipd.grGen.lgsp.LGSPGraph.Retype(de.unika.ipd.grGen.lgsp.LGSPNode,de.unika.ipd.grGen.libGr.NodeType)">
-            <summary>
-            Retypes a node by creating a new node of the given type.
-            All incident edges as well as all attributes from common super classes are kept.
-            WARNING: GetElementName will probably not return the same element name for the new node, yet! (TODO)
-            </summary>
-            <param name="node">The node to be retyped.</param>
-            <param name="newNodeType">The new type for the node.</param>
-            <returns>The new node object representing the retyped node.</returns>
-        </member>
-        <member name="M:de.unika.ipd.grGen.lgsp.LGSPGraph.Retype(de.unika.ipd.grGen.libGr.INode,de.unika.ipd.grGen.libGr.NodeType)">
-            <summary>
-            Retypes a node by creating a new node of the given type.
-            All incident edges as well as all attributes from common super classes are kept.
-            WARNING: GetElementName will probably not return the same element name for the new node, yet! (TODO)
-            </summary>
-            <param name="node">The node to be retyped.</param>
-            <param name="newNodeType">The new type for the node.</param>
-            <returns>The new node object representing the retyped node.</returns>
-        </member>
-        <member name="M:de.unika.ipd.grGen.lgsp.LGSPGraph.Retype(de.unika.ipd.grGen.lgsp.LGSPEdge,de.unika.ipd.grGen.libGr.EdgeType)">
-            <summary>
-            Retypes an edge by replacing it by a new edge of the given type.
-            Source and target node as well as all attributes from common super classes are kept.
-            WARNING: GetElementName will probably not return the same element name for the new edge, yet! (TODO)
-            </summary>
-            <param name="edge">The edge to be retyped.</param>
-            <param name="newEdgeType">The new type for the edge.</param>
-            <returns>The new edge object representing the retyped edge.</returns>
-        </member>
-        <member name="M:de.unika.ipd.grGen.lgsp.LGSPGraph.Retype(de.unika.ipd.grGen.libGr.IEdge,de.unika.ipd.grGen.libGr.EdgeType)">
-            <summary>
-            Retypes an edge by replacing it by a new edge of the given type.
-            Source and target node as well as all attributes from common super classes are kept.
-            WARNING: GetElementName will probably not return the same element name for the new edge, yet! (TODO)
-            </summary>
-            <param name="edge">The edge to be retyped.</param>
-            <param name="newEdgeType">The new type for the edge.</param>
-            <returns>The new edge object representing the retyped edge.</returns>
-        </member>
-        <member name="M:de.unika.ipd.grGen.lgsp.LGSPGraph.ReplaceNode(de.unika.ipd.grGen.lgsp.LGSPNode,de.unika.ipd.grGen.lgsp.LGSPNode)">
-            <summary>
-            Replaces a given node by another one.
-            All incident edges and variables are transferred to the new node.
-            The attributes are not touched.
-            This function is used for retyping.
-            </summary>
-            <param name="oldNode">The node to be replaced.</param>
-            <param name="newNode">The replacement for the node.</param>
-        </member>
-        <member name="M:de.unika.ipd.grGen.lgsp.LGSPGraph.ReplaceEdge(de.unika.ipd.grGen.lgsp.LGSPEdge,de.unika.ipd.grGen.lgsp.LGSPEdge)">
-            <summary>
-            Replaces a given edge by another one.
-            Source and target node are transferred to the new edge,
-            but the new edge must already have source and target set to these nodes.
-            The new edge is added to the graph, the old edge is removed.
-            A SettingEdgeType event is generated before.
-            The attributes are not touched.
-            This function is used for retyping.
-            </summary>
-            <param name="oldEdge">The edge to be replaced.</param>
-            <param name="newEdge">The replacement for the edge.</param>
-        </member>
-        <member name="M:de.unika.ipd.grGen.lgsp.LGSPGraph.AllocateVisitedFlag">
-            <summary>
-            Allocates a clean visited flag on the graph elements.
-            If needed the flag is cleared on all graph elements, so this is an O(n) operation.
-            </summary>
-            <returns>A visitor ID to be used in
-            visited conditions in patterns ("if { !visited(elem, id); }"),
-            visited expressions in evals ("visited(elem, id) = true; b.flag = visited(elem, id) || c.flag; "}
-            and calls to other visitor functions.</returns>
-        </member>
-        <member name="M:de.unika.ipd.grGen.lgsp.LGSPGraph.FreeVisitedFlag(System.Int32)">
-            <summary>
-            Frees a visited flag.
-            This is an O(1) operation.
-            It adds visitor flags supported by the element flags to the front of the list
-            to prefer them when allocating a new one.
-            </summary>
-            <param name="visitorID">The ID of the visited flag to be freed.</param>
-        </member>
-        <member name="M:de.unika.ipd.grGen.lgsp.LGSPGraph.ResetVisitedFlag(System.Int32)">
-            <summary>
-            Resets the visited flag with the given ID on all graph elements, if necessary.
-            </summary>
-            <param name="visitorID">The ID of the visited flag.</param>
-        </member>
-        <member name="M:de.unika.ipd.grGen.lgsp.LGSPGraph.SetVisited(de.unika.ipd.grGen.libGr.IGraphElement,System.Int32,System.Boolean)">
-            <summary>
-            Sets the visited flag of the given graph element.
-            </summary>
-            <param name="elem">The graph element whose flag is to be set.</param>
-            <param name="visitorID">The ID of the visited flag.</param>
-            <param name="visited">True for visited, false for not visited.</param>
-        </member>
-        <member name="M:de.unika.ipd.grGen.lgsp.LGSPGraph.IsVisited(de.unika.ipd.grGen.libGr.IGraphElement,System.Int32)">
-            <summary>
-            Returns whether the given graph element has been visited.
-            </summary>
-            <param name="elem">The graph element to be examined.</param>
-            <param name="visitorID">The ID of the visited flag.</param>
-            <returns>True for visited, false for not visited.</returns>
-        </member>
-        <member name="M:de.unika.ipd.grGen.lgsp.LGSPGraph.GetElementName(de.unika.ipd.grGen.libGr.IGraphElement)">
-            <summary>
-            Returns the name for the given element,
-            i.e. the name defined by the named graph if a named graph is available,
-            or a hash value string if only a lgpsGraph is available.
-            </summary>
-            <param name="elem">Element of which the name is to be found</param>
-            <returns>The name of the given element</returns>
-        </member>
-        <member name="M:de.unika.ipd.grGen.lgsp.LGSPGraph.GetElementVariables(de.unika.ipd.grGen.libGr.IGraphElement)">
-            <summary>
-            Returns a linked list of variables mapped to the given graph element
-            or null, if no variable points to this element
-            </summary>
-        </member>
-        <member name="M:de.unika.ipd.grGen.lgsp.LGSPGraph.GetVariableValue(System.String)">
-            <summary>
-            Retrieves the object for a variable name or null, if the variable isn't set yet or anymore.
-            </summary>
-            <param name="varName">The variable name to lookup</param>
-            <returns>The according object or null</returns>
-        </member>
-        <member name="M:de.unika.ipd.grGen.lgsp.LGSPGraph.GetNodeVarValue(System.String)">
-            <summary>
-            Retrieves the LGSPNode for a variable name or null, if the variable isn't set yet or anymore.
-            A InvalidCastException is thrown, if the variable is set and does not point to an LGSPNode object.
-            </summary>
-            <param name="varName">The variable name to lookup.</param>
-            <returns>The according LGSPNode or null.</returns>
-        </member>
-        <member name="M:de.unika.ipd.grGen.lgsp.LGSPGraph.GetEdgeVarValue(System.String)">
-            <summary>
-            Retrieves the LGSPEdge for a variable name or null, if the variable isn't set yet or anymore.
-            A InvalidCastException is thrown, if the variable is set and does not point to an LGSPEdge object.
-            </summary>
-            <param name="varName">The variable name to lookup.</param>
-            <returns>The according LGSPEdge or null.</returns>
-        </member>
-        <member name="M:de.unika.ipd.grGen.lgsp.LGSPGraph.DetachVariableFromElement(de.unika.ipd.grGen.libGr.Variable)">
-            <summary>
-            Detaches the specified variable from the according graph element.
-            If it was the last variable pointing to the element, the variable list for the element is removed.
-            This function may only called on variables pointing to graph elements.
-            </summary>
-            <param name="var">Variable to detach.</param>
-        </member>
-        <member name="M:de.unika.ipd.grGen.lgsp.LGSPGraph.SetVariableValue(System.String,System.Object)">
-            <summary>
-            Sets the value of the given variable to the given IGraphElement.
-            If the variable name is null, this function does nothing.
-            If elem is null, the variable is unset.
-            </summary>
-            <param name="varName">The name of the variable.</param>
-            <param name="val">The new value of the variable or null to unset the variable.</param>
-        </member>
-        <member name="M:de.unika.ipd.grGen.lgsp.LGSPGraph.AnalyzeGraph">
-            <summary>
-            Analyzes the graph.
-            The calculated data is used to generate good searchplans for the current graph.
-            </summary>
-        </member>
-        <member name="M:de.unika.ipd.grGen.lgsp.LGSPGraph.CheckEmptyFlags">
-            <summary>
-            Checks if the matching state flags in the graph are not set, as they should be in case no matching is undereway
-            </summary>
-        </member>
-        <member name="M:de.unika.ipd.grGen.lgsp.LGSPGraph.Mature">
-            <summary>
-            Mature a graph.
-            This method should be invoked after adding all nodes and edges to the graph.
-            The backend may implement analyses on the graph to speed up matching etc.
-            The graph may not be modified by this function.
-            </summary>
-        </member>
-        <member name="M:de.unika.ipd.grGen.lgsp.LGSPGraph.Custom(System.Object[])">
-            <summary>
-            Does graph-backend dependent stuff.
-            </summary>
-            <param name="args">Any kind of paramteres for the stuff to do</param>
-        </member>
-        <member name="M:de.unika.ipd.grGen.lgsp.LGSPGraph.Clone(System.String)">
-            <summary>
-            Duplicates a graph.
-            The new graph will use the same model and backend as the other
-            Open transaction data will not be cloned.
-            </summary>
-            <param name="newName">Name of the new graph.</param>
-            <returns>A new graph with the same structure as this graph.</returns>
-        </member>
-        <member name="P:de.unika.ipd.grGen.lgsp.LGSPGraph.Actions">
-            <summary>
-            A currently associated actions object.
-            </summary>
-        </member>
-        <member name="P:de.unika.ipd.grGen.lgsp.LGSPGraph.ReuseOptimization">
-            <summary>
-            If true (the default case), elements deleted during a rewrite
-            may be reused in the same rewrite.
-            As a result new elements may not be discriminable anymore from
-            already deleted elements using object equality, hash maps, etc.
-            In cases where this is needed this optimization should be disabled.
-            </summary>
-        </member>
-        <member name="P:de.unika.ipd.grGen.lgsp.LGSPGraph.Name">
-            <summary>
-            A name associated with the graph.
-            </summary>
-        </member>
-        <member name="P:de.unika.ipd.grGen.lgsp.LGSPGraph.Model">
-            <summary>
-            The model associated with the graph.
-            </summary>
-        </member>
-        <member name="P:de.unika.ipd.grGen.lgsp.LGSPGraph.TransactionManager">
-            <summary>
-            Returns the transaction manager of the graph.
-            For attribute changes using the transaction manager is the only way to include such changes in the transaction history!
-            Don't forget to call Commit after a transaction is finished!
-            </summary>
-        </member>
-        <member name="P:de.unika.ipd.grGen.lgsp.LGSPGraph.NamedGraph">
-            <summary>
-            Set it if a named graph is available, so that 
-            - the nameof operator can return the persistent name instead of a hash code
-            - a retyped element can keep its name
-            </summary>
-        </member>
-        <member name="P:de.unika.ipd.grGen.lgsp.LGSPGraph.Variables">
-            <summary>
-            Returns an iterator over all available (non-null) variables
-            </summary>
-        </member>
-        <member name="F:de.unika.ipd.grGen.lgsp.LGSPGraph.VisitorData.NodesMarked">
-            <summary>
-            Specifies whether this visitor has already marked any nodes.
-            </summary>
-        </member>
-        <member name="F:de.unika.ipd.grGen.lgsp.LGSPGraph.VisitorData.EdgesMarked">
-            <summary>
-            Specifies whether this visitor has already marked any edges.
-            </summary>
-        </member>
-        <member name="F:de.unika.ipd.grGen.lgsp.LGSPGraph.VisitorData.VisitedElements">
-            <summary>
-            A hash map containing all visited elements (the values are not used).
-            This is unused (and thus null), if the graph element flags are used for this visitor ID.
-            </summary>
-        </member>
-        <member name="T:de.unika.ipd.grGen.lgsp.SearchOperationType">
-            <summary>
-            Describes the type of a search operation.
-            </summary>
-        </member>
-        <member name="F:de.unika.ipd.grGen.lgsp.SearchOperationType.Void">
-            <summary>
-            Void operation; retype to void to delete operation from ssp quickly.
-            </summary>
-        </member>
-        <member name="F:de.unika.ipd.grGen.lgsp.SearchOperationType.ActionPreset">
-            <summary>
-            Preset handed in to action pattern, maybe null, 
-            in this causing creation of two search plans, one with preset, one with lookup operation
-            (might occur in enclosed negative pattern, too, but replaced by neg preset in schedule).
-            </summary>
-        </member>
-        <member name="F:de.unika.ipd.grGen.lgsp.SearchOperationType.NegIdptPreset">
-            <summary>
-            Preset handed in to negative/independent pattern, matched in enclosing pattern
-            (normal preset is converted into this when reaching schedule, but not before).
-            </summary>
-        </member>
-        <member name="F:de.unika.ipd.grGen.lgsp.SearchOperationType.SubPreset">
-            <summary>
-            Preset handed in to subpattern, never null
-            (might occur in enclosed negative pattern, too, but replaced by neg preset in schedule).
-            </summary>
-        </member>
-        <member name="F:de.unika.ipd.grGen.lgsp.SearchOperationType.Lookup">
-            <summary>
-            Draw element from graph.
-            </summary>
-        </member>
-        <member name="F:de.unika.ipd.grGen.lgsp.SearchOperationType.PickFromStorage">
-            <summary>
-            Pick element from storage.
-            </summary>
-        </member>
-        <member name="F:de.unika.ipd.grGen.lgsp.SearchOperationType.MapWithStorage">
-            <summary>
-            Map some given input element to an output graph element.
-            </summary>
-        </member>
-        <member name="F:de.unika.ipd.grGen.lgsp.SearchOperationType.PickFromStorageAttribute">
-            <summary>
-            Pick element from storage attribute, needs attribute owner.
-            </summary>
-        </member>
-        <member name="F:de.unika.ipd.grGen.lgsp.SearchOperationType.Outgoing">
-            <summary>
-            Follow outgoing edges of given node.
-            </summary>
-        </member>
-        <member name="F:de.unika.ipd.grGen.lgsp.SearchOperationType.Incoming">
-            <summary>
-            Follow incoming edges of given node.
-            </summary>
-        </member>
-        <member name="F:de.unika.ipd.grGen.lgsp.SearchOperationType.Incident">
-            <summary>
-            Follow outgoing and incoming edges of given node.
-            </summary>
-        </member>
-        <member name="F:de.unika.ipd.grGen.lgsp.SearchOperationType.ImplicitSource">
-            <summary>
-            Get source node from given edge.
-            </summary>
-        </member>
-        <member name="F:de.unika.ipd.grGen.lgsp.SearchOperationType.ImplicitTarget">
-            <summary>
-            Get target node from given edge.
-            </summary>
-        </member>
-        <member name="F:de.unika.ipd.grGen.lgsp.SearchOperationType.Implicit">
-            <summary>
-            Get source and target node from given edge.
-            </summary>
-        </member>
-        <member name="F:de.unika.ipd.grGen.lgsp.SearchOperationType.Condition">
-            <summary>
-            Check matched pattern by condition.
-            </summary>
-        </member>
-        <member name="F:de.unika.ipd.grGen.lgsp.SearchOperationType.LockLocalElementsForPatternpath">
-            <summary>
-            All local elements mached, push them to the matches stack for patternpath checking,
-            serves as a barrier for negative and independent pattern forward scheduling
-            </summary>
-        </member>
-        <member name="F:de.unika.ipd.grGen.lgsp.SearchOperationType.NegativePattern">
-            <summary>
-            Try to match negative pattern.
-            </summary>
-        </member>
-        <member name="F:de.unika.ipd.grGen.lgsp.SearchOperationType.IndependentPattern">
-            <summary>
-            Try to match independent pattern.
-            </summary>
-        </member>
-        <member name="T:de.unika.ipd.grGen.expression.Expression">
-            <summary>
-            Base class of expressions used in conditions to constrain the pattern
-            </summary>
-        </member>
-        <member name="M:de.unika.ipd.grGen.expression.Expression.Emit(de.unika.ipd.grGen.lgsp.SourceBuilder)">
-            <summary>
-            emits c# code implementing expression into source builder
-            to be implemented by concrete subclasses
-            </summary>
-        </member>
-        <member name="T:de.unika.ipd.grGen.expression.Operator">
-            <summary>
-            Base class of operator expressions
-            </summary>
-        </member>
-        <member name="T:de.unika.ipd.grGen.expression.BinInfixOperator">
-            <summary>
-            Class representing an binary infix operator.
-            </summary>
-        </member>
-        <member name="T:de.unika.ipd.grGen.expression.BinFuncOperator">
-            <summary>
-            Class representing an binary prefix operator in function notation.
-            </summary>
-        </member>
-        <member name="T:de.unika.ipd.grGen.expression.COND">
-            <summary>
-            Class representing a conditional operator (a ? b : c).
-            </summary>
-        </member>
-        <member name="T:de.unika.ipd.grGen.expression.LOG_OR">
-            <summary>
-            Class representing a logical or.
-            </summary>
-        </member>
-        <member name="T:de.unika.ipd.grGen.expression.LOG_AND">
-            <summary>
-            Class representing a logical and.
-            </summary>
-        </member>
-        <member name="T:de.unika.ipd.grGen.expression.BIT_OR">
-            <summary>
-            Class representing a bitwise or.
-            </summary>
-        </member>
-        <member name="T:de.unika.ipd.grGen.expression.DICT_BIT_OR">
-            <summary>
-            Class representing the set/map union operator.
-            </summary>
-        </member>
-        <member name="T:de.unika.ipd.grGen.expression.DICT_BIT_AND">
-            <summary>
-            Class representing the set/map intersection operator.
-            </summary>
-        </member>
-        <member name="T:de.unika.ipd.grGen.expression.DICT_EXCEPT">
-            <summary>
-            Class representing the set/map except operator.
-            </summary>
-        </member>
-        <member name="T:de.unika.ipd.grGen.expression.BIT_XOR">
-            <summary>
-            Class representing a bitwise xor.
-            </summary>
-        </member>
-        <member name="T:de.unika.ipd.grGen.expression.BIT_AND">
-            <summary>
-            Class representing a bitwise and.
-            </summary>
-        </member>
-        <member name="T:de.unika.ipd.grGen.expression.EQ">
-            <summary>
-            Class representing an equality comparison.
-            </summary>
-        </member>
-        <member name="T:de.unika.ipd.grGen.expression.NE">
-            <summary>
-            Class representing an inequality comparison.
-            </summary>
-        </member>
-        <member name="T:de.unika.ipd.grGen.expression.LT">
-            <summary>
-            Class representing a less than comparison.
-            </summary>
-        </member>
-        <member name="T:de.unika.ipd.grGen.expression.LE">
-            <summary>
-            Class representing a less than or equal comparison.
-            </summary>
-        </member>
-        <member name="T:de.unika.ipd.grGen.expression.GT">
-            <summary>
-            Class representing a greater than comparison.
-            </summary>
-        </member>
-        <member name="T:de.unika.ipd.grGen.expression.GE">
-            <summary>
-            Class representing a greater than or equal comparison.
-            </summary>
-        </member>
-        <member name="T:de.unika.ipd.grGen.expression.DICT_EQ">
-            <summary>
-            Class representing set/map equality comparison.
-            </summary>
-        </member>
-        <member name="T:de.unika.ipd.grGen.expression.DICT_NE">
-            <summary>
-            Class representing set/map inequality comparison.
-            </summary>
-        </member>
-        <member name="T:de.unika.ipd.grGen.expression.DICT_LT">
-            <summary>
-            Class representing proper subset/map comparison.
-            </summary>
-        </member>
-        <member name="T:de.unika.ipd.grGen.expression.DICT_LE">
-            <summary>
-            Class representing subset/map comparison.
-            </summary>
-        </member>
-        <member name="T:de.unika.ipd.grGen.expression.DICT_GT">
-            <summary>
-            Class representing proper superset comparison.
-            </summary>
-        </member>
-        <member name="T:de.unika.ipd.grGen.expression.DICT_GE">
-            <summary>
-            Class representing superset comparison.
-            </summary>
-        </member>
-        <member name="T:de.unika.ipd.grGen.expression.SHL">
-            <summary>
-            Class representing a shift left expression.
-            </summary>
-        </member>
-        <member name="T:de.unika.ipd.grGen.expression.SHR">
-            <summary>
-            Class representing an arithmetic shift right expression.
-            </summary>
-        </member>
-        <member name="T:de.unika.ipd.grGen.expression.BIT_SHR">
-            <summary>
-            Class representing a logical shift right expression.
-            TODO: Currently same as shift right expression.
-            </summary>
-        </member>
-        <member name="T:de.unika.ipd.grGen.expression.ADD">
-            <summary>
-            Class representing an addition.
-            </summary>
-        </member>
-        <member name="T:de.unika.ipd.grGen.expression.SUB">
-            <summary>
-            Class representing a subtraction.
-            </summary>
-        </member>
-        <member name="T:de.unika.ipd.grGen.expression.MUL">
-            <summary>
-            Class representing a multiplication.
-            </summary>
-        </member>
-        <member name="T:de.unika.ipd.grGen.expression.DIV">
-            <summary>
-            Class representing a division.
-            </summary>
-        </member>
-        <member name="T:de.unika.ipd.grGen.expression.MOD">
-            <summary>
-            Class representing a modulo expression.
-            </summary>
-        </member>
-        <member name="T:de.unika.ipd.grGen.expression.LOG_NOT">
-            <summary>
-            Class representing a logical negation.
-            </summary>
-        </member>
-        <member name="T:de.unika.ipd.grGen.expression.BIT_NOT">
-            <summary>
-            Class representing a bitwise negation.
-            </summary>
-        </member>
-        <member name="T:de.unika.ipd.grGen.expression.NEG">
-            <summary>
-            Class representing an arithmetic negation.
-            </summary>
-        </member>
-        <member name="T:de.unika.ipd.grGen.expression.IN">
-            <summary>
-            Class representing a map/set inclusion query.
-            </summary>
-        </member>
-        <member name="T:de.unika.ipd.grGen.expression.Cast">
-            <summary>
-            Class representing cast expression
-            </summary>
-        </member>
-        <member name="T:de.unika.ipd.grGen.expression.Constant">
-            <summary>
-            Class representing constant expression
-            </summary>
-        </member>
-        <member name="T:de.unika.ipd.grGen.expression.ConstantEnumExpression">
-            <summary>
-            Class representing enum constant expression
-            </summary>
-        </member>
-        <member name="T:de.unika.ipd.grGen.expression.GraphEntityExpression">
-            <summary>
-            Class representing graph entity expression
-            </summary>
-        </member>
-        <member name="T:de.unika.ipd.grGen.expression.Nameof">
-            <summary>
-            Class representing nameof expression
-            </summary>
-        </member>
-        <member name="T:de.unika.ipd.grGen.expression.Qualification">
-            <summary>
-            Class representing qualification expression
-            </summary>
-        </member>
-        <member name="T:de.unika.ipd.grGen.expression.Typeof">
-            <summary>
-            Class representing typeof expression
-            </summary>
-        </member>
-        <member name="T:de.unika.ipd.grGen.expression.VariableExpression">
-            <summary>
-            Class representing variable expression
-            </summary>
-        </member>
-        <member name="T:de.unika.ipd.grGen.expression.Visited">
-            <summary>
-            Class representing visited expression
-            </summary>
-        </member>
-        <member name="T:de.unika.ipd.grGen.expression.Random">
-            <summary>
-            Class representing random expression
-            </summary>
-        </member>
-        <member name="T:de.unika.ipd.grGen.expression.StringLength">
-            <summary>
-            Class representing a string length expression.
-            </summary>
-        </member>
-        <member name="T:de.unika.ipd.grGen.expression.StringSubstring">
-            <summary>
-            Class representing a substring expression.
-            </summary>
-        </member>
-        <member name="T:de.unika.ipd.grGen.expression.StringIndexOf">
-            <summary>
-            Class representing a string indexOf expression.
-            </summary>
-        </member>
-        <member name="T:de.unika.ipd.grGen.expression.StringLastIndexOf">
-            <summary>
-            Class representing a string lastIndexOf expression.
-            </summary>
-        </member>
-        <member name="T:de.unika.ipd.grGen.expression.StringReplace">
-            <summary>
-            Class representing a string replace expression.
-            </summary>
-        </member>
-        <member name="T:de.unika.ipd.grGen.expression.MapAccess">
-            <summary>
-            Class representing a map access expression.
-            </summary>
-        </member>
-        <member name="T:de.unika.ipd.grGen.expression.MapSize">
-            <summary>
-            Class representing a map size expression.
-            </summary>
-        </member>
-        <member name="T:de.unika.ipd.grGen.expression.MapPeek">
-            <summary>
-            Class representing a map peek expression.
-            </summary>
-        </member>
-        <member name="T:de.unika.ipd.grGen.expression.MapDomain">
-            <summary>
-            Class representing a map domain expression.
-            </summary>
-        </member>
-        <member name="T:de.unika.ipd.grGen.expression.MapRange">
-            <summary>
-            Class representing a map range expression.
-            </summary>
-        </member>
-        <member name="T:de.unika.ipd.grGen.expression.SetSize">
-            <summary>
-            Class representing a set size expression.
-            </summary>
-        </member>
-        <member name="T:de.unika.ipd.grGen.expression.SetPeek">
-            <summary>
-            Class representing a set peek expression.
-            </summary>
-        </member>
-        <member name="T:de.unika.ipd.grGen.expression.StaticMap">
-            <summary>
-            Class representing a constant rule-local map, available as initalized static class member.
-            </summary>
-        </member>
-        <member name="T:de.unika.ipd.grGen.expression.StaticSet">
-            <summary>
-            Class representing a constant rule-local set, available as initialized static class member.
-            </summary>
-        </member>
-        <member name="T:de.unika.ipd.grGen.expression.MapConstructor">
-            <summary>
-            Class representing a rule-local map to be filled with the given map items.
-            </summary>
-        </member>
-        <member name="T:de.unika.ipd.grGen.expression.MapItem">
-            <summary>
-            Class representing a map item.
-            </summary>
-        </member>
-        <member name="T:de.unika.ipd.grGen.expression.SetConstructor">
-            <summary>
-            Class representing a rule-local set to be filled with the given set items.
-            </summary>
-        </member>
-        <member name="T:de.unika.ipd.grGen.expression.SetItem">
-            <summary>
-            Class representing a set item.
-            </summary>
-        </member>
-        <member name="T:de.unika.ipd.grGen.expression.ExternalFunctionInvocation">
-            <summary>
-            Class representing a function invocation of an external attribute evaluation function.
-            </summary>
-        </member>
-        <member name="T:de.unika.ipd.grGen.expression.Max">
-            <summary>
-            Class representing the max operator.
-            </summary>
-        </member>
-        <member name="T:de.unika.ipd.grGen.expression.Min">
-            <summary>
-            Class representing the min operator.
-            </summary>
-        </member>
-        <member name="T:de.unika.ipd.grGen.expression.Pow">
-            <summary>
-            Class representing the to-the-power-of operator.
-            </summary>
-        </member>
-        <member name="T:de.unika.ipd.grGen.lgsp.PatternElement">
-            <summary>
-            An element of a rule pattern.
-            </summary>
-        </member>
-        <member name="F:de.unika.ipd.grGen.lgsp.PatternElement.TypeID">
-            <summary>
-            The type ID of the pattern element.
-            </summary>
-        </member>
-        <member name="F:de.unika.ipd.grGen.lgsp.PatternElement.typeName">
-            <summary>
-            The name of the type interface of the pattern element.
-            </summary>
-        </member>
-        <member name="F:de.unika.ipd.grGen.lgsp.PatternElement.name">
-            <summary>
-            The name of the pattern element.
-            </summary>
-        </member>
-        <member name="F:de.unika.ipd.grGen.lgsp.PatternElement.unprefixedName">
-            <summary>
-            Pure name of the pattern element as specified in the .grg file without any prefixes.
-            </summary>
-        </member>
-        <member name="F:de.unika.ipd.grGen.lgsp.PatternElement.pointOfDefinition">
-            <summary>
-            The pattern where this element gets matched (null if rule parameter).
-            </summary>
-        </member>
-        <member name="F:de.unika.ipd.grGen.lgsp.PatternElement.annotations">
-            <summary>
-            The annotations of the pattern element
-            </summary>
-        </member>
-        <member name="F:de.unika.ipd.grGen.lgsp.PatternElement.AllowedTypes">
-            <summary>
-            An array of allowed types for this pattern element.
-            If it is null, all subtypes of the type specified by typeID (including itself)
-            are allowed for this pattern element.
-            </summary>
-        </member>
-        <member name="F:de.unika.ipd.grGen.lgsp.PatternElement.IsAllowedType">
-            <summary>
-            An array containing a bool for each node/edge type (order defined by the TypeIDs)
-            which is true iff the corresponding type is allowed for this pattern element.
-            It should be null if allowedTypes is null or empty or has only one element.
-            </summary>
-        </member>
-        <member name="F:de.unika.ipd.grGen.lgsp.PatternElement.Cost">
-            <summary>
-            Default cost/priority from frontend, user priority if given.
-            </summary>
-        </member>
-        <member name="F:de.unika.ipd.grGen.lgsp.PatternElement.ParameterIndex">
-            <summary>
-            Specifies to which rule parameter this pattern element corresponds.
-            Only valid if pattern element is handed in as rule parameter.
-            </summary>
-        </member>
-        <member name="F:de.unika.ipd.grGen.lgsp.PatternElement.MaybeNull">
-            <summary>
-            Tells whether this pattern element may be null.
-            May only be true if pattern element is handed in as rule parameter.
-            </summary>
-        </member>
-        <member name="F:de.unika.ipd.grGen.lgsp.PatternElement.Storage">
-            <summary>
-            If not null this pattern element is to be bound by iterating the given storage.
-            </summary>
-        </member>
-        <member name="F:de.unika.ipd.grGen.lgsp.PatternElement.Accessor">
-            <summary>
-            If not null this pattern element is to be determined by map lookup,
-            with the accessor given here applied as index into the storage map given in the Storage field.
-            </summary>
-        </member>
-        <member name="F:de.unika.ipd.grGen.lgsp.PatternElement.StorageAttributeOwner">
-            <summary>
-            If not null this pattern element is to be bound by iterating the given storage attribute of this owner.
-            </summary>
-        </member>
-        <member name="F:de.unika.ipd.grGen.lgsp.PatternElement.StorageAttribute">
-            <summary>
-            If not null this pattern element is to be bound by iterating the given storage attribute.
-            </summary>
-        </member>
-        <member name="F:de.unika.ipd.grGen.lgsp.PatternElement.TempPlanMapping">
-            <summary>
-            plan graph node corresponding to this pattern element, used in plan graph generation, just hacked into this place
-            </summary>
-        </member>
-        <member name="M:de.unika.ipd.grGen.lgsp.PatternElement.#ctor(System.Int32,System.String,System.String,System.String,de.unika.ipd.grGen.libGr.GrGenType[],System.Boolean[],System.Single,System.Int32,System.Boolean,de.unika.ipd.grGen.lgsp.PatternVariable,de.unika.ipd.grGen.lgsp.PatternElement,de.unika.ipd.grGen.lgsp.PatternElement,de.unika.ipd.grGen.libGr.AttributeType)">
-            <summary>
-            Instantiates a new PatternElement object.
-            </summary>
-            <param name="typeID">The type ID of the pattern element.</param>
-            <param name="typeName">The name of the type interface of the pattern element.</param>
-            <param name="name">The name of the pattern element.</param>
-            <param name="unprefixedName">Pure name of the pattern element as specified in the .grg without any prefixes</param>
-            <param name="allowedTypes">An array of allowed types for this pattern element.
-                If it is null, all subtypes of the type specified by typeID (including itself)
-                are allowed for this pattern element.</param>
-            <param name="isAllowedType">An array containing a bool for each node/edge type (order defined by the TypeIDs)
-                which is true iff the corresponding type is allowed for this pattern element.
-                It should be null if allowedTypes is null or empty or has only one element.</param>
-            <param name="cost">Default cost/priority from frontend, user priority if given.</param>
-            <param name="parameterIndex">Specifies to which rule parameter this pattern element corresponds.</param>
-            <param name="maybeNull">Tells whether this pattern element may be null (is a parameter if true).</param>
-            <param name="storage">If not null this pattern element is to be bound by iterating the given storage.</param>
-            <param name="accessor">If not null this pattern element is to be determined by map lookup,
-                with the accessor given here applied as index into the storage map given in the storage parameter.</param>
-            <param name="storageAttributeOwner">If not null this pattern element is to be bound by iterating the given storage attribute of this owner.</param>
-            <param name="storageAttribute">If not null this pattern element is to be bound by iterating the given storage attribute.</param>
-        </member>
-        <member name="M:de.unika.ipd.grGen.lgsp.PatternElement.ToString">
-            <summary>
-            Converts this instance into a string representation.
-            </summary>
-            <returns>The string representation of this instance.</returns>
-        </member>
-        <member name="P:de.unika.ipd.grGen.lgsp.PatternElement.Name">
-            <summary>
-            The name of the pattern element.
-            </summary>
-        </member>
-        <member name="P:de.unika.ipd.grGen.lgsp.PatternElement.UnprefixedName">
-            <summary>
-            The pure name of the pattern element as specified in the .grg without any prefixes.
-            </summary>
-        </member>
-        <member name="P:de.unika.ipd.grGen.lgsp.PatternElement.PointOfDefinition">
-            <summary>
-            The pattern where this element gets matched (null if rule parameter).
-            </summary>
-        </member>
-        <member name="P:de.unika.ipd.grGen.lgsp.PatternElement.Annotations">
-            <summary>
-            The annotations of the pattern element
-            </summary>
-        </member>
-        <member name="T:de.unika.ipd.grGen.lgsp.PatternNode">
-            <summary>
-            A pattern node of a rule pattern.
-            </summary>
-        </member>
-        <member name="M:de.unika.ipd.grGen.lgsp.PatternNode.#ctor(System.Int32,System.String,System.String,System.String,de.unika.ipd.grGen.libGr.GrGenType[],System.Boolean[],System.Single,System.Int32,System.Boolean,de.unika.ipd.grGen.lgsp.PatternVariable,de.unika.ipd.grGen.lgsp.PatternElement,de.unika.ipd.grGen.lgsp.PatternElement,de.unika.ipd.grGen.libGr.AttributeType)">
-            <summary>
-            Instantiates a new PatternNode object
-            </summary>
-            <param name="typeID">The type ID of the pattern node</param>
-            <param name="typeName">The name of the type interface of the pattern element.</param>
-            <param name="name">The name of the pattern node</param>
-            <param name="unprefixedName">Pure name of the pattern element as specified in the .grg without any prefixes</param>
-            <param name="allowedTypes">An array of allowed types for this pattern element.
-                If it is null, all subtypes of the type specified by typeID (including itself)
-                are allowed for this pattern element.</param>
-            <param name="isAllowedType">An array containing a bool for each node/edge type (order defined by the TypeIDs)
-                which is true iff the corresponding type is allowed for this pattern element.
-                It should be null if allowedTypes is null or empty or has only one element.</param>
-            <param name="cost"> default cost/priority from frontend, user priority if given</param>
-            <param name="parameterIndex">Specifies to which rule parameter this pattern element corresponds</param>
-            <param name="maybeNull">Tells whether this pattern node may be null (is a parameter if true).</param>
-            <param name="storage">If not null this pattern node is to be bound by iterating the given storage.</param>
-            <param name="accessor">If not null this pattern node is to be determined by map lookup,
-                with the accessor given here applied as index into the storage map given in the storage parameter.</param>
-            <param name="storageAttributeOwner">If not null this pattern node is to be bound by iterating the given storage attribute of this owner.</param>
-            <param name="storageAttribute">If not null this pattern node is to be bound by iterating the given storage attribute.</param>
-        </member>
-        <member name="M:de.unika.ipd.grGen.lgsp.PatternNode.ToString">
-            <summary>
-            Converts this instance into a string representation.
-            </summary>
-            <returns>The string representation of this instance.</returns>
-        </member>
-        <member name="T:de.unika.ipd.grGen.lgsp.PatternEdge">
-            <summary>
-            A pattern edge of a rule pattern.
-            </summary>
-        </member>
-        <member name="F:de.unika.ipd.grGen.lgsp.PatternEdge.fixedDirection">
-            <summary>
-            Indicates, whether this pattern edge should be matched with a fixed direction or not.
-            </summary>
-        </member>
-        <member name="M:de.unika.ipd.grGen.lgsp.PatternEdge.#ctor(System.Boolean,System.Int32,System.String,System.String,System.String,de.unika.ipd.grGen.libGr.GrGenType[],System.Boolean[],System.Single,System.Int32,System.Boolean,de.unika.ipd.grGen.lgsp.PatternVariable,de.unika.ipd.grGen.lgsp.PatternElement,de.unika.ipd.grGen.lgsp.PatternElement,de.unika.ipd.grGen.libGr.AttributeType)">
-            <summary>
-            Instantiates a new PatternEdge object
-            </summary>
-            <param name="fixedDirection">Whether this pattern edge should be matched with a fixed direction or not.</param>
-            <param name="typeID">The type ID of the pattern edge.</param>
-            <param name="typeName">The name of the type interface of the pattern element.</param>
-            <param name="name">The name of the pattern edge.</param>
-            <param name="unprefixedName">Pure name of the pattern element as specified in the .grg without any prefixes</param>
-            <param name="allowedTypes">An array of allowed types for this pattern element.
-                If it is null, all subtypes of the type specified by typeID (including itself)
-                are allowed for this pattern element.</param>
-            <param name="isAllowedType">An array containing a bool for each edge type (order defined by the TypeIDs)
-                which is true iff the corresponding type is allowed for this pattern element.
-                It should be null if allowedTypes is null or empty or has only one element.</param>
-            <param name="cost"> default cost/priority from frontend, user priority if given</param>
-            <param name="parameterIndex">Specifies to which rule parameter this pattern element corresponds</param>
-            <param name="maybeNull">Tells whether this pattern edge may be null (is a parameter if true).</param>
-            <param name="storage">If not null this pattern edge is to be bound by iterating the given storage.</param>
-            <param name="accessor">If not null this pattern edge is to be determined by map lookup,
-                with the accessor given here applied as index into the storage map given in the storage parameter.</param>
-            <param name="storageAttributeOwner">If not null this pattern edge is to be bound by iterating the given storage attribute of this owner.</param>
-            <param name="storageAttribute">If not null this pattern edge is to be bound by iterating the given storage attribute.</param>
-        </member>
-        <member name="M:de.unika.ipd.grGen.lgsp.PatternEdge.ToString">
-            <summary>
-            Converts this instance into a string representation.
-            </summary>
-            <returns>The string representation of this instance.</returns>
-        </member>
-        <member name="T:de.unika.ipd.grGen.lgsp.PatternVariable">
-            <summary>
-            A pattern variable of a rule pattern.
-            </summary>
-        </member>
-        <member name="F:de.unika.ipd.grGen.lgsp.PatternVariable.Type">
-            <summary>
-            The GrGen type of the variable.
-            </summary>
-        </member>
-        <member name="F:de.unika.ipd.grGen.lgsp.PatternVariable.name">
-            <summary>
-            The name of the variable.
-            </summary>
-        </member>
-        <member name="F:de.unika.ipd.grGen.lgsp.PatternVariable.unprefixedName">
-            <summary>
-            Pure name of the variable as specified in the .grg without any prefixes.
-            </summary>
-        </member>
-        <member name="F:de.unika.ipd.grGen.lgsp.PatternVariable.pointOfDefinition">
-            <summary>
-            The pattern where this element gets matched (null if rule parameter).
-            </summary>
-        </member>
-        <member name="F:de.unika.ipd.grGen.lgsp.PatternVariable.annotations">
-            <summary>
-            The annotations of the pattern element
-            </summary>
-        </member>
-        <member name="F:de.unika.ipd.grGen.lgsp.PatternVariable.ParameterIndex">
-            <summary>
-            Specifies to which rule parameter this variable corresponds.
-            </summary>
-        </member>
-        <member name="M:de.unika.ipd.grGen.lgsp.PatternVariable.#ctor(de.unika.ipd.grGen.libGr.VarType,System.String,System.String,System.Int32)">
-            <summary>
-            Instantiates a new PatternVariable object.
-            </summary>
-            <param name="type">The GrGen type of the variable.</param>
-            <param name="name">The name of the variable.</param>
-            <param name="unprefixedName">Pure name of the variable as specified in the .grg without any prefixes.</param>
-            <param name="parameterIndex">Specifies to which rule parameter this variable corresponds.</param>
-        </member>
-        <member name="P:de.unika.ipd.grGen.lgsp.PatternVariable.Name">
-            <summary>
-            The name of the variable.
-            </summary>
-        </member>
-        <member name="P:de.unika.ipd.grGen.lgsp.PatternVariable.UnprefixedName">
-            <summary>
-            The pure name of the pattern element as specified in the .grg without any prefixes.
-            </summary>
-        </member>
-        <member name="P:de.unika.ipd.grGen.lgsp.PatternVariable.PointOfDefinition">
-            <summary>
-            The pattern where this element gets matched (null if rule parameter).
-            </summary>
-        </member>
-        <member name="P:de.unika.ipd.grGen.lgsp.PatternVariable.Annotations">
-            <summary>
-            The annotations of the pattern element
-            </summary>
-        </member>
-        <member name="T:de.unika.ipd.grGen.lgsp.PatternCondition">
-            <summary>
-            Representation of some condition which must be true for the pattern containing it to be matched
-            </summary>
-        </member>
-        <member name="F:de.unika.ipd.grGen.lgsp.PatternCondition.ConditionExpression">
-            <summary>
-            The condition expression to evaluate
-            </summary>
-        </member>
-        <member name="F:de.unika.ipd.grGen.lgsp.PatternCondition.NeededNodes">
-            <summary>
-            An array of node names needed by this condition.
-            </summary>
-        </member>
-        <member name="F:de.unika.ipd.grGen.lgsp.PatternCondition.NeededEdges">
-            <summary>
-            An array of edge names needed by this condition.
-            </summary>
-        </member>
-        <member name="F:de.unika.ipd.grGen.lgsp.PatternCondition.NeededVariables">
-            <summary>
-            An array of variable names needed by this condition.
-            </summary>
-        </member>
-        <member name="F:de.unika.ipd.grGen.lgsp.PatternCondition.NeededVariableTypes">
-            <summary>
-            An array of variable types (corresponding to the variable names) needed by this condition.
-            </summary>
-        </member>
-        <member name="M:de.unika.ipd.grGen.lgsp.PatternCondition.#ctor(de.unika.ipd.grGen.expression.Expression,System.String[],System.String[],System.String[],de.unika.ipd.grGen.libGr.VarType[])">
-            <summary>
-            Constructs a PatternCondition object.
-            </summary>
-            <param name="conditionExpression">The condition expression to evaluate.</param>
-            <param name="neededNodes">An array of node names needed by this condition.</param>
-            <param name="neededEdges">An array of edge names needed by this condition.</param>
-            <param name="neededVariables">An array of variable names needed by this condition.</param>
-            <param name="neededVariableTypes">An array of variable types (corresponding to the variable names) needed by this condition.</param>
-        </member>
-        <member name="T:de.unika.ipd.grGen.lgsp.PatternGraph">
-            <summary>
-            Representation of the pattern to search for, 
-            containing nested alternative, iterated, negative, and independent-patterns, 
-            plus references to the rules of the used subpatterns.
-            Accessible via IPatternGraph as meta information to the user about the matching action.
-            Skeleton data structure for the matcher generation pipeline which stores intermediate results here, 
-            which saves us from representing the nesting structure again and again in the pipeline's data structures
-            </summary>
-        </member>
-        <member name="M:de.unika.ipd.grGen.lgsp.PatternGraph.GetSource(de.unika.ipd.grGen.libGr.IPatternEdge)">
-            <summary>
-            Returns the source pattern node of the given edge, null if edge dangles to the left
-            </summary>
-        </member>
-        <member name="M:de.unika.ipd.grGen.lgsp.PatternGraph.GetTarget(de.unika.ipd.grGen.libGr.IPatternEdge)">
-            <summary>
-            Returns the target pattern node of the given edge, null if edge dangles to the right
-            </summary>
-        </member>
-        <member name="F:de.unika.ipd.grGen.lgsp.PatternGraph.name">
-            <summary>
-            The name of the pattern graph
-            </summary>
-        </member>
-        <member name="F:de.unika.ipd.grGen.lgsp.PatternGraph.pathPrefix">
-            <summary>
-            Prefix for name from nesting path
-            </summary>
-        </member>
-        <member name="F:de.unika.ipd.grGen.lgsp.PatternGraph.isPatternpathLocked">
-            <summary>
-            NIY
-            </summary>
-        </member>
-        <member name="F:de.unika.ipd.grGen.lgsp.PatternGraph.nodes">
-            <summary>
-            An array of all pattern nodes.
-            </summary>
-        </member>
-        <member name="F:de.unika.ipd.grGen.lgsp.PatternGraph.edges">
-            <summary>
-            An array of all pattern edges.
-            </summary>
-        </member>
-        <member name="F:de.unika.ipd.grGen.lgsp.PatternGraph.variables">
-            <summary>
-            An array of all pattern variables.
-            </summary>
-        </member>
-        <member name="M:de.unika.ipd.grGen.lgsp.PatternGraph.GetSource(de.unika.ipd.grGen.lgsp.PatternEdge)">
-            <summary>
-            Returns the source pattern node of the given edge, null if edge dangles to the left
-            </summary>
-        </member>
-        <member name="M:de.unika.ipd.grGen.lgsp.PatternGraph.GetTarget(de.unika.ipd.grGen.lgsp.PatternEdge)">
-            <summary>
-            Returns the target pattern node of the given edge, null if edge dangles to the right
-            </summary>
-        </member>
-        <member name="F:de.unika.ipd.grGen.lgsp.PatternGraph.edgeToSourceNode">
-            <summary>
-            contains the source node of the pattern edges in this graph if specified 
-            </summary>
-        </member>
-        <member name="F:de.unika.ipd.grGen.lgsp.PatternGraph.edgeToTargetNode">
-            <summary>
-            contains the target node of the pattern edges in this graph if specified 
-            </summary>
-        </member>
-        <member name="F:de.unika.ipd.grGen.lgsp.PatternGraph.homomorphicNodes">
-            <summary>
-            A two-dimensional array describing which pattern node may be matched non-isomorphic to which pattern node.
-            </summary>
-        </member>
-        <member name="F:de.unika.ipd.grGen.lgsp.PatternGraph.homomorphicEdges">
-            <summary>
-            A two-dimensional array describing which pattern edge may be matched non-isomorphic to which pattern edge.
-            </summary>
-        </member>
-        <member name="F:de.unika.ipd.grGen.lgsp.PatternGraph.homomorphicNodesGlobal">
-            <summary>
-            A two-dimensional array describing which pattern node may be matched non-isomorphic to which pattern node globally,
-            i.e. the nodes are contained in different, but locally nested patterns (alternative cases, iterateds).
-            </summary>
-        </member>
-        <member name="F:de.unika.ipd.grGen.lgsp.PatternGraph.homomorphicEdgesGlobal">
-            <summary>
-            A two-dimensional array describing which pattern edge may be matched non-isomorphic to which pattern edge globally,
-            i.e. the edges are contained in different, but locally nested patterns (alternative cases, iterateds).
-            </summary>
-        </member>
-        <member name="F:de.unika.ipd.grGen.lgsp.PatternGraph.embeddedGraphs">
-            <summary>
-            An array with subpattern embeddings, i.e. subpatterns and the way they are connected to the pattern
-            </summary>
-        </member>
-        <member name="F:de.unika.ipd.grGen.lgsp.PatternGraph.alternatives">
-            <summary>
-            An array of alternatives, each alternative contains in its cases the subpatterns to choose out of.
-            </summary>
-        </member>
-        <member name="F:de.unika.ipd.grGen.lgsp.PatternGraph.iterateds">
-            <summary>
-            An array of iterateds, each iterated is matched as often as possible within the specified bounds.
-            </summary>
-        </member>
-        <member name="F:de.unika.ipd.grGen.lgsp.PatternGraph.negativePatternGraphs">
-            <summary>
-            An array of negative pattern graphs which make the search fail if they get matched
-            (NACs - Negative Application Conditions).
-            </summary>
-        </member>
-        <member name="F:de.unika.ipd.grGen.lgsp.PatternGraph.independentPatternGraphs">
-            <summary>
-            An array of independent pattern graphs which must get matched in addition to the main pattern
-            (PACs - Positive Application Conditions).
-            </summary>
-        </member>
-        <member name="F:de.unika.ipd.grGen.lgsp.PatternGraph.embeddingGraph">
-            <summary>
-            The pattern graph which contains this pattern graph, null if this is a top-level-graph 
-            </summary>
-        </member>
-        <member name="F:de.unika.ipd.grGen.lgsp.PatternGraph.Conditions">
-            <summary>
-            The conditions used in this pattern graph or it's nested graphs
-            </summary>
-        </member>
-        <member name="M:de.unika.ipd.grGen.lgsp.PatternGraph.#ctor(System.String,System.String,System.Boolean,de.unika.ipd.grGen.lgsp.PatternNode[],de.unika.ipd.grGen.lgsp.PatternEdge[],de.unika.ipd.grGen.lgsp.PatternVariable[],de.unika.ipd.grGen.lgsp.PatternGraphEmbedding[],de.unika.ipd.grGen.lgsp.Alternative[],de.unika.ipd.grGen.lgsp.Iterated[],de.unika.ipd.grGen.lgsp.PatternGraph[],de.unika.ipd.grGen.lgsp.PatternGraph[],de.unika.ipd.grGen.lgsp.PatternCondition[],System.Boolean[0:,0:],System.Boolean[0:,0:],System.Boolean[0:,0:],System.Boolean[0:,0:])">
-            <summary>
-            Constructs a PatternGraph object.
-            </summary>
-            <param name="name">The name of the pattern graph.</param>
-            <param name="pathPrefix">Prefix for name from nesting path.</param>
-            <param name="isPatternpathLocked">NIY</param>
-            <param name="nodes">An array of all pattern nodes.</param>
-            <param name="edges">An array of all pattern edges.</param>
-            <param name="variables">An array of all pattern variables.</param>
-            <param name="embeddedGraphs">An array with subpattern embeddings,
-            i.e. subpatterns and the way they are connected to the pattern.</param>
-            <param name="alternatives">An array of alternatives, each alternative contains
-            in its cases the subpatterns to choose out of.</param>
-            <param name="iterateds">An array of iterated patterns, each iterated is matched as often as possible within the specified bounds.</param>
-            <param name="negativePatternGraphs">An array of negative pattern graphs which make the
-            search fail if they get matched (NACs - Negative Application Conditions).</param>
-            <param name="conditions">The conditions used in this pattern graph or it's nested graphs.</param>
-            <param name="homomorphicNodes">A two-dimensional array describing which pattern node may
-            be matched non-isomorphic to which pattern node.</param>
-            <param name="homomorphicEdges">A two-dimensional array describing which pattern edge may
-            be matched non-isomorphic to which pattern edge.</param>
-            <param name="homomorphicNodesGlobal">A two-dimensional array describing which pattern node
-            may be matched non-isomorphic to which pattern node globally, i.e. the nodes are contained
-            in different, but locally nested patterns (alternative cases, iterateds).</param>
-            <param name="homomorphicEdgesGlobal">A two-dimensional array describing which pattern edge
-            may be matched non-isomorphic to which pattern edge globally, i.e. the edges are contained
-            in different, but locally nested patterns (alternative cases, iterateds).</param>
-        </member>
-        <member name="F:de.unika.ipd.grGen.lgsp.PatternGraph.maybeNullElementNames">
-            <summary>
-            Names of the elements which may be null
-            The following members are ordered along it/generated along this order
-            </summary>
-        </member>
-        <member name="F:de.unika.ipd.grGen.lgsp.PatternGraph.schedules">
-            <summary>
-            The schedules for this pattern graph without any nested pattern graphs.
-            Normally one, but each maybe null action preset causes doubling of schedules
-            </summary>
-        </member>
-        <member name="F:de.unika.ipd.grGen.lgsp.PatternGraph.schedulesIncludingNegativesAndIndependents">
-            <summary>
-            The schedules for this pattern graph including negatives and independents (and subpatterns?).   TODO
-            Normally one, but each maybe null action preset causes doubling of schedules
-            </summary>
-        </member>
-        <member name="F:de.unika.ipd.grGen.lgsp.PatternGraph.availabilityOfMaybeNullElements">
-            <summary>
-            For each schedule the availability of the maybe null presets - true if is available, false if not
-            Empty dictionary if there are no maybe null action preset elements
-            </summary>
-        </member>
-        <member name="F:de.unika.ipd.grGen.lgsp.PatternGraph.pathPrefixesAndNamesOfNestedIndependents">
-            <summary>
-            The path prefixes and names of the independents nested within this pattern graph
-            only in top-level-patterns, alternatives, iterateds, only independents not nested within negatives 
-            </summary>
-        </member>
-        <member name="F:de.unika.ipd.grGen.lgsp.PatternGraph.neededNodes">
-            <summary>
-            The nodes from the enclosing graph(s) used in this graph or one of it's subgraphs.
-            Set of names, with dummy bool due to lacking set class in c#
-            </summary>
-        </member>
-        <member name="F:de.unika.ipd.grGen.lgsp.PatternGraph.neededEdges">
-            <summary>
-            The edges from the enclosing graph(s) used in this graph or one of it's subgraphs.
-            Set of names, with dummy bool due to lacking set class in c#
-            </summary>
-        </member>
-        <member name="F:de.unika.ipd.grGen.lgsp.PatternGraph.neededVariables">
-            <summary>
-            The variables from the enclosing graph(s) used in this graph or one of it's subgraphs.
-            Map of names to types
-            </summary>
-        </member>
-        <member name="F:de.unika.ipd.grGen.lgsp.PatternGraph.usedSubpatterns">
-            <summary>
-            The subpatterns used by this pattern (directly as well as indirectly),
-            only filled/valid if this is a top level pattern graph of a rule or subpattern.
-            Set of matching patterns, with dummy null matching pattern due to lacking set class in c#
-            </summary>
-        </member>
-        <member name="F:de.unika.ipd.grGen.lgsp.PatternGraph.patternGraphsOnPathToEnclosedSubpatternOrAlternativeOrIteratedOrPatternpath">
-            <summary>
-            The names of the pattern graphs which are on a path to some 
-            enclosed subpattern usage/alternative/iterated or negative/independent with patternpath modifier.
-            Needed for patternpath processing setup.
-            </summary>
-        </member>
-        <member name="P:de.unika.ipd.grGen.lgsp.PatternGraph.Name">
-            <summary>
-            The name of the pattern graph
-            </summary>
-        </member>
-        <member name="P:de.unika.ipd.grGen.lgsp.PatternGraph.Nodes">
-            <summary>
-            An array of all pattern nodes.
-            </summary>        
-        </member>
-        <member name="P:de.unika.ipd.grGen.lgsp.PatternGraph.Edges">
-            <summary>
-            An array of all pattern edges.
-            </summary>
-        </member>
-        <member name="P:de.unika.ipd.grGen.lgsp.PatternGraph.Variables">
-            <summary>
-            An array of all pattern variables.
-            </summary>
-        </member>
-        <member name="P:de.unika.ipd.grGen.lgsp.PatternGraph.HomomorphicNodes">
-            <summary>
-            A two-dimensional array describing which pattern node may be matched non-isomorphic to which pattern node.
-            </summary>
-        </member>
-        <member name="P:de.unika.ipd.grGen.lgsp.PatternGraph.HomomorphicEdges">
-            <summary>
-            A two-dimensional array describing which pattern edge may be matched non-isomorphic to which pattern edge.
-            </summary>
-        </member>
-        <member name="P:de.unika.ipd.grGen.lgsp.PatternGraph.HomomorphicNodesGlobal">
-            <summary>
-            A two-dimensional array describing which pattern node may be matched non-isomorphic to which pattern node globally,
-            i.e. the nodes are contained in different, but locally nested patterns (alternative cases, iterateds).
-            </summary>
-        </member>
-        <member name="P:de.unika.ipd.grGen.lgsp.PatternGraph.HomomorphicEdgesGlobal">
-            <summary>
-            A two-dimensional array describing which pattern edge may be matched non-isomorphic to which pattern edge globally,
-            i.e. the edges are contained in different, but locally nested patterns (alternative cases, iterateds).
-            </summary>
-        </member>
-        <member name="P:de.unika.ipd.grGen.lgsp.PatternGraph.EmbeddedGraphs">
-            <summary>
-            An array with subpattern embeddings, i.e. subpatterns and the way they are connected to the pattern
-            </summary>
-        </member>
-        <member name="P:de.unika.ipd.grGen.lgsp.PatternGraph.Alternatives">
-            <summary>
-            An array of alternatives, each alternative contains in its cases the subpatterns to choose out of.
-            </summary>
-        </member>
-        <member name="P:de.unika.ipd.grGen.lgsp.PatternGraph.Iterateds">
-            <summary>
-            An array of iterateds, each iterated is matched as often as possible within the specified bounds.
-            </summary>
-        </member>
-        <member name="P:de.unika.ipd.grGen.lgsp.PatternGraph.NegativePatternGraphs">
-            <summary>
-            An array of negative pattern graphs which make the search fail if they get matched
-            (NACs - Negative Application Conditions).
-            </summary>
-        </member>
-        <member name="P:de.unika.ipd.grGen.lgsp.PatternGraph.IndependentPatternGraphs">
-            <summary>
-            An array of independent pattern graphs which must get matched in addition to the main pattern
-            (PACs - Positive Application Conditions).
-            </summary>
-        </member>
-        <member name="P:de.unika.ipd.grGen.lgsp.PatternGraph.EmbeddingGraph">
-            <summary>
-            The pattern graph which contains this pattern graph, null if this is a top-level-graph
-            </summary>
-        </member>
-        <member name="T:de.unika.ipd.grGen.lgsp.PatternGraphEmbedding">
-            <summary>
-            Embedding of a subpattern into it's containing pattern
-            </summary>
-        </member>
-        <member name="F:de.unika.ipd.grGen.lgsp.PatternGraphEmbedding.PointOfDefinition">
-            <summary>
-            The pattern where this complex subpattern element gets matched.
-            </summary>
-        </member>
-        <member name="F:de.unika.ipd.grGen.lgsp.PatternGraphEmbedding.name">
-            <summary>
-            The name of the usage of the subpattern.
-            </summary>
-        </member>
-        <member name="F:de.unika.ipd.grGen.lgsp.PatternGraphEmbedding.matchingPatternOfEmbeddedGraph">
-            <summary>
-            The embedded subpattern.
-            </summary>
-        </member>
-        <member name="F:de.unika.ipd.grGen.lgsp.PatternGraphEmbedding.annotations">
-            <summary>
-            The annotations of the pattern element
-            </summary>
-        </member>
-        <member name="F:de.unika.ipd.grGen.lgsp.PatternGraphEmbedding.connections">
-            <summary>
-            An array with the expressions giving the arguments to the subpattern,
-            that are the pattern variables plus the pattern elements,
-            with which the subpattern gets connected to the containing pattern.
-            </summary>
-        </member>
-        <member name="F:de.unika.ipd.grGen.lgsp.PatternGraphEmbedding.neededNodes">
-            <summary>
-            An array of node names needed by this subpattern embedding.
-            </summary>
-        </member>
-        <member name="F:de.unika.ipd.grGen.lgsp.PatternGraphEmbedding.neededEdges">
-            <summary>
-            An array of edge names needed by this subpattern embedding.
-            </summary>
-        </member>
-        <member name="F:de.unika.ipd.grGen.lgsp.PatternGraphEmbedding.neededVariables">
-            <summary>
-            An array of variable names needed by this subpattern embedding.
-            </summary>
-        </member>
-        <member name="F:de.unika.ipd.grGen.lgsp.PatternGraphEmbedding.neededVariableTypes">
-            <summary>
-            An array of variable types (corresponding to the variable names) needed by this embedding.
-            </summary>
-        </member>
-        <member name="M:de.unika.ipd.grGen.lgsp.PatternGraphEmbedding.#ctor(System.String,de.unika.ipd.grGen.lgsp.LGSPMatchingPattern,de.unika.ipd.grGen.expression.Expression[],System.String[],System.String[],System.String[],de.unika.ipd.grGen.libGr.VarType[])">
-            <summary>
-            Constructs a PatternGraphEmbedding object.
-            </summary>
-            <param name="name">The name of the usage of the subpattern.</param>
-            <param name="matchingPatternOfEmbeddedGraph">The embedded subpattern.</param>
-            <param name="connections">An array with the expressions defining how the subpattern is connected
-            to the containing pattern (graph elements and basic variables) .</param>
-        </member>
-        <member name="P:de.unika.ipd.grGen.lgsp.PatternGraphEmbedding.Name">
-            <summary>
-            The name of the usage of the subpattern.
-            </summary>
-        </member>
-        <member name="P:de.unika.ipd.grGen.lgsp.PatternGraphEmbedding.EmbeddedGraph">
-            <summary>
-            The embedded subpattern.
-            </summary>
-        </member>
-        <member name="P:de.unika.ipd.grGen.lgsp.PatternGraphEmbedding.Annotations">
-            <summary>
-            The annotations of the pattern element
-            </summary>
-        </member>
-        <member name="T:de.unika.ipd.grGen.lgsp.Alternative">
-            <summary>
-            An alternative is a pattern graph element containing subpatterns
-            of which one must get successfully matched so that the entire pattern gets matched successfully.
-            </summary>
-        </member>
-        <member name="F:de.unika.ipd.grGen.lgsp.Alternative.name">
-            <summary>
-            Name of the alternative.
-            </summary>
-        </member>
-        <member name="F:de.unika.ipd.grGen.lgsp.Alternative.pathPrefix">
-            <summary>
-            Prefix for name from nesting path.
-            </summary>
-        </member>
-        <member name="F:de.unika.ipd.grGen.lgsp.Alternative.alternativeCases">
-            <summary>
-            Array with the alternative cases.
-            </summary>
-        </member>
-        <member name="M:de.unika.ipd.grGen.lgsp.Alternative.#ctor(System.String,System.String,de.unika.ipd.grGen.lgsp.PatternGraph[])">
-            <summary>
-            Constructs an Alternative object.
-            </summary>
-            <param name="name">Name of the alternative.</param>
-            <param name="pathPrefix">Prefix for name from nesting path.</param>
-            <param name="cases">Array with the alternative cases.</param>
-        </member>
-        <member name="P:de.unika.ipd.grGen.lgsp.Alternative.AlternativeCases">
-            <summary>
-            Array with the alternative cases.
-            </summary>
-        </member>
-        <member name="T:de.unika.ipd.grGen.lgsp.Iterated">
-            <summary>
-            An iterated is a pattern graph element containing the subpattern to be matched iteratively
-            and the information how much matches are needed for success and how much matches to obtain at most
-            </summary>
-        </member>
-        <member name="F:de.unika.ipd.grGen.lgsp.Iterated.iteratedPattern">
-             <summary>
-            The iterated pattern to be matched as often as possible within specified bounds.
-             </summary>
-        </member>
-        <member name="F:de.unika.ipd.grGen.lgsp.Iterated.minMatches">
-            <summary>
-            How many matches to find so the iterated succeeds.
-            </summary>
-        </member>
-        <member name="F:de.unika.ipd.grGen.lgsp.Iterated.maxMatches">
-            <summary>
-            The upper bound to stop matching at, 0 means unlimited.
-            </summary>
-        </member>
-        <member name="M:de.unika.ipd.grGen.lgsp.Iterated.#ctor(de.unika.ipd.grGen.lgsp.PatternGraph,System.Int32,System.Int32)">
-            <summary>
-            Constructs an Iterated object.
-            </summary>
-            <param name="iterated">PatternGraph of the iterated.</param>
-        </member>
-        <member name="P:de.unika.ipd.grGen.lgsp.Iterated.IteratedPattern">
-             <summary>
-            The iterated pattern to be matched as often as possible within specified bounds.
-             </summary>
-        </member>
-        <member name="P:de.unika.ipd.grGen.lgsp.Iterated.MinMatches">
-            <summary>
-            How many matches to find so the iterated succeeds.
-            </summary>
-        </member>
-        <member name="P:de.unika.ipd.grGen.lgsp.Iterated.MaxMatches">
-            <summary>
-            The upper bound to stop matching at, 0 means unlimited/as often as possible.
-            </summary>
-        </member>
-        <member name="T:de.unika.ipd.grGen.lgsp.LGSPMatchingPattern">
-            <summary>
-            A description of a GrGen matching pattern, that's a subpattern/subrule or the base for some rule.
-            </summary>
-        </member>
-        <member name="F:de.unika.ipd.grGen.lgsp.LGSPMatchingPattern.patternGraph">
-            <summary>
-            The main pattern graph.
-            </summary>
-        </member>
-        <member name="F:de.unika.ipd.grGen.lgsp.LGSPMatchingPattern.inputs">
-            <summary>
-            An array of GrGen types corresponding to rule parameters.
-            </summary>
-        </member>
-        <member name="F:de.unika.ipd.grGen.lgsp.LGSPMatchingPattern.inputNames">
-            <summary>
-            Names of the rule parameter elements
-            </summary>
-        </member>
-        <member name="F:de.unika.ipd.grGen.lgsp.LGSPMatchingPattern.annotations">
-            <summary>
-            The annotations of the matching pattern (test/rule/subpattern)
-            </summary>
-        </member>
-        <member name="F:de.unika.ipd.grGen.lgsp.LGSPMatchingPattern.name">
-            <summary>
-            Our name
-            </summary>
-        </member>
-        <member name="P:de.unika.ipd.grGen.lgsp.LGSPMatchingPattern.PatternGraph">
-            <summary>
-            The main pattern graph.
-            </summary>
-        </member>
-        <member name="P:de.unika.ipd.grGen.lgsp.LGSPMatchingPattern.Inputs">
-            <summary>
-            An array of GrGen types corresponding to rule parameters.
-            </summary>
-        </member>
-        <member name="P:de.unika.ipd.grGen.lgsp.LGSPMatchingPattern.InputNames">
-            <summary>
-            An array of the names corresponding to rule parameters;
-            </summary>
-        </member>
-        <member name="P:de.unika.ipd.grGen.lgsp.LGSPMatchingPattern.Annotations">
-            <summary>
-            The annotations of the matching pattern (test/rule/subpattern)
-            </summary>
-        </member>
-        <member name="T:de.unika.ipd.grGen.lgsp.LGSPRulePattern">
-            <summary>
-            A description of a GrGen rule.
-            </summary>
-        </member>
-        <member name="F:de.unika.ipd.grGen.lgsp.LGSPRulePattern.outputs">
-            <summary>
-            An array of GrGen types corresponding to rule return values.
-            </summary>
-        </member>
-        <member name="P:de.unika.ipd.grGen.lgsp.LGSPRulePattern.Outputs">
-            <summary>
-            An array of GrGen types corresponding to rule return values.
-            </summary>
-        </member>
-        <member name="T:de.unika.ipd.grGen.lgsp.LGSPRuleAndMatchingPatterns">
-            <summary>
-            Class which instantiates and stores all the rule and subpattern representations ready for iteration
-            </summary>
-        </member>
-        <member name="P:de.unika.ipd.grGen.lgsp.LGSPRuleAndMatchingPatterns.Rules">
-            <summary>
-            All the rule representations generated
-            </summary>
-        </member>
-        <member name="P:de.unika.ipd.grGen.lgsp.LGSPRuleAndMatchingPatterns.Subpatterns">
-            <summary>
-            All the subrule representations generated
-            </summary>
-        </member>
-        <member name="P:de.unika.ipd.grGen.lgsp.LGSPRuleAndMatchingPatterns.RulesAndSubpatterns">
-            <summary>
-            All the rule and subrule representations generated
-            </summary>
-        </member>
-        <member name="P:de.unika.ipd.grGen.lgsp.LGSPRuleAndMatchingPatterns.DefinedSequences">
-            <summary>
-            All the defined sequence representations generated
-            </summary>
-        </member>
-        <member name="T:de.unika.ipd.grGen.lgsp.LGSPElemFlags">
-            <summary>
-            Flags for graph elements.
-            </summary>
-        </member>
-        <member name="F:de.unika.ipd.grGen.lgsp.LGSPElemFlags.HAS_VARIABLES">
-            <summary>
-            Some variable contains this element.
-            </summary>
-        </member>
-        <member name="F:de.unika.ipd.grGen.lgsp.LGSPElemFlags.IS_MATCHED_BY_SOME_ENCLOSING_PATTERN">
-            <summary>
-            This element has already been matched within some enclosing pattern
-            during the current matching process, needed for patternpath checks.
-            </summary>
-        </member>
-        <member name="F:de.unika.ipd.grGen.lgsp.LGSPElemFlags.IS_MATCHED_BY_ENCLOSING_PATTERN">
-            <summary>
-            This element has already been matched within an pattern 
-            of this neg level during the current matching process.
-            This mask must be shifted left by the current neg level.
-            </summary>
-        </member>
-        <member name="F:de.unika.ipd.grGen.lgsp.LGSPElemFlags.IS_MATCHED">
-            <summary>
-            This element has already been matched within the local pattern
-            during the current matching process.
-            This mask must be shifted left by the current neg level.
-            </summary>
-        </member>
-        <member name="F:de.unika.ipd.grGen.lgsp.LGSPElemFlags.MAX_NEG_LEVEL">
-            <summary>
-            Maximum neg level which can be handled by the flags.
-            </summary>
-        </member>
-        <member name="F:de.unika.ipd.grGen.lgsp.LGSPElemFlags.IS_VISITED">
-            <summary>
-            This element has already been visited by a visitor.
-            This mask must be shifted left by the according visitor ID.
-            </summary>
-        </member>
-        <member name="F:de.unika.ipd.grGen.lgsp.LGSPElemFlags.NUM_SUPPORTED_VISITOR_IDS">
-            <summary>
-            Number of visitors which can be handled by the flags.
-            </summary>
-        </member>
-        <member name="T:de.unika.ipd.grGen.lgsp.LGSPNode">
-            <summary>
-            Class implementing nodes in the libGr search plan backend
-            </summary>
-        </member>
-        <member name="F:de.unika.ipd.grGen.lgsp.LGSPNode.lgspType">
-            <summary>
-            The node type of the node.
-            </summary>
-        </member>
-        <member name="F:de.unika.ipd.grGen.lgsp.LGSPNode.lgspFlags">
-            <summary>
-            contains some booleans coded as bitvector
-            </summary>
-        </member>
-        <member name="F:de.unika.ipd.grGen.lgsp.LGSPNode.lgspTypePrev">
-            <summary>
-            Previous and next node in the list containing all the nodes of one type.
-            The node is not part of a graph, iff typePrev is null.
-            If typePrev is null and typeNext is not null, this node has been retyped and typeNext
-            points to the new node.
-            These special cases are neccessary to handle the following situations:
-            "delete node + return edge", "hom + delete + return", "hom + retype + return", "hom + retype + delete",
-            "hom + retype + delete + return".
-            </summary>
-        </member>
-        <member name="F:de.unika.ipd.grGen.lgsp.LGSPNode.lgspTypeNext">
-            <summary>
-            Previous and next node in the list containing all the nodes of one type.
-            The node is not part of a graph, iff typePrev is null.
-            If typePrev is null and typeNext is not null, this node has been retyped and typeNext
-            points to the new node.
-            These special cases are neccessary to handle the following situations:
-            "delete node + return edge", "hom + delete + return", "hom + retype + return", "hom + retype + delete",
-            "hom + retype + delete + return".
-            </summary>
-        </member>
-        <member name="F:de.unika.ipd.grGen.lgsp.LGSPNode.lgspOuthead">
-            <summary>
-            Entry node into the outgoing edges list - not of type edge head, real edge or null
-            </summary>
-        </member>
-        <member name="F:de.unika.ipd.grGen.lgsp.LGSPNode.lgspInhead">
-            <summary>
-            Entry node into the incoming edges list - not of type edge head, real edge or null
-            </summary>
-        </member>
-        <member name="M:de.unika.ipd.grGen.lgsp.LGSPNode.#ctor(de.unika.ipd.grGen.libGr.NodeType)">
-            <summary>
-            Instantiates an LGSPNode object.
-            </summary>
-            <param name="nodeType">The node type.</param>
-        </member>
-        <member name="M:de.unika.ipd.grGen.lgsp.LGSPNode.GetCompatibleOutgoing(de.unika.ipd.grGen.libGr.EdgeType)">
-            <summary>
-            Returns an IEnumerable&lt;IEdge&gt; over all outgoing edges with the same type or a subtype of the given type
-            </summary>
-        </member>
-        <member name="M:de.unika.ipd.grGen.lgsp.LGSPNode.GetCompatibleIncoming(de.unika.ipd.grGen.libGr.EdgeType)">
-            <summary>
-            Returns an IEnumerable&lt;IEdge&gt; over all incoming edges with the same type or a subtype of the given type
-            </summary>
-        </member>
-        <member name="M:de.unika.ipd.grGen.lgsp.LGSPNode.GetCompatibleIncident(de.unika.ipd.grGen.libGr.EdgeType)">
-            <summary>
-            Returns an IEnumerable&lt;IEdge&gt; over all incident edges with the same type or a subtype of the given type
-            </summary>
-        </member>
-        <member name="M:de.unika.ipd.grGen.lgsp.LGSPNode.GetExactOutgoing(de.unika.ipd.grGen.libGr.EdgeType)">
-            <summary>
-            Returns an IEnumerable&lt;IEdge&gt; over all outgoing edges with exactly the given type
-            </summary>
-        </member>
-        <member name="M:de.unika.ipd.grGen.lgsp.LGSPNode.GetExactIncoming(de.unika.ipd.grGen.libGr.EdgeType)">
-            <summary>
-            Returns an IEnumerable&lt;IEdge&gt; over all incoming edges with exactly the given type
-            </summary>
-        </member>
-        <member name="M:de.unika.ipd.grGen.lgsp.LGSPNode.GetExactIncident(de.unika.ipd.grGen.libGr.EdgeType)">
-            <summary>
-            Returns an IEnumerable&lt;IEdge&gt; over all incident edges with exactly the given type
-            </summary>
-        </member>
-        <member name="M:de.unika.ipd.grGen.lgsp.LGSPNode.MoveOutHeadAfter(de.unika.ipd.grGen.lgsp.LGSPEdge)">
-            <summary>
-            Moves the head of the outgoing list after the given edge.
-            Part of the "list trick".
-            </summary>
-            <param name="edge">The edge.</param>
-        </member>
-        <member name="M:de.unika.ipd.grGen.lgsp.LGSPNode.MoveInHeadAfter(de.unika.ipd.grGen.lgsp.LGSPEdge)">
-            <summary>
-            Moves the head of the incoming list after the given edge.
-            Part of the "list trick".
-            </summary>
-            <param name="edge">The edge.</param>
-        </member>
-        <member name="M:de.unika.ipd.grGen.lgsp.LGSPNode.InstanceOf(de.unika.ipd.grGen.libGr.GrGenType)">
-            <summary>
-            Returns true, if the graph element is compatible to the given type.
-            </summary>
-        </member>
-        <member name="M:de.unika.ipd.grGen.lgsp.LGSPNode.GetAttribute(System.String)">
-            <summary>
-            Returns the graph element attribute with the given attribute name.
-            If the graph element type doesn't have an attribute with this name, a NullReferenceException is thrown.
-            </summary>
-        </member>
-        <member name="M:de.unika.ipd.grGen.lgsp.LGSPNode.SetAttribute(System.String,System.Object)">
-            <summary>
-            Sets the graph element attribute with the given attribute name to the given value.
-            If the graph element type doesn't have an attribute with this name, a NullReferenceException is thrown.
-            </summary>
-            <param name="attrName">The name of the attribute.</param>
-            <param name="value">The new value for the attribute. It must have the correct type.
-            Otherwise a TargetException is thrown.</param>
-        </member>
-        <member name="M:de.unika.ipd.grGen.lgsp.LGSPNode.ResetAllAttributes">
-            <summary>
-            Resets all graph element attributes to their initial values.
-            </summary>
-        </member>
-        <member name="M:de.unika.ipd.grGen.lgsp.LGSPNode.Clone">
-            <summary>
-            Creates a copy of this node.
-            All attributes will be transfered to the new node.
-            The node will not be associated to a graph, yet.
-            So it will not have any incident edges nor any assigned variables.
-            </summary>
-            <returns>A copy of this node.</returns>
-        </member>
-        <member name="M:de.unika.ipd.grGen.lgsp.LGSPNode.Recycle">
-            <summary>
-            Recycles this node. This may pool the node or just ignore it.
-            </summary>
-        </member>
-        <member name="M:de.unika.ipd.grGen.lgsp.LGSPNode.ToString">
-            <summary>
-            Returns the name of the type of this node.
-            </summary>
-            <returns>The name of the type of this node.</returns>
-        </member>
-        <member name="P:de.unika.ipd.grGen.lgsp.LGSPNode.Valid">
-            <summary>
-            This is true, if this node is a valid graph element, i.e. it is part of a graph.
-            </summary>
-        </member>
-        <member name="P:de.unika.ipd.grGen.lgsp.LGSPNode.ReplacedByElement">
-            <summary>
-            The element which replaced this element (Valid is false in this case)
-            or null, if this element has not been replaced or is still a valid member of a graph.
-            </summary>
-        </member>
-        <member name="P:de.unika.ipd.grGen.lgsp.LGSPNode.ReplacedByNode">
-            <summary>
-            The node which replaced this node (Valid is false in this case)
-            or null, if this node has not been replaced or is still a valid member of a graph.
-            </summary>
-        </member>
-        <member name="P:de.unika.ipd.grGen.lgsp.LGSPNode.de#unika#ipd#grGen#libGr#INode#ReplacedByNode">
-            <summary>
-            The node which replaced this node (Valid is false in this case)
-            or null, if this node has not been replaced or is still a valid member of a graph.
-            </summary>
-        </member>
-        <member name="P:de.unika.ipd.grGen.lgsp.LGSPNode.Outgoing">
-            <summary>
-<<<<<<< HEAD
-            An array of iterateds, each iterated is matched as often as possible within the specified bounds.
-=======
-            Returns an IEnumerable&lt;IEdge&gt; over all outgoing edges
-            </summary>
-        </member>
-        <member name="P:de.unika.ipd.grGen.lgsp.LGSPNode.Incoming">
-            <summary>
-            Returns an IEnumerable&lt;IEdge&gt; over all incoming edges
-            </summary>
-        </member>
-        <member name="P:de.unika.ipd.grGen.lgsp.LGSPNode.Incident">
-            <summary>
-            Returns an IEnumerable&lt;IEdge&gt; over all incident edges
->>>>>>> 3a5abb4b
-            </summary>
-        </member>
-        <member name="P:de.unika.ipd.grGen.lgsp.LGSPNode.Type">
-            <summary>
-            The NodeType of the node.
-            </summary>
-        </member>
-        <member name="P:de.unika.ipd.grGen.lgsp.LGSPNode.de#unika#ipd#grGen#libGr#IGraphElement#Type">
-            <summary>
-            The GrGenType of the node.
-            </summary>
-        </member>
-        <member name="T:de.unika.ipd.grGen.lgsp.LGSPNodeHead">
-            <summary>
-            Special head node of the lists containing all the nodes of one type
-            </summary>
-        </member>
-        <member name="T:de.unika.ipd.grGen.lgsp.LGSPEdge">
-            <summary>
-            Class implementing edges in the libGr search plan backend
-            </summary>
-        </member>
-<<<<<<< HEAD
-        <member name="M:de.unika.ipd.grGen.lgsp.PatternGraph.#ctor(System.String,System.String,System.Boolean,de.unika.ipd.grGen.lgsp.PatternNode[],de.unika.ipd.grGen.lgsp.PatternEdge[],de.unika.ipd.grGen.lgsp.PatternVariable[],de.unika.ipd.grGen.lgsp.PatternGraphEmbedding[],de.unika.ipd.grGen.lgsp.Alternative[],de.unika.ipd.grGen.lgsp.Iterated[],de.unika.ipd.grGen.lgsp.PatternGraph[],de.unika.ipd.grGen.lgsp.PatternGraph[],de.unika.ipd.grGen.lgsp.PatternCondition[],System.Boolean[0:,0:],System.Boolean[0:,0:],System.Boolean[0:,0:],System.Boolean[0:,0:])">
-=======
-        <member name="F:de.unika.ipd.grGen.lgsp.LGSPEdge.lgspType">
->>>>>>> 3a5abb4b
-            <summary>
-            The EdgeType of the edge.
-            </summary>
-<<<<<<< HEAD
-            <param name="name">The name of the pattern graph.</param>
-            <param name="pathPrefix">Prefix for name from nesting path.</param>
-            <param name="isPatternpathLocked">NIY</param>
-            <param name="nodes">An array of all pattern nodes.</param>
-            <param name="edges">An array of all pattern edges.</param>
-            <param name="variables">An array of all pattern variables.</param>
-            <param name="embeddedGraphs">An array with subpattern embeddings,
-            i.e. subpatterns and the way they are connected to the pattern.</param>
-            <param name="alternatives">An array of alternatives, each alternative contains
-            in its cases the subpatterns to choose out of.</param>
-            <param name="iterateds">An array of iterated patterns, each iterated is matched as often as possible within the specified bounds.</param>
-            <param name="negativePatternGraphs">An array of negative pattern graphs which make the
-            search fail if they get matched (NACs - Negative Application Conditions).</param>
-            <param name="conditions">The conditions used in this pattern graph or it's nested graphs.</param>
-            <param name="homomorphicNodes">A two-dimensional array describing which pattern node may
-            be matched non-isomorphic to which pattern node.</param>
-            <param name="homomorphicEdges">A two-dimensional array describing which pattern edge may
-            be matched non-isomorphic to which pattern edge.</param>
-            <param name="homomorphicNodesGlobal">A two-dimensional array describing which pattern node
-            may be matched non-isomorphic to which pattern node globally, i.e. the nodes are contained
-            in different, but locally nested patterns (alternative cases, iterateds).</param>
-            <param name="homomorphicEdgesGlobal">A two-dimensional array describing which pattern edge
-            may be matched non-isomorphic to which pattern edge globally, i.e. the edges are contained
-            in different, but locally nested patterns (alternative cases, iterateds).</param>
-=======
->>>>>>> 3a5abb4b
-        </member>
-        <member name="F:de.unika.ipd.grGen.lgsp.LGSPEdge.lgspFlags">
-            <summary>
-            contains some booleans coded as bitvector
-            </summary>
-        </member>
-        <member name="F:de.unika.ipd.grGen.lgsp.LGSPEdge.lgspTypeNext">
-            <summary>
-            Previous and next edge in the list containing all the edges of one type.
-            The node is not part of a graph, iff typePrev is null.
-            If typePrev is null and typeNext is not null, this node has been retyped and typeNext
-            points to the new node.
-            These special cases are neccessary to handle the following situations:
-            "delete node + return edge", "hom + delete + return", "hom + retype + return", "hom + retype + delete",
-            "hom + retype + delete + return".
-            </summary>
-        </member>
-        <member name="F:de.unika.ipd.grGen.lgsp.LGSPEdge.lgspTypePrev">
-            <summary>
-            Previous and next edge in the list containing all the edges of one type.
-            The node is not part of a graph, iff typePrev is null.
-            If typePrev is null and typeNext is not null, this node has been retyped and typeNext
-            points to the new node.
-            These special cases are neccessary to handle the following situations:
-            "delete node + return edge", "hom + delete + return", "hom + retype + return", "hom + retype + delete",
-            "hom + retype + delete + return".
-            </summary>
-        </member>
-        <member name="F:de.unika.ipd.grGen.lgsp.LGSPEdge.lgspSource">
-            <summary>
-            source and target nodes of this edge
-            </summary>
-        </member>
-        <member name="F:de.unika.ipd.grGen.lgsp.LGSPEdge.lgspTarget">
-            <summary>
-            source and target nodes of this edge
-            </summary>
-        </member>
-        <member name="F:de.unika.ipd.grGen.lgsp.LGSPEdge.lgspInNext">
-            <summary>
-            previous and next edge in the incoming list of the target node containing all of it's incoming edges
-            </summary>
-        </member>
-        <member name="F:de.unika.ipd.grGen.lgsp.LGSPEdge.lgspInPrev">
-            <summary>
-            previous and next edge in the incoming list of the target node containing all of it's incoming edges
-            </summary>
-        </member>
-        <member name="F:de.unika.ipd.grGen.lgsp.LGSPEdge.lgspOutNext">
-            <summary>
-            previous and next edge in the outgoing list of the source node containing all of it's outgoing edges
-            </summary>
-        </member>
-        <member name="F:de.unika.ipd.grGen.lgsp.LGSPEdge.lgspOutPrev">
-            <summary>
-            previous and next edge in the outgoing list of the source node containing all of it's outgoing edges
-            </summary>
-        </member>
-        <member name="M:de.unika.ipd.grGen.lgsp.LGSPEdge.#ctor(de.unika.ipd.grGen.libGr.EdgeType,de.unika.ipd.grGen.lgsp.LGSPNode,de.unika.ipd.grGen.lgsp.LGSPNode)">
-            <summary>
-            Instantiates an LGSPEdge object.
-            </summary>
-            <param name="edgeType">The edge type.</param>
-            <param name="sourceNode">The source node.</param>
-            <param name="targetNode">The target node.</param>
-        </member>
-        <member name="M:de.unika.ipd.grGen.lgsp.LGSPEdge.GetOther(de.unika.ipd.grGen.libGr.INode)">
-            <summary>
-            Retrieves the other incident node of this edge.
-            </summary>
-            <remarks>If the given node is not the source, the source will be returned.</remarks>
-            <param name="sourceOrTarget">One node of this edge.</param>
-            <returns>The other node of this edge.</returns>
-        </member>
-        <member name="M:de.unika.ipd.grGen.lgsp.LGSPEdge.InstanceOf(de.unika.ipd.grGen.libGr.GrGenType)">
-            <summary>
-            Returns true, if the graph element is compatible to the given type
-            </summary>
-        </member>
-        <member name="M:de.unika.ipd.grGen.lgsp.LGSPEdge.GetAttribute(System.String)">
-            <summary>
-            Returns the graph element attribute with the given attribute name.
-            If the graph element type doesn't have an attribute with this name, a NullReferenceException is thrown.
-            </summary>
-        </member>
-        <member name="M:de.unika.ipd.grGen.lgsp.LGSPEdge.SetAttribute(System.String,System.Object)">
-            <summary>
-            Sets the graph element attribute with the given attribute name to the given value.
-            If the graph element type doesn't have an attribute with this name, a NullReferenceException is thrown.
-            </summary>
-            <param name="attrName">The name of the attribute.</param>
-            <param name="value">The new value for the attribute. It must have the correct type.
-            Otherwise a TargetException is thrown.</param>
-        </member>
-        <member name="M:de.unika.ipd.grGen.lgsp.LGSPEdge.ResetAllAttributes">
-            <summary>
-            Resets all graph element attributes to their initial values.
-            </summary>
-        </member>
-        <member name="M:de.unika.ipd.grGen.lgsp.LGSPEdge.Clone(de.unika.ipd.grGen.libGr.INode,de.unika.ipd.grGen.libGr.INode)">
-            <summary>
-            Creates a copy of this edge.
-            All attributes will be transfered to the new edge.
-            The edge will not be associated to a graph, yet.
-            So it will not have any assigned variables.
-            </summary>
-            <param name="newSource">The new source node for the new edge.</param>
-            <param name="newTarget">The new target node for the new edge.</param>
-            <returns>A copy of this edge.</returns>
-        </member>
-        <member name="M:de.unika.ipd.grGen.lgsp.LGSPEdge.Recycle">
-            <summary>
-            Recycles this edge. This may pool the edge or just ignore it.
-            </summary>
-        </member>
-        <member name="M:de.unika.ipd.grGen.lgsp.LGSPEdge.ToString">
-            <summary>
-            Returns the name of the type of this edge.
-            </summary>
-            <returns>The name of the type of this edge.</returns>
-        </member>
-        <member name="P:de.unika.ipd.grGen.lgsp.LGSPEdge.Valid">
-            <summary>
-            This is true, if this edge is a valid graph element, i.e. it is part of a graph.
-            </summary>
-        </member>
-        <member name="P:de.unika.ipd.grGen.lgsp.LGSPEdge.ReplacedByElement">
-            <summary>
-            The element which replaced this element (Valid is false in this case)
-            or null, if this element has not been replaced or is still a valid member of a graph.
-            </summary>
-        </member>
-        <member name="P:de.unika.ipd.grGen.lgsp.LGSPEdge.ReplacedByEdge">
-            <summary>
-<<<<<<< HEAD
-            An array of iterateds, each iterated is matched as often as possible within the specified bounds.
-=======
-            The edge which replaced this edge (Valid is false in this case)
-            or null, if this edge has not been replaced or is still a valid member of a graph.
-            </summary>
-        </member>
-        <member name="P:de.unika.ipd.grGen.lgsp.LGSPEdge.de#unika#ipd#grGen#libGr#IEdge#ReplacedByEdge">
-            <summary>
-            The edge which replaced this edge (Valid is false in this case)
-            or null, if this edge has not been replaced or is still a valid member of a graph.
-            </summary>
-        </member>
-        <member name="P:de.unika.ipd.grGen.lgsp.LGSPEdge.Source">
-            <summary>
-            The source node of the edge.
->>>>>>> 3a5abb4b
-            </summary>
-        </member>
-        <member name="P:de.unika.ipd.grGen.lgsp.LGSPEdge.Target">
-            <summary>
-            The target node of the edge.
-            </summary>
-        </member>
-        <member name="P:de.unika.ipd.grGen.lgsp.LGSPEdge.Type">
-            <summary>
-            The EdgeType of the edge.
-            </summary>
-        </member>
-        <member name="P:de.unika.ipd.grGen.lgsp.LGSPEdge.de#unika#ipd#grGen#libGr#IGraphElement#Type">
-            <summary>
-            The GrGenType of the edge.
-            </summary>
-        </member>
-        <member name="T:de.unika.ipd.grGen.lgsp.LGSPEdgeHead">
-            <summary>
-            Special head edge of the lists containing all the edges of one type
-            </summary>
-        </member>
-        <member name="T:de.unika.ipd.grGen.lgsp.LGSPSequenceChecker">
-            <summary>
-            Class for some extended type checking of the sequence for which some code is to be generated.
-            </summary>
-        </member>
-        <member name="M:de.unika.ipd.grGen.lgsp.LGSPSequenceChecker.Check(de.unika.ipd.grGen.libGr.Sequence)">
-            <summary>
-            Checks the given sequence for type errors
-            reports them by exception
-            </summary>
-        </member>
-        <member name="F:de.unika.ipd.grGen.lgsp.IsomorphyInformation.CheckIsMatchedBit">
-            <summary>
-            if true, the graph element's is-matched-bit must be checked
-            </summary>
-        </member>
-        <member name="F:de.unika.ipd.grGen.lgsp.IsomorphyInformation.SetIsMatchedBit">
-            <summary>
-            if true, the graph element's is-matched-bit must be set
-            </summary>
-        </member>
-        <member name="F:de.unika.ipd.grGen.lgsp.IsomorphyInformation.PatternElementsToCheckAgainst">
-            <summary>
-            pattern elements the current element is not allowed to be homomorph to
-            </summary>
-        </member>
-        <member name="F:de.unika.ipd.grGen.lgsp.IsomorphyInformation.GloballyHomomorphPatternElements">
-            <summary>
-            pattern elements the current element is allowed to be globally homomorph to
-            </summary>
-        </member>
-        <member name="T:de.unika.ipd.grGen.lgsp.SearchOperation">
-            <summary>
-            Search operation with information about homomorphic mapping.
-            Element of the scheduled search plan.
-            </summary>
-        </member>
-        <member name="F:de.unika.ipd.grGen.lgsp.SearchOperation.Element">
-            <summary>
-            If Type is NegativePattern or IndependentPattern, Element is a negative ScheduledSearchPlan object.
-            If Type is Condition, Element is a Condition object.
-            Otherwise Element is the target SearchPlanNode for this operation.
-            </summary>
-        </member>
-        <member name="T:de.unika.ipd.grGen.lgsp.ScheduledSearchPlan">
-            <summary>
-            The scheduled search plan is a list of search operations,
-            plus the information which nodes/edges are homomorph
-            </summary>
-        </member>
-        <member name="T:de.unika.ipd.grGen.lgsp.LGSPMatcherGenerator">
-            <summary>
-            Class generating matcher programs out of rules.
-            A PatternGraphAnalyzer must run before the matcher generator is used,
-            so that the analysis data is written the pattern graphs of the matching patterns to generate code for.
-            </summary>
-        </member>
-        <member name="F:de.unika.ipd.grGen.lgsp.LGSPMatcherGenerator.model">
-            <summary>
-            The model for which the matcher functions shall be generated.
-            </summary>
-        </member>
-        <member name="F:de.unika.ipd.grGen.lgsp.LGSPMatcherGenerator.CommentSourceCode">
-            <summary>
-            If true, the generated matcher functions are commented to improve understanding the source code.
-            </summary>
-        </member>
-        <member name="F:de.unika.ipd.grGen.lgsp.LGSPMatcherGenerator.DumpDynSourceCode">
-            <summary>
-            If true, the source code of dynamically generated matcher functions are dumped to a file in the current directory.
-            </summary>
-        </member>
-        <member name="F:de.unika.ipd.grGen.lgsp.LGSPMatcherGenerator.DumpSearchPlan">
-            <summary>
-            If true, generated search plans are dumped in VCG and TXT files in the current directory.
-            </summary>
-        </member>
-        <member name="M:de.unika.ipd.grGen.lgsp.LGSPMatcherGenerator.#ctor(de.unika.ipd.grGen.libGr.IGraphModel)">
-            <summary>
-            Instantiates a new instance of LGSPMatcherGenerator with the given graph model.
-            A PatternGraphAnalyzer must run before the matcher generator is used,
-            so that the analysis data is written the pattern graphs of the matching patterns to generate code for.
-            </summary>
-            <param name="model">The model for which the matcher functions shall be generated.</param>
-        </member>
-        <member name="M:de.unika.ipd.grGen.lgsp.LGSPMatcherGenerator.GeneratePlanGraph(de.unika.ipd.grGen.lgsp.LGSPGraph,de.unika.ipd.grGen.lgsp.PatternGraph,System.Boolean,System.Boolean)">
-            <summary>
-            Generate plan graph for given pattern graph with costs from the analyzed host graph.
-            Plan graph contains nodes representing the pattern elements (nodes and edges)
-            and edges representing the matching operations to get the elements by.
-            Edges in plan graph are given in the nodes by incoming list, as needed for MSA computation.
-            </summary>
-            <param name="graph">The host graph to optimize the matcher program for, 
-            providing statistical information about its structure </param>
-        </member>
-        <member name="M:de.unika.ipd.grGen.lgsp.LGSPMatcherGenerator.MarkMinimumSpanningArborescence(de.unika.ipd.grGen.lgsp.PlanGraph,System.String)">
-            <summary>
-            Marks the minimum spanning arborescence of a plan graph by setting the IncomingMSAEdge
-            fields for all nodes
-            </summary>
-            <param name="planGraph">The plan graph to be marked</param>
-            <param name="dumpName">Names the dump targets if dump compiler flags are set</param>
-        </member>
-        <member name="M:de.unika.ipd.grGen.lgsp.LGSPMatcherGenerator.GenerateSearchPlanGraph(de.unika.ipd.grGen.lgsp.PlanGraph)">
-            <summary>
-            Generate search plan graph out of the plan graph,
-            search plan graph only contains edges chosen by the MSA algorithm.
-            Edges in search plan graph are given in the nodes by outgoing list, as needed for scheduling,
-            in contrast to incoming list in plan graph, as needed for MSA computation.
-            </summary>
-            <param name="planGraph">The source plan graph</param>
-            <returns>A new search plan graph</returns>
-        </member>
-        <member name="M:de.unika.ipd.grGen.lgsp.LGSPMatcherGenerator.ScheduleSearchPlan(de.unika.ipd.grGen.lgsp.SearchPlanGraph,de.unika.ipd.grGen.lgsp.PatternGraph,System.Boolean)">
-            <summary>
-            Generates a scheduled search plan for a given search plan graph
-            </summary>
-        </member>
-<<<<<<< HEAD
-        <member name="T:de.unika.ipd.grGen.lgsp.Iterated">
-            <summary>
-            An iterated is a pattern graph element containing the subpattern to be matched iteratively
-            and the information how much matches are needed for success and how much matches to obtain at most
-            </summary>
-        </member>
-        <member name="F:de.unika.ipd.grGen.lgsp.Iterated.iteratedPattern">
-             <summary>
-            The iterated pattern to be matched as often as possible within specified bounds.
-             </summary>
-        </member>
-        <member name="F:de.unika.ipd.grGen.lgsp.Iterated.minMatches">
-            <summary>
-            How many matches to find so the iterated succeeds.
-            </summary>
-        </member>
-        <member name="F:de.unika.ipd.grGen.lgsp.Iterated.maxMatches">
-            <summary>
-            The upper bound to stop matching at, 0 means unlimited.
-            </summary>
-        </member>
-        <member name="M:de.unika.ipd.grGen.lgsp.Iterated.#ctor(de.unika.ipd.grGen.lgsp.PatternGraph,System.Int32,System.Int32)">
-            <summary>
-            Constructs an Iterated object.
-            </summary>
-            <param name="iterated">PatternGraph of the iterated.</param>
-        </member>
-        <member name="P:de.unika.ipd.grGen.lgsp.Iterated.IteratedPattern">
-             <summary>
-            The iterated pattern to be matched as often as possible within specified bounds.
-             </summary>
-        </member>
-        <member name="P:de.unika.ipd.grGen.lgsp.Iterated.MinMatches">
-            <summary>
-            How many matches to find so the iterated succeeds.
-            </summary>
-        </member>
-        <member name="P:de.unika.ipd.grGen.lgsp.Iterated.MaxMatches">
-            <summary>
-            The upper bound to stop matching at, 0 means unlimited/as often as possible.
-            </summary>
-        </member>
-        <member name="T:de.unika.ipd.grGen.lgsp.LGSPMatchingPattern">
-=======
-        <member name="M:de.unika.ipd.grGen.lgsp.LGSPMatcherGenerator.AppendHomomorphyInformation(de.unika.ipd.grGen.lgsp.ScheduledSearchPlan)">
->>>>>>> 3a5abb4b
-            <summary>
-            Appends homomorphy information to each operation of the scheduled search plan
-            </summary>
-        </member>
-        <member name="M:de.unika.ipd.grGen.lgsp.LGSPMatcherGenerator.DetermineAndAppendHomomorphyChecks(de.unika.ipd.grGen.lgsp.ScheduledSearchPlan,System.Int32)">
-            <summary>
-            Determines which homomorphy check operations are necessary 
-            at the operation of the given position within the scheduled search plan
-            and appends them.
-            </summary>
-        </member>
-        <member name="M:de.unika.ipd.grGen.lgsp.LGSPMatcherGenerator.FillInGlobalHomomorphyPatternElements(de.unika.ipd.grGen.lgsp.ScheduledSearchPlan,System.Int32)">
-            <summary>
-            fill in globally homomorphic elements as exception to global isomorphy check
-            </summary>
-        </member>
-        <member name="M:de.unika.ipd.grGen.lgsp.LGSPMatcherGenerator.MergeNegativeAndIndependentSchedulesIntoEnclosingSchedules(de.unika.ipd.grGen.lgsp.PatternGraph)">
-            <summary>
-            Negative/Independent schedules are merged as an operation into their enclosing schedules,
-            at a position determined by their costs but not before all of their needed elements were computed
-            </summary>
-        </member>
-        <member name="M:de.unika.ipd.grGen.lgsp.LGSPMatcherGenerator.InsertNegativesAndIndependentsIntoSchedule(de.unika.ipd.grGen.lgsp.PatternGraph)">
-            <summary>
-            Inserts schedules of negative and independent pattern graphs into the schedule of the enclosing pattern graph
-            </summary>
-        </member>
-        <member name="M:de.unika.ipd.grGen.lgsp.LGSPMatcherGenerator.InsertNegativesAndIndependentsIntoSchedule(de.unika.ipd.grGen.lgsp.PatternGraph,System.Int32)">
-            <summary>
-            Inserts schedules of negative and independent pattern graphs into the schedule of the enclosing pattern graph
-            for the schedule with the given array index
-            </summary>
-        </member>
-        <member name="M:de.unika.ipd.grGen.lgsp.LGSPMatcherGenerator.InsertConditionsIntoSchedule(de.unika.ipd.grGen.lgsp.PatternCondition[],System.Collections.Generic.List{de.unika.ipd.grGen.lgsp.SearchOperation})">
-            <summary>
-            Inserts conditions into the schedule given by the operations list at their earliest possible position
-            todo: set/map operations are potentially expensive, 
-            they shouldn't be insertes asap, but depending an weight, 
-            derived from statistics over set/map size for graph elements, quiet well known for anonymous rule sets
-            </summary>
-        </member>
-        <member name="M:de.unika.ipd.grGen.lgsp.LGSPMatcherGenerator.GenerateActionAndMatcher(de.unika.ipd.grGen.lgsp.SourceBuilder,de.unika.ipd.grGen.lgsp.LGSPMatchingPattern,System.Boolean)">
-            <summary>
-            Generates the action interface plus action implementation including the matcher source code 
-            for the given rule pattern into the given source builder
-            </summary>
-        </member>
-        <member name="M:de.unika.ipd.grGen.lgsp.LGSPMatcherGenerator.GenerateActionAndMatcherOfAlternative(de.unika.ipd.grGen.lgsp.SourceBuilder,de.unika.ipd.grGen.lgsp.LGSPMatchingPattern,de.unika.ipd.grGen.lgsp.Alternative,System.Boolean)">
-            <summary>
-            Generates the action interface plus action implementation including the matcher source code 
-            for the given alternative into the given source builder
-            </summary>
-        </member>
-        <member name="M:de.unika.ipd.grGen.lgsp.LGSPMatcherGenerator.GenerateActionAndMatcherOfIterated(de.unika.ipd.grGen.lgsp.SourceBuilder,de.unika.ipd.grGen.lgsp.LGSPMatchingPattern,de.unika.ipd.grGen.lgsp.PatternGraph,System.Boolean)">
-            <summary>
-            Generates the action interface plus action implementation including the matcher source code 
-            for the given iterated pattern into the given source builder
-            </summary>
-        </member>
-        <member name="M:de.unika.ipd.grGen.lgsp.LGSPMatcherGenerator.GenerateActionAndMatcherOfNestedPatterns(de.unika.ipd.grGen.lgsp.SourceBuilder,de.unika.ipd.grGen.lgsp.LGSPMatchingPattern,de.unika.ipd.grGen.lgsp.PatternGraph,System.Boolean)">
-            <summary>
-            Generates the action interface plus action implementation including the matcher source code 
-            for the alternatives/iterateds nested within the given negative/independent pattern graph into the given source builder
-            </summary>
-        </member>
-        <!-- Ungültiger XML-Kommentar wurde für den Member "M:de.unika.ipd.grGen.lgsp.LGSPMatcherGenerator.GenerateActionInterface(de.unika.ipd.grGen.lgsp.SourceBuilder,de.unika.ipd.grGen.lgsp.LGSPRulePattern)" ignoriert -->
-        <!-- Ungültiger XML-Kommentar wurde für den Member "M:de.unika.ipd.grGen.lgsp.LGSPMatcherGenerator.GenerateActionImplementation(de.unika.ipd.grGen.lgsp.SourceBuilder,de.unika.ipd.grGen.lgsp.LGSPRulePattern)" ignoriert -->
-        <member name="M:de.unika.ipd.grGen.lgsp.LGSPMatcherGenerator.GenerateSearchProgram(de.unika.ipd.grGen.lgsp.LGSPMatchingPattern)">
-            <summary>
-            Generates the search program(s) for the pattern graph of the given rule
-            </summary>
-        </member>
-        <member name="M:de.unika.ipd.grGen.lgsp.LGSPMatcherGenerator.GenerateSearchProgramAlternative(de.unika.ipd.grGen.lgsp.LGSPMatchingPattern,de.unika.ipd.grGen.lgsp.Alternative)">
-            <summary>
-            Generates the search program for the given alternative 
-            </summary>
-        </member>
-        <member name="M:de.unika.ipd.grGen.lgsp.LGSPMatcherGenerator.GenerateSearchProgramIterated(de.unika.ipd.grGen.lgsp.LGSPMatchingPattern,de.unika.ipd.grGen.lgsp.PatternGraph)">
-            <summary>
-            Generates the search program for the given iterated pattern
-            </summary>
-        </member>
-        <member name="M:de.unika.ipd.grGen.lgsp.LGSPMatcherGenerator.GenerateFileHeaderForActionsFile(de.unika.ipd.grGen.lgsp.SourceBuilder,System.String,System.String)">
-            <summary>
-            Generates file header for actions file into given source builer
-            </summary>
-        </member>
-        <member name="M:de.unika.ipd.grGen.lgsp.LGSPMatcherGenerator.GenerateMatcherClassHeadAction(de.unika.ipd.grGen.lgsp.SourceBuilder,de.unika.ipd.grGen.lgsp.LGSPRulePattern,System.Boolean)">
-            <summary>
-            Generates matcher class head source code for the pattern of the rulePattern into given source builder
-            isInitialStatic tells whether the initial static version or a dynamic version after analyze is to be generated.
-            </summary>
-        </member>
-        <member name="M:de.unika.ipd.grGen.lgsp.LGSPMatcherGenerator.GenerateMatcherClassHeadSubpattern(de.unika.ipd.grGen.lgsp.SourceBuilder,de.unika.ipd.grGen.lgsp.LGSPMatchingPattern,System.Boolean)">
-            <summary>
-            Generates matcher class head source code for the subpattern of the rulePattern into given source builder
-            isInitialStatic tells whether the initial static version or a dynamic version after analyze is to be generated.
-            </summary>
-        </member>
-        <member name="M:de.unika.ipd.grGen.lgsp.LGSPMatcherGenerator.GenerateMatcherClassHeadAlternative(de.unika.ipd.grGen.lgsp.SourceBuilder,de.unika.ipd.grGen.lgsp.LGSPMatchingPattern,de.unika.ipd.grGen.lgsp.Alternative,System.Boolean)">
-            <summary>
-            Generates matcher class head source code for the given alternative into given source builder
-            isInitialStatic tells whether the initial static version or a dynamic version after analyze is to be generated.
-            </summary>
-        </member>
-        <member name="M:de.unika.ipd.grGen.lgsp.LGSPMatcherGenerator.GenerateMatcherClassHeadIterated(de.unika.ipd.grGen.lgsp.SourceBuilder,de.unika.ipd.grGen.lgsp.LGSPMatchingPattern,de.unika.ipd.grGen.lgsp.PatternGraph,System.Boolean)">
-            <summary>
-            Generates matcher class head source code for the given iterated pattern into given source builder
-            isInitialStatic tells whether the initial static version or a dynamic version after analyze is to be generated.
-            </summary>
-        </member>
-        <member name="M:de.unika.ipd.grGen.lgsp.LGSPMatcherGenerator.GenerateIndependentsMatchObjects(de.unika.ipd.grGen.lgsp.SourceBuilder,System.String,de.unika.ipd.grGen.lgsp.PatternGraph)">
-            <summary>
-            Generates match objects of independents (one pre-allocated is part of action class)
-            </summary>
-        </member>
-        <member name="M:de.unika.ipd.grGen.lgsp.LGSPMatcherGenerator.GenerateTasksMemoryPool(de.unika.ipd.grGen.lgsp.SourceBuilder,System.String,System.Boolean)">
-            <summary>
-            Generates memory pooling code for matching tasks of class given by it's name
-            </summary>
-        </member>
-        <member name="M:de.unika.ipd.grGen.lgsp.LGSPMatcherGenerator.GenerateMatcherClassTail(de.unika.ipd.grGen.lgsp.SourceBuilder)">
-            <summary>
-            Generates matcher class tail source code
-            </summary>
-        </member>
-        <member name="M:de.unika.ipd.grGen.lgsp.LGSPMatcherGenerator.GenerateScheduledSearchPlans(de.unika.ipd.grGen.lgsp.PatternGraph,de.unika.ipd.grGen.lgsp.LGSPGraph,System.Boolean,System.Boolean)">
-            <summary>
-            Generates scheduled search plans needed for matcher code generation for action compilation
-            out of graph with analyze information, 
-            The scheduled search plans are added to the main and the nested pattern graphs.
-            </summary>
-        </member>
-        <member name="M:de.unika.ipd.grGen.lgsp.LGSPMatcherGenerator.GetDynCompilerSetup(System.String,System.String)">
-            <summary>
-            Setup of compiler parameters for recompilation of actions at runtime taking care of analyze information
-            </summary>
-        </member>
-        <member name="M:de.unika.ipd.grGen.lgsp.LGSPMatcherGenerator.GenerateAction(de.unika.ipd.grGen.lgsp.ScheduledSearchPlan,de.unika.ipd.grGen.lgsp.LGSPAction,System.String,System.String,System.String)">
-            <summary>
-            Generates an LGSPAction object for the given scheduled search plan.
-            </summary>
-            <param name="action">Needed for the rule pattern and the name</param>
-            <param name="sourceOutputFilename">null if no output file needed</param>
-        </member>
-        <member name="M:de.unika.ipd.grGen.lgsp.LGSPMatcherGenerator.GenerateActions(de.unika.ipd.grGen.lgsp.LGSPGraph,System.String,System.String,de.unika.ipd.grGen.lgsp.LGSPAction[])">
-            <summary>
-            Generate new actions for the given actions, doing the same work, 
-            but hopefully faster by taking graph analysis information into account
-            </summary>
-        </member>
-        <member name="M:de.unika.ipd.grGen.lgsp.LGSPMatcherGenerator.GenerateAction(de.unika.ipd.grGen.lgsp.LGSPGraph,System.String,System.String,de.unika.ipd.grGen.lgsp.LGSPAction)">
-            <summary>
-            Generate a new action for the given action, doing the same work, 
-            but hopefully faster by taking graph analysis information into account
-            </summary>
-        </member>
-        <member name="M:de.unika.ipd.grGen.lgsp.TypesHelper.PrefixedTypeFromType(System.Type)">
-            <summary>
-            Returns type string with correct namespace prefix for the type given
-            </summary>
-        </member>
-        <member name="M:de.unika.ipd.grGen.lgsp.TypesHelper.XgrsTypeToCSharpType(System.String,de.unika.ipd.grGen.libGr.IGraphModel)">
-            <summary>
-            Returns type with correct namespace prefix for the type given
-            </summary>
-        </member>
-        <member name="T:de.unika.ipd.grGen.lgsp.SourceBuilder">
-            <summary>
-            Pretty printing helper class for source code generation
-            </summary>
-        </member>
-        <member name="F:de.unika.ipd.grGen.lgsp.SourceBuilder.CommentSourceCode">
-            <summary>
-            If true, the source code should be generated with comments.
-            </summary>
-        </member>
-        <member name="T:de.unika.ipd.grGen.lgsp.SearchProgramOperation">
-            <summary>
-            Base class for all search program operations, containing concatenation fields,
-            so that search program operations can form a linked search program list
-            - double linked list; next points to the following list element or null;
-            previous points to the preceding list element 
-            or the enclosing search program operation within the list anchor element
-            </summary>
-        </member>
-        <member name="M:de.unika.ipd.grGen.lgsp.SearchProgramOperation.Dump(de.unika.ipd.grGen.lgsp.SourceBuilder)">
-            <summary>
-            dumps search program operation (as string) into source builder
-            to be implemented by concrete subclasses
-            </summary>
-        </member>
-        <member name="M:de.unika.ipd.grGen.lgsp.SearchProgramOperation.Emit(de.unika.ipd.grGen.lgsp.SourceBuilder)">
-            <summary>
-            emits c# code implementing search program operation into source builder
-            to be implemented by concrete subclasses
-            </summary>
-        </member>
-        <member name="M:de.unika.ipd.grGen.lgsp.SearchProgramOperation.Append(de.unika.ipd.grGen.lgsp.SearchProgramOperation)">
-            <summary>
-            Appends the given element to the search program operations list
-            whose closing element until now was this element.
-            Returns the new closing element - the given element.
-            </summary>
-        </member>
-        <member name="M:de.unika.ipd.grGen.lgsp.SearchProgramOperation.Insert(de.unika.ipd.grGen.lgsp.SearchProgramOperation)">
-            <summary>
-            Insert the given element into the search program operations list
-            between this and the succeeding element.
-            Returns the element after this - the given element.
-            </summary>
-        </member>
-        <member name="M:de.unika.ipd.grGen.lgsp.SearchProgramOperation.IsSearchNestingOperation">
-            <summary>
-            returns whether operation is a search nesting operation 
-            containing other elements within some list inside
-            bearing the search nesting/iteration structure.
-            default: false (cause only few operations are search nesting operations)
-            </summary>
-        </member>
-        <member name="M:de.unika.ipd.grGen.lgsp.SearchProgramOperation.GetNestedSearchOperationsList">
-            <summary>
-            returns the nested search operations list anchor
-            null if list not created or IsSearchNestingOperation == false.
-            default: null (cause only few search operations are nesting operations)
-            </summary>
-        </member>
-        <member name="M:de.unika.ipd.grGen.lgsp.SearchProgramOperation.GetEnclosingSearchOperation">
-            <summary>
-            returns operation enclosing this operation
-            </summary>
-        </member>
-        <member name="T:de.unika.ipd.grGen.lgsp.SearchProgramList">
-            <summary>
-            Search program list anchor element,
-            containing first list element within inherited Next member
-            Inherited to be able to access the first element via Next
-            Previous points to enclosing search program operation
-            (starts list, but doesn't contain one)
-            </summary>
-        </member>
-        <member name="T:de.unika.ipd.grGen.lgsp.SearchProgram">
-            <summary>
-            Abstract base class for search programs.
-            A search program is a list of search program operations,
-              some search program operations contain nested search program operations,
-              yielding a search program operation tree in fact
-            represents/assembling a backtracking search program,
-            for finding a homomorphic mapping of the pattern graph within the host graph.
-            A search program is itself the outermost enclosing operation.
-            </summary>
-        </member>
-        <member name="T:de.unika.ipd.grGen.lgsp.SearchProgramOfAction">
-            <summary>
-            Class representing the search program of a matching action, i.e. some test or rule
-            The list forming concatenation field is used for adding missing preset search subprograms.
-            </summary>
-        </member>
-        <member name="M:de.unika.ipd.grGen.lgsp.SearchProgramOfAction.Dump(de.unika.ipd.grGen.lgsp.SourceBuilder)">
-            <summary>
-            Dumps search program followed by missing preset search subprograms
-            </summary>
-        </member>
-        <member name="M:de.unika.ipd.grGen.lgsp.SearchProgramOfAction.Emit(de.unika.ipd.grGen.lgsp.SourceBuilder)">
-            <summary>
-            Emits the matcher source code for all search programs
-            first head of matching function of the current search program
-            then the search program operations list in depth first walk over search program operations list
-            then tail of matching function of the current search program
-            and finally continues in missing preset search program list by emitting following search program
-            </summary>
-        </member>
-        <member name="T:de.unika.ipd.grGen.lgsp.SearchProgramOfSubpattern">
-            <summary>
-            Class representing the search program of a subpattern
-            </summary>
-        </member>
-        <member name="M:de.unika.ipd.grGen.lgsp.SearchProgramOfSubpattern.Dump(de.unika.ipd.grGen.lgsp.SourceBuilder)">
-            <summary>
-            Dumps search program 
-            </summary>
-        </member>
-        <member name="M:de.unika.ipd.grGen.lgsp.SearchProgramOfSubpattern.Emit(de.unika.ipd.grGen.lgsp.SourceBuilder)">
-            <summary>
-            Emits the matcher source code for the search program
-            head, search program operations list in depth first walk over search program operations list, tail
-            </summary>
-        </member>
-        <member name="T:de.unika.ipd.grGen.lgsp.SearchProgramOfAlternative">
-            <summary>
-            Class representing the search program of an alternative
-            </summary>
-        </member>
-        <member name="M:de.unika.ipd.grGen.lgsp.SearchProgramOfAlternative.Dump(de.unika.ipd.grGen.lgsp.SourceBuilder)">
-            <summary>
-            Dumps search program
-            </summary>
-        </member>
-        <member name="M:de.unika.ipd.grGen.lgsp.SearchProgramOfAlternative.Emit(de.unika.ipd.grGen.lgsp.SourceBuilder)">
-            <summary>
-            Emits the matcher source code for the search program
-            head, search program operations list in depth first walk over search program operations list, tail
-            </summary>
-        </member>
-        <member name="T:de.unika.ipd.grGen.lgsp.SearchProgramOfIterated">
-            <summary>
-            Class representing the search program of an iterated pattern 
-            </summary>
-        </member>
-        <member name="M:de.unika.ipd.grGen.lgsp.SearchProgramOfIterated.Dump(de.unika.ipd.grGen.lgsp.SourceBuilder)">
-            <summary>
-            Dumps search program 
-            </summary>
-        </member>
-        <member name="M:de.unika.ipd.grGen.lgsp.SearchProgramOfIterated.Emit(de.unika.ipd.grGen.lgsp.SourceBuilder)">
-            <summary>
-            Emits the matcher source code for the search program
-            head, search program operations list in depth first walk over search program operations list, tail
-            </summary>
-        </member>
-        <member name="T:de.unika.ipd.grGen.lgsp.GetPartialMatchOfAlternative">
-            <summary>
-            Class representing "match the pattern of the alternative case" operation
-            </summary>
-        </member>
-        <member name="T:de.unika.ipd.grGen.lgsp.ExtractVariable">
-            <summary>
-            Class representing "draw variable from input parameters array" operation
-            </summary>
-        </member>
-        <member name="T:de.unika.ipd.grGen.lgsp.CheckOperation">
-            <summary>
-            Base class for search program check operations
-            contains list anchor for operations to execute when check failed
-            (check is not a search operation, thus the check failed operations are not search nested operations)
-            </summary>
-        </member>
-        <member name="T:de.unika.ipd.grGen.lgsp.GetType">
-            <summary>
-            Base class for search program type determining operations,
-            setting current type for following get candidate operation
-            </summary>
-        </member>
-        <member name="T:de.unika.ipd.grGen.lgsp.GetTypeByIterationType">
-            <summary>
-            Available types of GetTypeByIteration operations
-            </summary>
-        </member>
-        <member name="T:de.unika.ipd.grGen.lgsp.GetTypeByIteration">
-            <summary>
-            Class representing "iterate over the allowed types" operation,
-            setting type id to use in the following get candidate by element iteration
-            </summary>
-        </member>
-        <member name="T:de.unika.ipd.grGen.lgsp.GetTypeByDrawing">
-            <summary>
-            Class representing "get the allowed type" operation,
-            setting type id to use in the following get candidate by element iteration
-            </summary>
-        </member>
-        <member name="T:de.unika.ipd.grGen.lgsp.GetCandidate">
-            <summary>
-            Base class for search program candidate determining operations,
-            setting current candidate for following check candidate operation
-            </summary>
-        </member>
-        <member name="T:de.unika.ipd.grGen.lgsp.GetCandidateByIterationType">
-            <summary>
-            Available types of GetCandidateByIteration operations
-            </summary>
-        </member>
-        <member name="T:de.unika.ipd.grGen.lgsp.IncidentEdgeType">
-            <summary>
-            The different possibilites an edge might be incident to some node
-            incoming; outgoing; incoming or outgoing if arbitrary directed, undirected, arbitrary
-            </summary>
-        </member>
-        <member name="T:de.unika.ipd.grGen.lgsp.GetCandidateByIteration">
-            <summary>
-            Class representing "get candidate by iteration" operations,
-            setting current candidate for following check candidate operation
-            </summary>
-        </member>
-        <member name="T:de.unika.ipd.grGen.lgsp.GetCandidateByDrawingType">
-            <summary>
-            Available types of GetCandidateByDrawing operations
-            </summary>
-        </member>
-        <member name="T:de.unika.ipd.grGen.lgsp.ImplicitNodeType">
-            <summary>
-            The different possibilites of drawing an implicit node from an edge
-            if directed edge: source, target
-            if arbitrary directed, undirected, arbitrary: source-or-target for first node, the-other for second node
-            </summary>
-        </member>
-        <member name="T:de.unika.ipd.grGen.lgsp.GetCandidateByDrawing">
-            <summary>
-            Class representing "get node by drawing" operation,
-            setting current candidate for following check candidate operations
-            </summary>
-        </member>
-        <member name="T:de.unika.ipd.grGen.lgsp.BothDirectionsIteration">
-            <summary>
-            Class representing operation iterating both directions of an edge of unfixed direction 
-            </summary>
-        </member>
-        <member name="T:de.unika.ipd.grGen.lgsp.ReturnPreventingDummyIteration">
-            <summary>
-            Class representing nesting operation which executes the body once;
-            needed for iterated, to prevent a return out of the matcher program
-            circumventing the maxMatchesIterReached code which must get called if matching fails
-            </summary>
-        </member>
-        <member name="T:de.unika.ipd.grGen.lgsp.CheckCandidate">
-            <summary>
-            Base class for search program candidate filtering operations
-            </summary>
-        </member>
-        <member name="T:de.unika.ipd.grGen.lgsp.CheckCandidateForTypeType">
-            <summary>
-            Available types of CheckCandidateForType operations
-            </summary>
-        </member>
-        <member name="T:de.unika.ipd.grGen.lgsp.CheckCandidateForType">
-            <summary>
-            Class representing "check whether candidate is of allowed type" operation
-            </summary>
-        </member>
-        <member name="T:de.unika.ipd.grGen.lgsp.CheckCandidateFailed">
-            <summary>
-            Class representing some check candidate operation,
-            which was determined at generation time to always fail 
-            </summary>
-        </member>
-        <member name="T:de.unika.ipd.grGen.lgsp.CheckCandidateForConnectednessType">
-            <summary>
-            The different positions of some edge to check the candidate node against
-            if directed edge: source, target
-            if arbitrary directed, undirected, arbitrary edge: source-or-target for first node, the-other for second node
-            </summary>
-        </member>
-        <member name="T:de.unika.ipd.grGen.lgsp.CheckCandidateForConnectedness">
-            <summary>
-            Class representing "check whether candidate is connected to the elements
-              it should be connected to, according to the pattern" operation
-            </summary>
-        </member>
-        <member name="T:de.unika.ipd.grGen.lgsp.CheckCandidateForIsomorphy">
-            <summary>
-            Class representing "check whether candidate is not already mapped 
-              to some other pattern element, to ensure required isomorphy" operation
-            required graph element to pattern element mapping is written/removed by AcceptCandidate/AbandonCandidate
-            </summary>
-        </member>
-        <member name="T:de.unika.ipd.grGen.lgsp.CheckCandidateForIsomorphyGlobal">
-            <summary>
-            Class representing "check whether candidate is not already mapped 
-              to some other (non-local) pattern element within this isomorphy space, to ensure required isomorphy" operation
-            required graph element to pattern element mapping is written by AcceptCandidateGlobal/AbandonCandidateGlobal
-            </summary>
-        </member>
-        <member name="T:de.unika.ipd.grGen.lgsp.CheckCandidateForIsomorphyPatternPath">
-            <summary>
-            Class representing "check whether candidate is not already mapped 
-              to some other pattern element on the pattern derivation path, to ensure required isomorphy" operation
-            </summary>
-        </member>
-        <member name="T:de.unika.ipd.grGen.lgsp.CheckCandidateMapWithStorage">
-            <summary>
-            Class representing "check whether candidate is contained in the storage map" operation
-            </summary>
-        </member>
-        <member name="T:de.unika.ipd.grGen.lgsp.CheckPartialMatch">
-            <summary>
-            Base class for search program operations
-            filtering partial match
-            (of the pattern part under construction)
-            </summary>
-        </member>
-        <member name="T:de.unika.ipd.grGen.lgsp.CheckPartialMatchByNegativeOrIndependent">
-            <summary>
-            Base class for search program operations
-            filtering partial match by searching further patterns based on found one
-            i.e. by negative or independent patterns (nac/pac)
-            </summary>
-        </member>
-        <member name="T:de.unika.ipd.grGen.lgsp.CheckPartialMatchByNegative">
-            <summary>
-            Class representing "check whether the negative pattern applies" operation
-            </summary>
-        </member>
-        <member name="T:de.unika.ipd.grGen.lgsp.CheckPartialMatchByIndependent">
-            <summary>
-            Class representing "check whether the independent pattern applies" operation
-            </summary>
-        </member>
-        <member name="T:de.unika.ipd.grGen.lgsp.CheckPartialMatchByCondition">
-            <summary>
-            Class representing "check whether the condition applies" operation
-            </summary>
-        </member>
-        <member name="T:de.unika.ipd.grGen.lgsp.CheckPartialMatchForSubpatternsFound">
-            <summary>
-            Class representing "check whether the subpatterns of the pattern were found" operation
-            </summary>
-        </member>
-        <member name="T:de.unika.ipd.grGen.lgsp.AcceptCandidate">
-            <summary>
-            Class representing operations to execute upon candidate checking succeded;
-            writing isomorphy information to graph, for isomorphy checking later on
-            (mapping graph element to pattern element)
-            </summary>
-        </member>
-        <member name="T:de.unika.ipd.grGen.lgsp.AcceptCandidateGlobal">
-            <summary>
-            Class representing operations to execute upon candidate gets accepted 
-            into a complete match of its subpattern, locking candidate for other subpatterns
-            </summary>
-        </member>
-        <member name="T:de.unika.ipd.grGen.lgsp.AcceptCandidatePatternpath">
-            <summary>
-            Class representing operations to execute upon candidate gets accepted 
-            into a complete match of its subpattern, locking candidate for patternpath checks later on
-            </summary>
-        </member>
-        <member name="T:de.unika.ipd.grGen.lgsp.AcceptIterated">
-            <summary>
-            Class representing operations to execute upon iterated pattern was accepted (increase counter)
-            </summary>
-        </member>
-        <member name="T:de.unika.ipd.grGen.lgsp.AbandonCandidate">
-            <summary>
-            Class representing operations undoing effects of candidate acceptance 
-            when performing the backtracking step;
-            (currently only) restoring isomorphy information in graph, as not needed any more
-            (mapping graph element to pattern element)
-            </summary>
-        </member>
-        <member name="T:de.unika.ipd.grGen.lgsp.AbandonCandidateGlobal">
-            <summary>
-            Class representing operations undoing effects of candidate acceptance 
-            into complete match of it's subpattern when performing the backtracking step (unlocks candidate)
-            </summary>
-        </member>
-        <member name="T:de.unika.ipd.grGen.lgsp.AbandonCandidatePatternpath">
-            <summary>
-            Class representing operations undoing effects of patternpath candidate acceptance 
-            into complete match of it's subpattern when performing the backtracking step (unlocks candidate)
-            </summary>
-        </member>
-        <member name="T:de.unika.ipd.grGen.lgsp.AbandonIterated">
-            <summary>
-            Class representing operations to execute upon iterated pattern was abandoned (decrease counter)
-            </summary>
-        </member>
-        <member name="T:de.unika.ipd.grGen.lgsp.PositivePatternWithoutSubpatternsMatched">
-            <summary>
-            Class yielding operations to be executed 
-            when a positive pattern without contained subpatterns was matched
-            </summary>
-        </member>
-        <member name="T:de.unika.ipd.grGen.lgsp.LeafSubpatternMatched">
-            <summary>
-            Class yielding operations to be executed 
-            when a subpattern without contained subpatterns was matched (as the last element of the search)
-            </summary>
-        </member>
-        <member name="T:de.unika.ipd.grGen.lgsp.PatternAndSubpatternsMatchedType">
-            <summary>
-            Available types of PatternAndSubpatternsMatched operations
-            </summary>
-        </member>
-        <member name="T:de.unika.ipd.grGen.lgsp.PatternAndSubpatternsMatched">
-            <summary>
-            Class yielding operations to be executed 
-            when a positive pattern was matched and all of it's subpatterns were matched at least once
-            </summary>
-        </member>
-        <member name="T:de.unika.ipd.grGen.lgsp.NegativeIndependentPatternMatchedType">
-            <summary>
-            Available types of NegativeIndependentPatternMatched operations
-            </summary>
-        </member>
-        <member name="T:de.unika.ipd.grGen.lgsp.NegativePatternMatched">
-            <summary>
-            Class yielding operations to be executed 
-            when a negative pattern was matched
-            </summary>
-        </member>
-        <member name="T:de.unika.ipd.grGen.lgsp.IndependentPatternMatched">
-            <summary>
-            Class yielding operations to be executed 
-            when a independent pattern was matched
-            </summary>
-        </member>
-        <member name="T:de.unika.ipd.grGen.lgsp.BuildMatchObjectType">
-            <summary>
-            Available types of BuildMatchObject operations
-            </summary>
-        </member>
-        <member name="T:de.unika.ipd.grGen.lgsp.BuildMatchObject">
-            <summary>
-            Class representing "pattern was matched, now build match object" operation
-            </summary>
-        </member>
-        <member name="T:de.unika.ipd.grGen.lgsp.AdjustListHeadsTypes">
-            <summary>
-            Available types of AdjustListHeads operations
-            </summary>
-        </member>
-        <member name="T:de.unika.ipd.grGen.lgsp.AdjustListHeads">
-            <summary>
-            Class representing "adjust list heads" operation ("listentrick")
-            </summary>
-        </member>
-        <member name="T:de.unika.ipd.grGen.lgsp.CheckContinueMatching">
-            <summary>
-            Base class for search program operations
-            to check whether to continue the matching process 
-            (of the pattern part under construction)
-            </summary>
-        </member>
-        <member name="T:de.unika.ipd.grGen.lgsp.CheckContinueMatchingTasksLeft">
-            <summary>
-            Class representing "check if matching process is to be aborted because
-            there are no tasks to execute left" operation
-            </summary>
-        </member>
-        <member name="T:de.unika.ipd.grGen.lgsp.CheckMaximumMatchesType">
-            <summary>
-            available types of check continue matching maximum matches reached operations (at which level/where nested inside does the check occur?)
-            </summary>
-        </member>
-        <member name="T:de.unika.ipd.grGen.lgsp.CheckContinueMatchingMaximumMatchesReached">
-            <summary>
-            Class representing "check if matching process is to be aborted because
-            the maximum number of matches has been reached" operation
-            listHeadAdjustment==false prevents listentrick
-            </summary>
-        </member>
-        <member name="T:de.unika.ipd.grGen.lgsp.CheckContinueMatchingOfNegativeFailed">
-            <summary>
-            Class representing check abort matching process operation
-            which was determined at generation time to always succeed.
-            Check of abort negative matching process always succeeds
-            </summary>
-        </member>
-        <member name="T:de.unika.ipd.grGen.lgsp.CheckContinueMatchingOfIndependentFailed">
-            <summary>
-            Class representing check abort matching process operation
-            which was determined at generation time to always succeed.
-            Check of abort independent matching process always succeeds
-            </summary>
-        </member>
-        <member name="T:de.unika.ipd.grGen.lgsp.CheckContinueMatchingOfIndependentSucceeded">
-            <summary>
-            Class representing check abort matching process operation
-            which was determined at generation time to always fail.
-            Check of abort independent matching process always fails
-            </summary>
-        </member>
-        <member name="T:de.unika.ipd.grGen.lgsp.CheckContinueMatchingIteratedPatternNonNullMatchFound">
-            <summary>
-            Class representing "check if matching process is to be continued with iterated pattern null match" operation
-            </summary>
-        </member>
-        <member name="T:de.unika.ipd.grGen.lgsp.ContinueOperationType">
-            <summary>
-            Available types of ContinueOperation operations
-            </summary>
-        </member>
-        <member name="T:de.unika.ipd.grGen.lgsp.ContinueOperation">
-            <summary>
-            Class representing "continue matching there" control flow operations
-            </summary>
-        </member>
-        <member name="T:de.unika.ipd.grGen.lgsp.GotoLabel">
-            <summary>
-            Class representing location within code named with label,
-            potential target of goto operation
-            </summary>
-        </member>
-        <member name="T:de.unika.ipd.grGen.lgsp.RandomizeListHeadsTypes">
-            <summary>
-            Available types of RandomizeListHeads operations
-            </summary>
-        </member>
-        <member name="T:de.unika.ipd.grGen.lgsp.RandomizeListHeads">
-            <summary>
-            Class representing "adjust list heads" operation ("listentrick")
-            </summary>
-        </member>
-        <member name="T:de.unika.ipd.grGen.lgsp.PushAndPopSubpatternTaskTypes">
-            <summary>
-            Available types of PushSubpatternTask and PopSubpatternTask operations
-            </summary>
-        </member>
-        <member name="T:de.unika.ipd.grGen.lgsp.PushSubpatternTask">
-            <summary>
-            Class representing "push a subpattern tasks to the open tasks stack" operation
-            </summary>
-        </member>
-        <member name="T:de.unika.ipd.grGen.lgsp.PopSubpatternTask">
-            <summary>
-            Class representing "pop a subpattern tasks from the open tasks stack" operation
-            </summary>
-        </member>
-        <member name="T:de.unika.ipd.grGen.lgsp.MatchSubpatterns">
-            <summary>
-            Class representing "execute open subpattern matching tasks" operation
-            </summary>
-        </member>
-        <member name="T:de.unika.ipd.grGen.lgsp.NewMatchesListForFollowingMatches">
-            <summary>
-            Class representing "create new matches list for following matches" operation
-            </summary>
-        </member>
-        <member name="T:de.unika.ipd.grGen.lgsp.InitializeFinalizeSubpatternMatchingType">
-            <summary>
-            Available types of InitializeSubpatternMatching and the corresponding FinalizeSubpatternMatching operations
-            </summary>
-        </member>
-        <member name="T:de.unika.ipd.grGen.lgsp.InitializeSubpatternMatching">
-            <summary>
-            Class representing "initialize subpattern matching" operation
-            </summary>
-        </member>
-        <member name="T:de.unika.ipd.grGen.lgsp.FinalizeSubpatternMatching">
-            <summary>
-            Class representing "finalize subpattern matching" operation
-            </summary>
-        </member>
-        <member name="T:de.unika.ipd.grGen.lgsp.InitializeNegativeIndependentMatching">
-            <summary>
-            Class representing "initialize negative/independent matching" operation
-            it opens an isomorphy space at the next negLevel, finalizeXXX will close it
-            </summary>
-        </member>
-        <member name="T:de.unika.ipd.grGen.lgsp.FinalizeNegativeIndependentMatching">
-            <summary>
-            Class representing "finalize negative/independent matching" operation
-            it closes an isomorphy space opened by initializeXXX, returning to the previous negLevel
-            </summary>
-        </member>
-        <member name="T:de.unika.ipd.grGen.lgsp.PushMatchForPatternpath">
-            <summary>
-            Class representing "push match for patternpath" operation
-            push match to the match objects stack used for patternpath checking
-            </summary>
-        </member>
-        <member name="T:de.unika.ipd.grGen.lgsp.SearchProgramCompleter">
-            <summary>
-            Class completing search programs
-            </summary>
-        </member>
-        <member name="M:de.unika.ipd.grGen.lgsp.SearchProgramCompleter.CompleteCheckOperationsInAllSearchPrograms(de.unika.ipd.grGen.lgsp.SearchProgram)">
-            <summary>
-            Iterate all search programs to complete check operations within each one
-            </summary>
-        </member>
-        <member name="M:de.unika.ipd.grGen.lgsp.SearchProgramCompleter.CompleteCheckOperations(de.unika.ipd.grGen.lgsp.SearchProgramOperation,de.unika.ipd.grGen.lgsp.SearchProgramOperation,de.unika.ipd.grGen.lgsp.GetPartialMatchOfAlternative,de.unika.ipd.grGen.lgsp.CheckPartialMatchByNegativeOrIndependent)">
-            <summary>
-            Completes check operations in search program from given currentOperation on
-            (taking borderlines set by enclosing search program and check negative into account)
-            Completion:
-            - determine continuation point
-            - insert remove isomorphy opertions needed for continuing there
-            - insert continuing operation itself
-            </summary>
-        </member>
-        <member name="M:de.unika.ipd.grGen.lgsp.SearchProgramCompleter.MoveOutwardsAppendingListHeadAdjustment(de.unika.ipd.grGen.lgsp.CheckContinueMatchingMaximumMatchesReached)">
-            <summary>
-            "listentrick": append search program operations to adjust list heads
-            i.e. set list entry point to element after last found,
-            so that next searching starts there - preformance optimization
-            (leave graph in the state of our last visit (searching it))
-            </summary>
-        </member>
-        <member name="M:de.unika.ipd.grGen.lgsp.SearchProgramCompleter.MoveOutwardsAppendingRemoveIsomorphyAndJump(de.unika.ipd.grGen.lgsp.CheckOperation,System.String[],de.unika.ipd.grGen.lgsp.SearchProgramOperation)">
-            <summary>
-            move outwards from check operation until operation to continue at is found
-            appending restore isomorphy for isomorphy written on the way
-            and final jump to operation to continue at
-            </summary>
-        </member>
-        <member name="M:de.unika.ipd.grGen.lgsp.SearchProgramCompleter.MoveRightAfterCorrespondingIndependentFailedAppendingRemoveIsomorphyAndJump(de.unika.ipd.grGen.lgsp.CheckContinueMatchingOfIndependentSucceeded,de.unika.ipd.grGen.lgsp.CheckPartialMatchByIndependent)">
-            <summary>
-            move outwards from check succeeded operation until check partial match by independent is found
-            appending restore isomorphy for isomorphy written on the way
-            and final jump to operation right after the independent failed operation of the check partial match by independent 
-            </summary>
-        </member>
-        <member name="M:de.unika.ipd.grGen.lgsp.SearchProgramCompleter.MoveOutwardsAppendingRemoveIsomorphy(de.unika.ipd.grGen.lgsp.SearchProgramOperation,de.unika.ipd.grGen.lgsp.SearchProgramOperation@,System.String[],de.unika.ipd.grGen.lgsp.SearchProgramOperation)">
-            <summary>
-            move outwards from starting point on until operation to continue at is found
-            appending restore isomorphy at insertion point for isomorphy written on the way
-            returns operation to continue at
-            </summary>
-        </member>
-        <member name="T:de.unika.ipd.grGen.lgsp.PatternGraphAnalyzer">
-            <summary>
-            Class analyzing the pattern graphs of the matching patterns to generate code for,
-            storing computed nesting and inter-pattern-relationships locally in the pattern graphs, 
-            ready to be used by the (local intra-pattern) code generator
-            (to generate code more easily, to generate better code).
-            </summary>
-        </member>
-        <member name="M:de.unika.ipd.grGen.lgsp.PatternGraphAnalyzer.#ctor">
-            <summary>
-            Constructor
-            </summary>
-        </member>
-        <member name="M:de.unika.ipd.grGen.lgsp.PatternGraphAnalyzer.AnalyzeNestingOfAndRemember(de.unika.ipd.grGen.lgsp.LGSPMatchingPattern)">
-            <summary>
-            Analyze the nesting structure of the pattern
-            and remember matching pattern for computing of inter pattern relations later on
-            </summary>
-            <param name="matchingPattern"></param>
-        </member>
-        <member name="M:de.unika.ipd.grGen.lgsp.PatternGraphAnalyzer.ComputeInterPatternRelations">
-            <summary>
-            Whole world known by now, computer relationships in between matching patterns
-            </summary>
-        </member>
-        <member name="M:de.unika.ipd.grGen.lgsp.PatternGraphAnalyzer.AnnotateIndependentsAtNestingTopLevelOrAlternativeCaseOrIteratedPattern(de.unika.ipd.grGen.lgsp.PatternGraph)">
-            <summary>
-            Insert names of independents nested within the pattern graph 
-            to the matcher generation skeleton data structure pattern graph 
-            </summary>
-        </member>
-        <member name="M:de.unika.ipd.grGen.lgsp.PatternGraphAnalyzer.CalculateNeededElements(de.unika.ipd.grGen.lgsp.PatternGraph)">
-            <summary>
-            Calculates the elements the given pattern graph and it's nested pattern graphs don't compute locally
-            but expect to be preset from outwards; for pattern graph and all nested graphs
-            </summary>
-        </member>
-        <member name="M:de.unika.ipd.grGen.lgsp.PatternGraphAnalyzer.ComputePatternGraphsOnPathToEnclosedSubpatternOrAlternativeOrIteratedOrPatternpath(de.unika.ipd.grGen.lgsp.PatternGraph)">
-            <summary>
-            Computes the pattern graphs which are on a path to some enclosed subpattern usage/alternative/iterated
-            or negative/independent with a patternpath modifier; stores information to the pattern graph and it's children.
-            </summary>
-        </member>
-        <member name="M:de.unika.ipd.grGen.lgsp.PatternGraphAnalyzer.ComputeSubpatternsUsed">
-            <summary>
-            Computes for each matching pattern (of rule/subpattern)
-            all directly/locally and indirectly/globally used matching patterns (of used subpatterns).
-            </summary>
-        </member>
-        <member name="M:de.unika.ipd.grGen.lgsp.PatternGraphAnalyzer.ComputeSubpatternsUsedLocally(de.unika.ipd.grGen.lgsp.PatternGraph,de.unika.ipd.grGen.lgsp.LGSPMatchingPattern)">
-            <summary>
-            Computes for given pattern graph all locally used subpatterns;
-            none of the globally used ones, but all of the nested ones.
-            Writes them to the used subpatterns member of the pattern graph of the given top level matching pattern.
-            </summary>
-        </member>
-        <member name="M:de.unika.ipd.grGen.lgsp.PatternGraphAnalyzer.AddSubpatternsOfSubpatternsUsed(de.unika.ipd.grGen.lgsp.LGSPMatchingPattern)">
-            <summary>
-            Adds all of the subpatterns used by one of the subpatterns used by the given matching pattern,
-            returns whether the set of subpatterns of the given matching pattern changed thereby.
-            Consider worklist algorithm in case of performance problems
-            </summary>
-        </member>
-        <member name="T:de.unika.ipd.grGen.lgsp.LGSPEmbeddedSequenceClosure">
-            <summary>
-            A closure for an exec statement in an alternative, iterated or subpattern,
-            containing the entities needed for the exec execution.
-            These exec are executed at the end of the rule which directly or indirectly used them,
-            long after the alternative/iterated/subpattern modification containing them has been applied.
-            The real stuff depends on the xgrs and is generated, implementing this abstract class.
-            </summary>
-        </member>
-        <member name="M:de.unika.ipd.grGen.lgsp.LGSPEmbeddedSequenceClosure.exec(de.unika.ipd.grGen.lgsp.LGSPGraph)">
-            <summary>
-            Executes the embedded sequence closure
-            </summary>
-            <param name="graph">the graph on which to apply the sequence</param>
-            <returns>the result of sequence execution</returns>
-        </member>
-        <member name="T:de.unika.ipd.grGen.lgsp.LGSPSequenceGenerator">
-            <summary>
-            The C#-part responsible for compiling the XGRSs of the exec statements.
-            </summary>
-        </member>
-        <member name="M:de.unika.ipd.grGen.lgsp.LGSPSequenceGenerator.#ctor(de.unika.ipd.grGen.lgsp.LGSPGrGen,de.unika.ipd.grGen.libGr.IGraphModel,System.Collections.Generic.Dictionary{System.String,System.Collections.Generic.List{System.String}},System.Collections.Generic.Dictionary{System.String,System.Collections.Generic.List{System.String}},System.Collections.Generic.Dictionary{System.String,System.Collections.Generic.List{System.String}},System.Collections.Generic.Dictionary{System.String,System.Collections.Generic.List{System.String}})">
-            <summary>
-            Constructs the sequence generator
-            </summary>
-        </member>
-        <member name="M:de.unika.ipd.grGen.lgsp.LGSPSequenceGenerator.GetVar(de.unika.ipd.grGen.libGr.SequenceVariable)">
-            <summary>
-            Returns string containing a C# expression to get the value of the sequence-local variable / graph-global variable given
-            </summary>
-        </member>
-        <member name="M:de.unika.ipd.grGen.lgsp.LGSPSequenceGenerator.SetVar(de.unika.ipd.grGen.libGr.SequenceVariable,System.String)">
-            <summary>
-            Returns string containing a C# assignment to set the sequence-local variable / graph-global variable given
-            to the value as computed by the C# expression in the string given
-            </summary>
-        </member>
-        <member name="M:de.unika.ipd.grGen.lgsp.LGSPSequenceGenerator.DeclareVar(de.unika.ipd.grGen.libGr.SequenceVariable)">
-            <summary>
-            Returns string containing a C# declaration of the variable given
-            </summary>
-        </member>
-        <member name="M:de.unika.ipd.grGen.lgsp.LGSPSequenceGenerator.GetResultVar(de.unika.ipd.grGen.libGr.Sequence)">
-            <summary>
-            Returns string containing a C# expression to get the value of the result variable of the sequence given
-            (every sequence part writes a success-value which is read by other parts determining execution flow)
-            </summary>
-        </member>
-        <member name="M:de.unika.ipd.grGen.lgsp.LGSPSequenceGenerator.SetResultVar(de.unika.ipd.grGen.libGr.Sequence,System.String)">
-            <summary>
-            Returns string containing a C# assignment to set the result variable of the sequence given
-            to the value as computed by the C# expression in the string given 
-            (every sequence part writes a success-value which is read by other parts determining execution flow)
-            </summary>
-        </member>
-        <member name="M:de.unika.ipd.grGen.lgsp.LGSPSequenceGenerator.DeclareResultVar(de.unika.ipd.grGen.libGr.Sequence)">
-            <summary>
-            Returns string containing C# declaration of the sequence result variable
-            </summary>
-        </member>
-        <member name="M:de.unika.ipd.grGen.lgsp.LGSPSequenceGenerator.EmitVarIfNew(de.unika.ipd.grGen.libGr.SequenceVariable,de.unika.ipd.grGen.lgsp.SourceBuilder)">
-            <summary>
-            Emit variable declarations needed (only once for every variable)
-            </summary>
-        </member>
-        <member name="M:de.unika.ipd.grGen.lgsp.LGSPSequenceGenerator.EmitNeededVarAndRuleEntities(de.unika.ipd.grGen.libGr.Sequence,de.unika.ipd.grGen.lgsp.SourceBuilder)">
-            <summary>
-            pre-run for emitting the needed entities before emitting the real code
-            - emits result variable declarations
-            - emits xgrs variable declarations (only once for every variable)
-            - collects used rules into knownRules, emit local rule declaration (only once for every rule)
-            </summary>
-        </member>
-        <member name="T:de.unika.ipd.grGen.lgsp.PlanPseudoNode">
-            <summary>
-            Common base class for the PlanNodes and PlanSuperNodes, 
-            used for uniform access to the derived nodes within the minimum spanning arborescent computation.
-            </summary>
-        </member>
-        <member name="M:de.unika.ipd.grGen.lgsp.PlanPseudoNode.GetCheapestIncoming(de.unika.ipd.grGen.lgsp.PlanPseudoNode,System.Single@)">
-            <summary>
-            Returns the cheapest incoming plan edge and its cost,
-            excluding nodes contained within the given top super node (if given)
-            </summary>
-        </member>
-        <member name="M:de.unika.ipd.grGen.lgsp.PlanPseudoNode.PreferNewEdge(de.unika.ipd.grGen.lgsp.PlanEdge,System.Single,de.unika.ipd.grGen.lgsp.PlanEdge,System.Single)">
-            <summary>
-            Decides whether a new edge is better than a known best edge up to now.
-            </summary>
-            <returns>true if new edge should be chosen</returns>
-        </member>
-        <member name="P:de.unika.ipd.grGen.lgsp.PlanPseudoNode.Incoming">
-            <summary>
-            Returns all incoming plan edges.
-            </summary>
-        </member>
-        <member name="P:de.unika.ipd.grGen.lgsp.PlanPseudoNode.TopSuperNode">
-            <summary>
-            outermost enclosing supernode, null if not contained within a supernode
-            </summary>
-        </member>
-        <member name="P:de.unika.ipd.grGen.lgsp.PlanPseudoNode.TopNode">
-            <summary>
-            outermost enclosing supernode, the node itself if not contained within a supernode
-            </summary>
-        </member>
-        <member name="T:de.unika.ipd.grGen.lgsp.PlanNode">
-            <summary>
-            Element of the plan graph representing a node or edge within the pattern graph or a root node.
-            </summary>
-        </member>
-        <member name="F:de.unika.ipd.grGen.lgsp.PlanNode.PatternEdgeSource">
-            <summary>
-            Only valid if this plan node is representing a pattern edge, 
-            then PatternEdgeSource gives us the plan node made out of the source node of the edge
-            then PatternEdgeTarget gives us the plan node made out of the target node of the edge
-            </summary>
-        </member>
-        <member name="F:de.unika.ipd.grGen.lgsp.PlanNode.PatternEdgeTarget">
-            <summary>
-            Only valid if this plan node is representing a pattern edge, 
-            then PatternEdgeSource gives us the plan node made out of the source node of the edge
-            then PatternEdgeTarget gives us the plan node made out of the target node of the edge
-            </summary>
-        </member>
-        <member name="M:de.unika.ipd.grGen.lgsp.PlanNode.#ctor(System.String)">
-            <summary>
-            Instantiates a root plan node.
-            </summary>
-            <param name="rootName">The name for the root plan node.</param>
-        </member>
-        <member name="M:de.unika.ipd.grGen.lgsp.PlanNode.#ctor(de.unika.ipd.grGen.lgsp.PatternNode,System.Int32,System.Boolean)">
-            <summary>
-            Instantiates a node plan node.
-            </summary>
-            <param name="patNode">The pattern node for this plan node.</param>
-            <param name="elemID">The element ID for this plan node.</param>
-            <param name="isPreset">True, if this element is a known element.</param>
-        </member>
-        <member name="M:de.unika.ipd.grGen.lgsp.PlanNode.#ctor(de.unika.ipd.grGen.lgsp.PatternEdge,System.Int32,System.Boolean,de.unika.ipd.grGen.lgsp.PlanNode,de.unika.ipd.grGen.lgsp.PlanNode)">
-            <summary>
-            Instantiates an edge plan node.
-            </summary>
-            <param name="patEdge">The pattern edge for this plan node.</param>
-            <param name="elemID">The element ID for this plan node.</param>
-            <param name="isPreset">True, if this element is a known element.</param>
-            <param name="patternEdgeSource">The plan node corresponding to the source of the pattern edge.</param>
-            <param name="patternEdgeTarget">The plan node corresponding to the target of the pattern edge.</param>
-        </member>
-        <member name="M:de.unika.ipd.grGen.lgsp.PlanNode.GetCheapestIncoming(de.unika.ipd.grGen.lgsp.PlanPseudoNode,System.Single@)">
-            <summary>
-            Returns the cheapest incoming plan edge and its cost,
-            excluding nodes contained within the given top super node (if given)
-            </summary>
-        </member>
-        <member name="P:de.unika.ipd.grGen.lgsp.PlanNode.Incoming">
-            <summary>
-            Returns all incoming plan edges.
-            </summary>
-        </member>
-        <member name="T:de.unika.ipd.grGen.lgsp.PlanSuperNode">
-            <summary>
-            Element of the plan graph representing a strongly connected component within the pattern graph.
-            Hierachically nested.
-            </summary>
-        </member>
-        <member name="F:de.unika.ipd.grGen.lgsp.PlanSuperNode.Child">
-            <summary>
-            Representative element of the cycle as entry point. Target of cheapest incoming edge.
-            </summary>
-        </member>
-        <member name="M:de.unika.ipd.grGen.lgsp.PlanSuperNode.GetCheapestIncoming(de.unika.ipd.grGen.lgsp.PlanPseudoNode,System.Single@)">
-            <summary>
-            Returns the cheapest incoming plan edge and its cost,
-            excluding nodes contained within the given top super node (if given)
-            </summary>
-        </member>
-        <member name="P:de.unika.ipd.grGen.lgsp.PlanSuperNode.Incoming">
-            <summary>
-            Returns all incoming plan edges.
-            </summary>
-        </member>
-        <member name="T:de.unika.ipd.grGen.lgsp.PlanEdge">
-            <summary>
-            A plan edge represents a matching operation and its costs.
-            </summary>
-        </member>
-        <member name="F:de.unika.ipd.grGen.lgsp.PlanEdge.mstCost">
-            <summary>
-            Cost used by the operation selection.
-            This represents max(log(Cost),1).
-            This field is altered during the contraction algorithm.
-            </summary>
-        </member>
-        <member name="T:de.unika.ipd.grGen.lgsp.PlanGraph">
-            <summary>
-            The plan graph data structure for the MSA-algorithm.
-            </summary>
-        </member>
-        <member name="T:de.unika.ipd.grGen.lgsp.LGSPTransactionManager">
-            <summary>
-            A class for managing graph transactions.
-            </summary>
-        </member>
-        <member name="M:de.unika.ipd.grGen.lgsp.LGSPTransactionManager.StartTransaction">
-            <summary>
-            Starts a transaction
-            </summary>
-            <returns>A transaction ID to be used with Commit or Rollback</returns>
-        </member>
-        <member name="M:de.unika.ipd.grGen.lgsp.LGSPTransactionManager.Commit(System.Int32)">
-            <summary>
-            Commits the changes during a transaction
-            (removes rollback information only if the transaction is outermost)
-            </summary>
-            <param name="transactionID">Transaction ID returned by a StartTransaction call</param>
-        </member>
-        <member name="M:de.unika.ipd.grGen.lgsp.LGSPTransactionManager.Rollback(System.Int32)">
-            <summary>
-            Undoes all changes during a transaction
-            </summary>
-            <param name="transactionID">The ID of the transaction to be rollbacked</param>
-        </member>
-        <member name="T:de.unika.ipd.grGen.lgsp.LGSPGrGen">
-            <summary>
-            The C#-part of the GrGen.NET frontend.
-            It is responsible for generating initial actions with static search plans.
-            (and compiling the XGRSs of the exec statements vie LGSPSequenceGenerator)
-            </summary>
-        </member>
-        <member name="M:de.unika.ipd.grGen.lgsp.LGSPGrGen.#ctor(de.unika.ipd.grGen.libGr.ProcessSpecFlags)">
-            <summary>
-            Constructs an LGSPGrGen object.
-            </summary>
-            <param name="flags">Flags specifying how the specification should be processed.</param>
-        </member>
-        <member name="M:de.unika.ipd.grGen.lgsp.LGSPGrGen.FixDirectorySeparators(System.String)">
-            <summary>
-            Returns a string where all "wrong" directory separator chars are replaced by the ones used by the system 
-            </summary>
-            <param name="path">The original path string potentially with wrong chars</param>
-            <returns>The corrected path string</returns>
-        </member>
-        <member name="M:de.unika.ipd.grGen.lgsp.LGSPGrGen.GenerateStaticPlanGraph(de.unika.ipd.grGen.lgsp.PatternGraph,System.Int32,System.Boolean,System.Boolean)">
-            <summary>
-            Generate plan graph for given pattern graph with costs from initial static schedule handed in with graph elements.
-            Plan graph contains nodes representing the pattern elements (nodes and edges)
-            and edges representing the matching operations to get the elements by.
-            Edges in plan graph are given in the nodes by incoming list, as needed for MSA computation.
-            </summary>
-        </member>
-        <member name="M:de.unika.ipd.grGen.lgsp.LGSPGrGen.GenerateScheduledSearchPlans(de.unika.ipd.grGen.lgsp.PatternGraph,de.unika.ipd.grGen.lgsp.LGSPMatcherGenerator,System.Boolean,System.Boolean)">
-            <summary>
-            Generates scheduled search plans needed for matcher code generation for action compilation
-            out of static schedule information given by rulePattern elements, 
-            utilizing code of the lgsp matcher generator.
-            The scheduled search plans are added to the main and the nested pattern graphs.
-            </summary>
-        </member>
-        <member name="M:de.unika.ipd.grGen.lgsp.LGSPGrGen.ProcessSpecification(System.String,System.String,System.String,de.unika.ipd.grGen.libGr.ProcessSpecFlags)">
-            <summary>
-            Processes the given rule specification file and generates a model and actions library.
-            </summary>
-            <param name="specPath">The path to the rule specification file (.grg).</param>
-            <param name="destDir">The directory, where the generated libraries are to be placed.</param>
-            <param name="intermediateDir">A directory, where intermediate files can be placed.</param>
-            <param name="flags">Specifies how the specification is to be processed.</param>
-            <exception cref="T:System.Exception">Thrown, when an error occurred.</exception>
-        </member>
-        <member name="M:de.unika.ipd.grGen.lgsp.LGSPGrGen.ProcessSpecification(System.String)">
-            <summary>
-            Processes the given rule specification file and generates a model and actions library in the same directory as the specification file.
-            </summary>
-            <param name="specPath">The path to the rule specification file (.grg).</param>
-        </member>
-        <member name="T:de.unika.ipd.grGen.lgsp.LGSPDeferredSequencesManager">
-            <summary>
-            A class for managing deferred sequence execution.
-            </summary>
-        </member>
-        <member name="F:de.unika.ipd.grGen.lgsp.LGSPDeferredSequencesManager.toBeExecuted">
-            <summary>
-            A global stack of queues with the sequences to be executed after execution of the current rule/test.
-            These are sequences with their needed environment, used from within subpatterns/alternatives/iterateds.
-            For every exec entry a queue is pushed, for every exit popped, to ensure that the exec processing
-            of a nested rule is not executing the execs of the calling rule.
-            </summary>
-        </member>
-    </members>
-</doc>
+<?xml version="1.0"?>
+<doc>
+    <assembly>
+        <name>lgspBackend</name>
+    </assembly>
+    <members>
+        <member name="T:de.unika.ipd.grGen.lgsp.NamesOfEntities">
+            <summary>
+            class determining names of entities in generated source code from pattern element entities 
+            </summary>
+        </member>
+        <member name="M:de.unika.ipd.grGen.lgsp.NamesOfEntities.CandidateVariable(System.String)">
+            <summary>
+            Returns name of the candidate variable which will be created within the search program
+            holding over time the candidates for the given pattern element
+            </summary>
+        </member>
+        <member name="M:de.unika.ipd.grGen.lgsp.NamesOfEntities.TypeForCandidateVariable(System.String)">
+            <summary>
+            Returns name of the type variable which will be created within the search program
+            holding the type object which will be used for determining the candidates
+            for the given pattern element
+            </summary>
+        </member>
+        <member name="M:de.unika.ipd.grGen.lgsp.NamesOfEntities.Variable(System.String)">
+            <summary>
+            Returns name of non-graph-element variable 
+            </summary>
+        </member>
+        <member name="M:de.unika.ipd.grGen.lgsp.NamesOfEntities.TypeOfVariableContainingType(System.Boolean)">
+            <summary>
+            Returns name of the type of the type variable
+            </summary>
+        </member>
+        <member name="M:de.unika.ipd.grGen.lgsp.NamesOfEntities.TypeIdForCandidateVariable(System.String)">
+            <summary>
+            Returns name of the type id variable which will be created within the search program
+            holding the type id which will be used for determining the candidates
+            for the given pattern element   (determined out of type object in iteration)
+            </summary>
+        </member>
+        <member name="M:de.unika.ipd.grGen.lgsp.NamesOfEntities.CandidateIterationListHead(System.String)">
+            <summary>
+            Returns name of the list head variable which will be created within the search program
+            holding the list head of the list accessed by type id with the graph elements of that type
+            for finding out when iteration of the candidates for the given pattern element has finished
+            </summary>
+        </member>
+        <member name="M:de.unika.ipd.grGen.lgsp.NamesOfEntities.CandidateIterationDictionaryEntry(System.String)">
+            <summary>
+            Returns name of the dictionary entry variable which will be created within the search program
+            holding the dictionary entry (key-value-pair) of the storage to pick an element from
+            </summary>
+        </member>
+        <member name="M:de.unika.ipd.grGen.lgsp.NamesOfEntities.MapWithStorageTemporary(System.String)">
+            <summary>
+            Returns name of the temporary variable which will be created within the search program
+            for retrieving the element via TryGet from the storage map; must be casted to the needed type afterwards
+            </summary>
+        </member>
+        <member name="M:de.unika.ipd.grGen.lgsp.NamesOfEntities.MissingPresetHandlingMethod(System.String)">
+            <summary>
+            Returns name of the method called when a maybe preset element is not set
+            </summary>
+        </member>
+        <member name="M:de.unika.ipd.grGen.lgsp.NamesOfEntities.VariableWithBackupOfIsMatchedBit(System.String,System.String)">
+            <summary>
+            Returns name of the variable which will be created within the search program
+            backing up the value of the isMatched-Bit of the graph element before assigning to it
+            </summary>
+        </member>
+        <member name="M:de.unika.ipd.grGen.lgsp.NamesOfEntities.VariableWithBackupOfIsMatchedGlobalBit(System.String,System.String)">
+            <summary>
+            Returns name of the variable which will be created within the search program
+            backing up the value of the global isMatched-Bit of the graph element before assigning to it
+            </summary>
+        </member>
+        <member name="M:de.unika.ipd.grGen.lgsp.NamesOfEntities.VariableWithBackupOfIsMatchedGlobalInSomePatternBit(System.String,System.String)">
+            <summary>
+            Returns name of the variable which will be created within the search program
+            backing up the value of the some global isMatched-Bit of the graph element before assigning to it
+            </summary>
+        </member>
+        <member name="M:de.unika.ipd.grGen.lgsp.NamesOfEntities.TaskVariable(System.String,System.String)">
+            <summary>
+            Returns name of the task variable which will be created within the search program
+            holding the task object whose connections need to be filled before being pushed on the open tasks stack
+            </summary>
+        </member>
+        <member name="M:de.unika.ipd.grGen.lgsp.NamesOfEntities.TypeOfTaskVariable(System.String,System.Boolean,System.Boolean)">
+            <summary>
+            Returns name of the type of the task variable
+            </summary>
+        </member>
+        <member name="M:de.unika.ipd.grGen.lgsp.NamesOfEntities.RulePatternClassName(System.String,System.Boolean)">
+            <summary>
+            Returns name of the rule pattern class
+            </summary>
+        </member>
+        <member name="M:de.unika.ipd.grGen.lgsp.NamesOfEntities.MatchClassName(System.String)">
+            <summary>
+            Returns name of the match class
+            </summary>
+        </member>
+        <member name="M:de.unika.ipd.grGen.lgsp.NamesOfEntities.MatchInterfaceName(System.String)">
+            <summary>
+            Returns name of the match interface
+            </summary>
+        </member>
+        <member name="M:de.unika.ipd.grGen.lgsp.NamesOfEntities.MatchedIndependentVariable(System.String)">
+            <summary>
+            Returns name of the action member variable storing the matched independent
+            </summary>
+        </member>
+        <member name="M:de.unika.ipd.grGen.lgsp.NamesOfEntities.PatternpathMatch(System.String)">
+            <summary>
+            Returns name of the search program variable which will be filled 
+            if the pattern was matched and is needed in patternpath/global isomorphy checks
+            </summary>
+        </member>
+        <member name="M:de.unika.ipd.grGen.lgsp.NamesOfEntities.MatchName(System.String,de.unika.ipd.grGen.lgsp.BuildMatchObjectType)">
+            <summary>
+            Returns name of the given element in the match class with correct match part prefix
+            </summary>
+        </member>
+        <member name="M:de.unika.ipd.grGen.lgsp.NamesOfEntities.DirectionRunCounterVariable(System.String)">
+            <summary>
+            Returns name of the state variable storing which direction run is currently underway
+            </summary>
+        </member>
+        <member name="T:de.unika.ipd.grGen.lgsp.Nodes_Enumerable">
+            <summary>
+            enumerable returning enumerator over nodes in match
+            </summary>
+        </member>
+        <member name="T:de.unika.ipd.grGen.lgsp.Nodes_Enumerator">
+            <summary>
+            enumerator over nodes in match
+            </summary>
+        </member>
+        <member name="T:de.unika.ipd.grGen.lgsp.Edges_Enumerable">
+            <summary>
+            enumerable returning enumerator over edges in match
+            </summary>
+        </member>
+        <member name="T:de.unika.ipd.grGen.lgsp.Edges_Enumerator">
+            <summary>
+            enumerator over edges in match
+            </summary>
+        </member>
+        <member name="T:de.unika.ipd.grGen.lgsp.Variables_Enumerable">
+            <summary>
+            enumerable returning enumerator over variables in match
+            </summary>
+        </member>
+        <member name="T:de.unika.ipd.grGen.lgsp.Variables_Enumerator">
+            <summary>
+            enumerator over variables in match
+            </summary>
+        </member>
+        <member name="T:de.unika.ipd.grGen.lgsp.EmbeddedGraphs_Enumerable">
+            <summary>
+            enumerable returning enumerator over submatches due to subpatterns
+            </summary>
+        </member>
+        <member name="T:de.unika.ipd.grGen.lgsp.EmbeddedGraphs_Enumerator">
+            <summary>
+            enumerator over submatches due to subpatterns
+            </summary>
+        </member>
+        <member name="T:de.unika.ipd.grGen.lgsp.Alternatives_Enumerable">
+            <summary>
+            enumerable returning enumerator over submatches due to alternatives
+            </summary>
+        </member>
+        <member name="T:de.unika.ipd.grGen.lgsp.Alternatives_Enumerator">
+            <summary>
+            enumerator over submatches due to alternatives
+            </summary>
+        </member>
+        <member name="T:de.unika.ipd.grGen.lgsp.Iterateds_Enumerable">
+            <summary>
+            enumerable returning enumerator over submatches due to iterateds,
+            with every submatch being a list of matches of the iterated-pattern
+            </summary>
+        </member>
+        <member name="T:de.unika.ipd.grGen.lgsp.Iterateds_Enumerator">
+            <summary>
+            enumerator over submatches due to iterateds,
+            with every submatch being a list of matches of the iterated-pattern
+            </summary>
+        </member>
+        <member name="T:de.unika.ipd.grGen.lgsp.Independents_Enumerable">
+            <summary>
+            enumerable returning enumerator over submatches due to independents
+            </summary>
+        </member>
+        <member name="T:de.unika.ipd.grGen.lgsp.Independents_Enumerator">
+            <summary>
+            enumerator over submatches due to independents
+            </summary>
+        </member>
+        <member name="T:de.unika.ipd.grGen.lgsp.ListElement`1">
+            <summary>
+            Element of invasive linked list of T
+            </summary>
+        </member>
+        <member name="F:de.unika.ipd.grGen.lgsp.ListElement`1.next">
+            <summary>
+            The next element in the linked list.
+            </summary>
+        </member>
+        <member name="T:de.unika.ipd.grGen.lgsp.LGSPMatchesList`2">
+            <summary>
+            An object representing a (possibly empty) set of matches in a graph before the rewrite has been applied.
+            It is returned by IAction.Match() and given to the OnMatched, OnFinishing and OnFinished event.
+            Generic to be instantiated with the exact interface and the exact implementation type of the match object
+            Every generated Action contains a LGSPMatchesList, 
+            the matches contain one LGSPMatchesList per iterated pattern.
+            A matches list stores the matches found by the last application of the action,
+            the matches objects within the list are recycled by the next application of the action,
+            only their content gets updated.
+            The purpose of this list is to act as a memory manager 
+            to save new/garbage collection cycles and improve cache footprint.
+            Additionally this list is used for storing the results of an iteration in the matches objects, Producer being null in this case.
+            Then it is just used as a container for already allocated elements.
+            </summary>
+        </member>
+        <member name="M:de.unika.ipd.grGen.lgsp.LGSPMatchesList`2.GetEnumeratorExact">
+            <summary>
+            Returns an enumerator over all found matches with exact match interface type
+            </summary>
+            <returns></returns>
+        </member>
+        <member name="M:de.unika.ipd.grGen.lgsp.LGSPMatchesList`2.GetMatchExact(System.Int32)">
+            <summary>
+            Returns the match of exact type with the given index. Invalid indices cause an exception.
+            This may be slow. If you want to iterate over the elements the MatchesExact IEnumerable should be used.
+            </summary>
+        </member>
+        <member name="M:de.unika.ipd.grGen.lgsp.LGSPMatchesList`2.RemoveMatchExact(System.Int32)">
+            <summary>
+            Removes the match of exact type at the given index and returns it.
+            </summary>
+        </member>
+        <member name="M:de.unika.ipd.grGen.lgsp.LGSPMatchesList`2.GetEnumerator">
+            <summary>
+            Returns an enumerator over all found matches with inexact match interface type.
+            </summary>
+        </member>
+        <member name="M:de.unika.ipd.grGen.lgsp.LGSPMatchesList`2.System#Collections#IEnumerable#GetEnumerator">
+            <summary>
+            Returns a non-generic enumerator over all found matches.
+            </summary>
+        </member>
+        <member name="M:de.unika.ipd.grGen.lgsp.LGSPMatchesList`2.GetMatch(System.Int32)">
+            <summary>
+            Returns the match with the given index. Invalid indices cause an exception.
+            This may be slow. If you want to iterate over the elements the Matches IEnumerable should be used.
+            </summary>
+            <exception cref="T:System.IndexOutOfRangeException">Thrown when index is invalid.</exception>
+        </member>
+        <member name="M:de.unika.ipd.grGen.lgsp.LGSPMatchesList`2.RemoveMatch(System.Int32)">
+            <summary>
+            Removes the match at the given index and returns it.
+            </summary>
+            <param name="index">The index of the match to be removed.</param>
+            <returns>The removed match.</returns>
+            <exception cref="T:System.IndexOutOfRangeException">Thrown when index is invalid.</exception>
+        </member>
+        <member name="M:de.unika.ipd.grGen.lgsp.LGSPMatchesList`2.#ctor(de.unika.ipd.grGen.libGr.IAction)">
+            <summary>
+            Constructs a new LGSPMatchesList instance.
+            </summary>
+            <param name="producer">The action object used to generate this LGSPMatchesList object; null if this is the matches list of an iteration</param>
+        </member>
+        <member name="M:de.unika.ipd.grGen.lgsp.LGSPMatchesList`2.GetNextUnfilledPosition">
+            <summary>
+            returns an empty match object from the matches list 
+            to be filled by the matching action with the found nodes, edges and subpatterns.
+            unless PositionWasFilledFixIt is called you always get the same element
+            </summary>
+        </member>
+        <member name="M:de.unika.ipd.grGen.lgsp.LGSPMatchesList`2.PositionWasFilledFixIt">
+            <summary>
+            the match object returned by GetNextUnfilledPosition was filled,
+            now fix it within the list, so that the next call to GetNextUnfilledPosition returns a new element
+            </summary>
+        </member>
+        <member name="M:de.unika.ipd.grGen.lgsp.LGSPMatchesList`2.Add(`0)">
+            <summary>
+            adds a match object to the end of the list; only applicable if this is the match of an iteration, not an action
+            </summary>
+        </member>
+        <member name="M:de.unika.ipd.grGen.lgsp.LGSPMatchesList`2.Clear">
+            <summary>
+            remove all filled and committed elements from the list
+            </summary>
+        </member>
+        <member name="F:de.unika.ipd.grGen.lgsp.LGSPMatchesList`2.producer">
+            <summary>
+            the action object used to generate this LGSPMatchesList object
+            </summary>
+        </member>
+        <member name="F:de.unika.ipd.grGen.lgsp.LGSPMatchesList`2.root">
+            <summary>
+            head of list
+            </summary>
+        </member>
+        <member name="F:de.unika.ipd.grGen.lgsp.LGSPMatchesList`2.last">
+            <summary>
+            logically last element of list, not necessarily physically the last element 
+            as previously generated matches are kept and recycled 
+            denotes the next point of logical insertion i.e. physical update
+            </summary>
+        </member>
+        <member name="F:de.unika.ipd.grGen.lgsp.LGSPMatchesList`2.count">
+            <summary>
+            number of found matches in the list
+            </summary>
+        </member>
+        <member name="P:de.unika.ipd.grGen.lgsp.LGSPMatchesList`2.FirstExact">
+            <summary>
+            Returns the first match of exact type (null if no match exists).
+            </summary>
+        </member>
+        <member name="P:de.unika.ipd.grGen.lgsp.LGSPMatchesList`2.Producer">
+            <summary>
+            The action object used to generate this LGSPMatchesList object
+            </summary>
+        </member>
+        <member name="P:de.unika.ipd.grGen.lgsp.LGSPMatchesList`2.Count">
+            <summary>
+            The number of matches in this list.
+            </summary>
+        </member>
+        <member name="P:de.unika.ipd.grGen.lgsp.LGSPMatchesList`2.First">
+            <summary>
+            The first match of this list.
+            </summary>
+        </member>
+        <member name="P:de.unika.ipd.grGen.lgsp.LGSPMatchesList`2.Root">
+            <summary>
+            The root element of the list.
+            </summary>
+        </member>
+        <member name="P:de.unika.ipd.grGen.lgsp.LGSPMatchesList`2.Item(System.Int32)">
+            <summary>
+            Returns the match with the given index.
+            This may be slow. If you want to iterate over the elements the Matches IEnumerable should be used.
+            </summary>
+            <exception cref="T:System.IndexOutOfRangeException">Thrown when index is invalid.</exception>
+        </member>
+        <member name="T:de.unika.ipd.grGen.lgsp.LGSPAction">
+            <summary>
+            An object representing an executable rule of the LGSPBackend.
+            </summary>
+        </member>
+        <member name="F:de.unika.ipd.grGen.lgsp.LGSPAction.patternGraph">
+            <summary>
+            The PatternGraph object of the main graph
+            </summary>
+        </member>
+        <member name="F:de.unika.ipd.grGen.lgsp.LGSPAction.ReturnArray">
+            <summary>
+            Performance optimization: saves us usage of new in the old style/unspecific modify/apply methods 
+            of the action interface implementation for returning an array.
+            </summary>
+        </member>
+        <member name="P:de.unika.ipd.grGen.lgsp.LGSPAction.rulePattern">
+            <summary>
+            The LGSPRulePattern object from which this LGSPAction object has been created.
+            </summary>
+        </member>
+        <member name="P:de.unika.ipd.grGen.lgsp.LGSPAction.Name">
+            <summary>
+            The name of the action (without prefixes)
+            </summary>
+        </member>
+        <member name="T:de.unika.ipd.grGen.lgsp.LGSPActions">
+            <summary>
+            A container of rules also managing some parts of rule application with sequences.
+            Abstract base class with empty actions, the derived classes fill the actions dictionary.
+            </summary>
+        </member>
+        <member name="F:de.unika.ipd.grGen.lgsp.LGSPActions.actions">
+            <summary>
+            A map from action names to LGSPAction objects.
+            </summary>
+        </member>
+        <member name="M:de.unika.ipd.grGen.lgsp.LGSPActions.#ctor(de.unika.ipd.grGen.lgsp.LGSPGraph)">
+            <summary>
+            Constructs a new LGSPActions instance.
+            </summary>
+            <param name="lgspgraph">The associated graph.</param>
+        </member>
+        <member name="M:de.unika.ipd.grGen.lgsp.LGSPActions.#ctor(de.unika.ipd.grGen.lgsp.LGSPGraph,System.String,System.String)">
+            <summary>
+            Constructs a new LGSPActions instance.
+            This constructor is deprecated.
+            </summary>
+            <param name="lgspgraph">The associated graph.</param>
+            <param name="modelAsmName">The name of the model assembly.</param>
+            <param name="actionsAsmName">The name of the actions assembly.</param>
+        </member>
+        <member name="M:de.unika.ipd.grGen.lgsp.LGSPActions.GenerateAction(de.unika.ipd.grGen.lgsp.LGSPAction)">
+            <summary>
+            Replaces the given action by a new action instance with a search plan adapted
+            to the current analysis data of the associated graph.
+            </summary>
+            <param name="action">The action to be replaced.</param>
+            <returns>The new action instance.</returns>
+        </member>
+        <member name="M:de.unika.ipd.grGen.lgsp.LGSPActions.GenerateAction(System.String)">
+            <summary>
+            Replaces the given action by a new action instance with a search plan adapted
+            to the current analysis data of the associated graph.
+            </summary>
+            <param name="actionName">The name of the action to be replaced.</param>
+            <returns>The new action instance.</returns>
+        </member>
+        <member name="M:de.unika.ipd.grGen.lgsp.LGSPActions.GenerateActions(de.unika.ipd.grGen.lgsp.LGSPAction[])">
+            <summary>
+            Replaces the given actions by new action instances with a search plan adapted
+            to the current analysis data of the associated graph.
+            </summary>
+            <param name="oldActions">An array of actions to be replaced.</param>
+            <returns>An array with the new action instances.</returns>
+        </member>
+        <member name="M:de.unika.ipd.grGen.lgsp.LGSPActions.GenerateActions(System.String[])">
+            <summary>
+            Replaces the given actions by new action instances with a search plan adapted
+            to the current analysis data of the associated graph.
+            </summary>
+            <param name="actionNames">An array of names of actions to be replaced.</param>
+            <returns>An array with the new action instances.</returns>
+        </member>
+        <member name="M:de.unika.ipd.grGen.lgsp.LGSPActions.ReplaceAction(System.String,de.unika.ipd.grGen.lgsp.LGSPAction)">
+            <summary>
+            Replaces a given action by another one.
+            </summary>
+            <param name="actionName">The name of the action to be replaced.</param>
+            <param name="newAction">The new action.</param>
+        </member>
+        <member name="M:de.unika.ipd.grGen.lgsp.LGSPActions.Custom(System.Object[])">
+            <summary>
+            Does action-backend dependent stuff.
+            </summary>
+            <param name="args">Any kind of parameters for the stuff to do</param>
+        </member>
+        <member name="M:de.unika.ipd.grGen.lgsp.LGSPActions.GetAction(System.String)">
+            <summary>
+            Gets the action with the given name.
+            </summary>
+            <param name="name">The name of the action.</param>
+            <returns>The action with the given name, or null, if no such action exists.</returns>
+        </member>
+        <member name="P:de.unika.ipd.grGen.lgsp.LGSPActions.Graph">
+            <summary>
+            The associated graph.
+            </summary>
+        </member>
+        <member name="P:de.unika.ipd.grGen.lgsp.LGSPActions.Actions">
+            <summary>
+            Enumerates all actions managed by this LGSPActions instance.
+            </summary>
+        </member>
+        <member name="T:de.unika.ipd.grGen.lgsp.LGSPSubpatternAction">
+            <summary>
+            Abstract base class for generated subpattern matching actions
+            each object of an inheriting class represents a subpattern matching tasks
+            which might be stored on the open tasks stack and executed later on.
+            In addition to user-specified subpatterns, alternatives are mapped to subpattern actions, too.
+            </summary>
+        </member>
+        <member name="F:de.unika.ipd.grGen.lgsp.LGSPSubpatternAction.patternGraph">
+            <summary>
+            The PatternGraph object from which this matching task object has been created
+            </summary>
+        </member>
+        <member name="F:de.unika.ipd.grGen.lgsp.LGSPSubpatternAction.patternGraphs">
+            <summary>
+            The PatternGraph objects from which this matching task object has been created
+            (non-null in case of an alternative, contains the pattern graphs of the alternative cases then)
+            </summary>
+        </member>
+        <member name="F:de.unika.ipd.grGen.lgsp.LGSPSubpatternAction.graph">
+            <summary>
+            The host graph in which to search for matches
+            </summary>
+        </member>
+        <member name="F:de.unika.ipd.grGen.lgsp.LGSPSubpatternAction.openTasks">
+            <summary>
+            The subpattern actions which have to be executed until a full match is found
+            The inheriting class contains the preset subpattern connection elements
+            </summary>
+        </member>
+        <member name="F:de.unika.ipd.grGen.lgsp.LGSPSubpatternAction.matchOfNestingPattern">
+            <summary>
+            Entry point to the temporary match object stack representing the pattern nesting from innermost outwards.
+            Needed for patternpath checking in negatives/independents, used as attachment point / is top of stack.
+            </summary>
+        </member>
+        <member name="F:de.unika.ipd.grGen.lgsp.LGSPSubpatternAction.lastMatchAtPreviousNestingLevel">
+            <summary>
+            Last match at the previous nesting level in the temporary match object stack representing the pattern nesting from innermost outwards.
+            Needed for patternpath checking in negatives/independents, used as starting point of patternpath isomorphy checks.
+            </summary>
+        </member>
+        <member name="F:de.unika.ipd.grGen.lgsp.LGSPSubpatternAction.searchPatternpath">
+            <summary>
+            Tells whether this subpattern has to search the pattern path when matching
+            </summary>
+        </member>
+        <member name="M:de.unika.ipd.grGen.lgsp.LGSPSubpatternAction.myMatch(System.Collections.Generic.List{System.Collections.Generic.Stack{de.unika.ipd.grGen.libGr.IMatch}},System.Int32,System.Int32)">
+            <summary>
+            Searches for the subpattern as specified by RulePattern.
+            Takes care of search state as given by found partial matches, negLevel to search at
+            and maximum number of matches to search for (zero = find all matches) 
+            (and open tasks via this).
+            </summary>
+        </member>
+        <member name="T:de.unika.ipd.grGen.lgsp.PatternpathIsomorphyChecker">
+            <summary>
+            Class containing global functions for checking whether node/edge is matched on patternpath
+            </summary>
+        </member>
+        <member name="T:de.unika.ipd.grGen.lgsp.SearchPlanNode">
+            <summary>
+            Element of the search plan graph representing an element within the pattern graph or a root node.
+            </summary>>
+        </member>
+        <member name="T:de.unika.ipd.grGen.lgsp.SearchPlanNodeNode">
+            <summary>
+            Element of the search plan graph representing a node within the pattern graph.
+            </summary>>
+        </member>
+        <member name="F:de.unika.ipd.grGen.lgsp.SearchPlanNodeNode.IncomingPatternEdges">
+            <summary>
+            IncomingPatternEdges are the search plan nodes which originate from the incoming pattern edges of the pattern node this node represents
+            </summary>
+        </member>
+        <member name="F:de.unika.ipd.grGen.lgsp.SearchPlanNodeNode.OutgoingPatternEdges">
+            <summary>
+            OutgoingPatternEdges are the search plan nodes which originate from the outgoing pattern edges of the pattern node this node represents
+            </summary>
+        </member>
+        <member name="T:de.unika.ipd.grGen.lgsp.SearchPlanEdgeNode">
+            <summary>
+            Element of the search plan graph representing an edge within the pattern graph.
+            </summary>>
+        </member>
+        <member name="F:de.unika.ipd.grGen.lgsp.SearchPlanEdgeNode.PatternEdgeSource">
+            <summary>
+            PatternEdgeSource gives us the search plan node which originated from the source of the pattern edge this node represents
+            PatternEdgeTarget gives us the search plan node which originated from the target of the pattern edge this node represents
+            </summary>
+        </member>
+        <member name="F:de.unika.ipd.grGen.lgsp.SearchPlanEdgeNode.PatternEdgeTarget">
+            <summary>
+            PatternEdgeSource gives us the search plan node which originated from the source of the pattern edge this node represents
+            PatternEdgeTarget gives us the search plan node which originated from the target of the pattern edge this node represents
+            </summary>
+        </member>
+        <member name="T:de.unika.ipd.grGen.lgsp.SearchPlanEdge">
+            <summary>
+            A search plan edge represents a matching operation and its costs.
+            </summary>
+        </member>
+        <member name="T:de.unika.ipd.grGen.lgsp.SearchPlanGraph">
+            <summary>
+            The search plan graph data structure for scheduling.
+            </summary>
+        </member>
+        <member name="T:de.unika.ipd.grGen.lgsp.SearchProgramType">
+            <summary>
+            says what kind of search program to build
+            </summary>
+        </member>
+        <member name="T:de.unika.ipd.grGen.lgsp.SearchProgramBuilder">
+            <summary>
+            class for building search program data structure from scheduled search plan
+            holds environment variables for this build process
+            </summary>
+        </member>
+        <member name="F:de.unika.ipd.grGen.lgsp.SearchProgramBuilder.MAXIMUM_NUMBER_OF_TYPES_TO_CHECK_BY_TYPE_ID">
+            <summary>
+            name says everything
+            </summary>
+        </member>
+        <member name="M:de.unika.ipd.grGen.lgsp.SearchProgramBuilder.BuildSearchProgram(de.unika.ipd.grGen.libGr.IGraphModel,de.unika.ipd.grGen.lgsp.LGSPRulePattern,System.Int32,System.String)">
+            <summary>
+            Builds search program from scheduled search plan at given index in pattern graph of the action rule pattern
+            </summary>
+        </member>
+        <member name="M:de.unika.ipd.grGen.lgsp.SearchProgramBuilder.BuildSearchProgram(de.unika.ipd.grGen.libGr.IGraphModel,de.unika.ipd.grGen.lgsp.LGSPMatchingPattern)">
+            <summary>
+            Builds search program from scheduled search plan in pattern graph of the subpattern rule pattern
+            </summary>
+        </member>
+        <member name="M:de.unika.ipd.grGen.lgsp.SearchProgramBuilder.BuildSearchProgram(de.unika.ipd.grGen.libGr.IGraphModel,de.unika.ipd.grGen.lgsp.LGSPMatchingPattern,de.unika.ipd.grGen.lgsp.Alternative)">
+            <summary>
+            Builds search program for alternative from scheduled search plans of the alternative cases
+            </summary>
+        </member>
+        <member name="M:de.unika.ipd.grGen.lgsp.SearchProgramBuilder.BuildSearchProgram(de.unika.ipd.grGen.libGr.IGraphModel,de.unika.ipd.grGen.lgsp.LGSPMatchingPattern,de.unika.ipd.grGen.lgsp.PatternGraph)">
+            <summary>
+            Builds search program for iterated from scheduled search plan of iterated pattern graph
+            </summary>
+        </member>
+        <member name="F:de.unika.ipd.grGen.lgsp.SearchProgramBuilder.programType">
+            <summary>
+            type of the program which gets currently built
+            </summary>
+        </member>
+        <member name="F:de.unika.ipd.grGen.lgsp.SearchProgramBuilder.model">
+            <summary>
+            The model for which the matcher functions shall be generated.
+            </summary>
+        </member>
+        <member name="F:de.unika.ipd.grGen.lgsp.SearchProgramBuilder.patternGraphWithNestingPatterns">
+            <summary>
+            the pattern graph to build with its nesting patterns
+            </summary>
+        </member>
+        <member name="F:de.unika.ipd.grGen.lgsp.SearchProgramBuilder.isNegative">
+            <summary>
+            is the pattern graph a negative pattern graph?
+            </summary>
+        </member>
+        <member name="F:de.unika.ipd.grGen.lgsp.SearchProgramBuilder.isNestedInNegative">
+            <summary>
+            is the current pattern graph nested within a negative pattern graph?
+            </summary>
+        </member>
+        <member name="F:de.unika.ipd.grGen.lgsp.SearchProgramBuilder.alternative">
+            <summary>
+            the alternative to build
+            non-null if the builder constructs an alternative
+            </summary>
+        </member>
+        <member name="F:de.unika.ipd.grGen.lgsp.SearchProgramBuilder.rulePatternClassName">
+            <summary>
+            name of the rule pattern class of the pattern graph
+            </summary>
+        </member>
+        <member name="F:de.unika.ipd.grGen.lgsp.SearchProgramBuilder.parameterTypes">
+            <summary>
+            types of the parameters of the action (null if not an action)
+            </summary>
+        </member>
+        <member name="F:de.unika.ipd.grGen.lgsp.SearchProgramBuilder.parameterNames">
+            <summary>
+            names of the parameters of the action (null if not an action)
+            </summary>
+        </member>
+        <member name="F:de.unika.ipd.grGen.lgsp.SearchProgramBuilder.negLevelNeverAboveMaxNegLevel">
+            <summary>
+            true if statically determined that the neg level of the pattern getting constructed 
+            is always below the maximum neg level
+            </summary>
+        </member>
+        <member name="F:de.unika.ipd.grGen.lgsp.SearchProgramBuilder.indexOfSchedule">
+            <summary>
+            The index of the currently built schedule
+            </summary>
+        </member>
+        <member name="M:de.unika.ipd.grGen.lgsp.SearchProgramBuilder.BuildScheduledSearchPlanOperationIntoSearchProgram(System.Int32,de.unika.ipd.grGen.lgsp.SearchProgramOperation)">
+            <summary>
+            Builds search program operations from scheduled search plan operation.
+            Decides which specialized build procedure is to be called.
+            The specialized build procedure then calls this procedure again, 
+            in order to process the next search plan operation.
+            </summary>
+        </member>
+        <member name="M:de.unika.ipd.grGen.lgsp.SearchProgramBuilder.buildActionPreset(de.unika.ipd.grGen.lgsp.SearchProgramOperation,System.Int32,de.unika.ipd.grGen.lgsp.SearchPlanNode,de.unika.ipd.grGen.lgsp.IsomorphyInformation)">
+            <summary>
+            Search program operations implementing the
+            ActionPreset search plan operation
+            are created and inserted into search program
+            </summary>
+        </member>
+        <member name="M:de.unika.ipd.grGen.lgsp.SearchProgramBuilder.buildNegIdptPreset(de.unika.ipd.grGen.lgsp.SearchProgramOperation,System.Int32,de.unika.ipd.grGen.lgsp.SearchPlanNode,de.unika.ipd.grGen.lgsp.IsomorphyInformation)">
+            <summary>
+            Search program operations implementing the
+            NegIdptPreset search plan operation
+            are created and inserted into search program
+            </summary>
+        </member>
+        <member name="M:de.unika.ipd.grGen.lgsp.SearchProgramBuilder.buildSubPreset(de.unika.ipd.grGen.lgsp.SearchProgramOperation,System.Int32,de.unika.ipd.grGen.lgsp.SearchPlanNode,de.unika.ipd.grGen.lgsp.IsomorphyInformation)">
+            <summary>
+            Search program operations implementing the
+            SubPreset search plan operation
+            are created and inserted into search program
+            </summary>
+        </member>
+        <member name="M:de.unika.ipd.grGen.lgsp.SearchProgramBuilder.buildLookup(de.unika.ipd.grGen.lgsp.SearchProgramOperation,System.Int32,de.unika.ipd.grGen.lgsp.SearchPlanNode,de.unika.ipd.grGen.lgsp.IsomorphyInformation)">
+            <summary>
+            Search program operations implementing the
+            Lookup search plan operation
+            are created and inserted into search program
+            </summary>
+        </member>
+        <member name="M:de.unika.ipd.grGen.lgsp.SearchProgramBuilder.buildPickFromStorage(de.unika.ipd.grGen.lgsp.SearchProgramOperation,System.Int32,de.unika.ipd.grGen.lgsp.SearchPlanNode,de.unika.ipd.grGen.lgsp.PatternVariable,de.unika.ipd.grGen.lgsp.IsomorphyInformation)">
+            <summary>
+            Search program operations implementing the
+            PickFromStorage search plan operation
+            are created and inserted into search program
+            </summary>
+        </member>
+        <member name="M:de.unika.ipd.grGen.lgsp.SearchProgramBuilder.buildPickFromStorageAttribute(de.unika.ipd.grGen.lgsp.SearchProgramOperation,System.Int32,de.unika.ipd.grGen.lgsp.SearchPlanNode,de.unika.ipd.grGen.lgsp.SearchPlanNode,de.unika.ipd.grGen.libGr.AttributeType,de.unika.ipd.grGen.lgsp.IsomorphyInformation)">
+            <summary>
+            Search program operations implementing the
+            PickFromStorageAttribute search plan operation
+            are created and inserted into search program
+            </summary>
+        </member>
+        <member name="M:de.unika.ipd.grGen.lgsp.SearchProgramBuilder.buildMapWithStorage(de.unika.ipd.grGen.lgsp.SearchProgramOperation,System.Int32,de.unika.ipd.grGen.lgsp.SearchPlanNode,de.unika.ipd.grGen.lgsp.SearchPlanNode,de.unika.ipd.grGen.lgsp.PatternVariable,de.unika.ipd.grGen.lgsp.IsomorphyInformation)">
+            <summary>
+            Search program operations implementing the
+            MapWithStorage search plan operation
+            are created and inserted into search program
+            </summary>
+        </member>
+        <member name="M:de.unika.ipd.grGen.lgsp.SearchProgramBuilder.buildImplicit(de.unika.ipd.grGen.lgsp.SearchProgramOperation,System.Int32,de.unika.ipd.grGen.lgsp.SearchPlanEdgeNode,de.unika.ipd.grGen.lgsp.SearchPlanNodeNode,de.unika.ipd.grGen.lgsp.IsomorphyInformation,de.unika.ipd.grGen.lgsp.ImplicitNodeType)">
+            <summary>
+            Search program operations implementing the
+            Implicit Source|Target|SourceOrTarget search plan operation
+            are created and inserted into search program
+            </summary>
+        </member>
+        <member name="M:de.unika.ipd.grGen.lgsp.SearchProgramBuilder.buildIncident(de.unika.ipd.grGen.lgsp.SearchProgramOperation,System.Int32,de.unika.ipd.grGen.lgsp.SearchPlanNodeNode,de.unika.ipd.grGen.lgsp.SearchPlanEdgeNode,de.unika.ipd.grGen.lgsp.IsomorphyInformation,de.unika.ipd.grGen.lgsp.IncidentEdgeType)">
+            <summary>
+            Search program operations implementing the
+            Extend Incoming|Outgoing|IncomingOrOutgoing search plan operation
+            are created and inserted into search program
+            </summary>
+        </member>
+        <member name="M:de.unika.ipd.grGen.lgsp.SearchProgramBuilder.buildNegative(de.unika.ipd.grGen.lgsp.SearchProgramOperation,System.Int32,de.unika.ipd.grGen.lgsp.PatternGraph)">
+            <summary>
+            Search program operations implementing the
+            Negative search plan operation (searching of negative application condition)
+            are created and inserted into search program
+            </summary>
+        </member>
+        <member name="M:de.unika.ipd.grGen.lgsp.SearchProgramBuilder.buildIndependent(de.unika.ipd.grGen.lgsp.SearchProgramOperation,System.Int32,de.unika.ipd.grGen.lgsp.PatternGraph)">
+            <summary>
+            Search program operations implementing the
+            Independent search plan operation (searching of positive application condition)
+            are created and inserted into search program
+            </summary>
+        </member>
+        <member name="M:de.unika.ipd.grGen.lgsp.SearchProgramBuilder.buildCondition(de.unika.ipd.grGen.lgsp.SearchProgramOperation,System.Int32,de.unika.ipd.grGen.lgsp.PatternCondition)">
+            <summary>
+            Search program operations implementing the
+            Condition search plan operation
+            are created and inserted into search program
+            </summary>
+        </member>
+        <member name="M:de.unika.ipd.grGen.lgsp.SearchProgramBuilder.buildLockLocalElementsForPatternpath(de.unika.ipd.grGen.lgsp.SearchProgramOperation,System.Int32)">
+            <summary>
+            Search program operations implementing the
+            LockLocalElementsForPatternpath search plan operation
+            are created and inserted into search program
+            </summary>
+        </member>
+        <member name="M:de.unika.ipd.grGen.lgsp.SearchProgramBuilder.buildMatchComplete(de.unika.ipd.grGen.lgsp.SearchProgramOperation)">
+            <summary>
+            Search program operations completing the matching process
+            after all pattern elements have been found are created and inserted into the program
+            </summary>
+        </member>
+        <member name="M:de.unika.ipd.grGen.lgsp.SearchProgramBuilder.insertImplicitNodeFromEdge(de.unika.ipd.grGen.lgsp.SearchProgramOperation,de.unika.ipd.grGen.lgsp.SearchPlanEdgeNode,de.unika.ipd.grGen.lgsp.SearchPlanNodeNode,de.unika.ipd.grGen.lgsp.ImplicitNodeType,de.unika.ipd.grGen.lgsp.SearchProgramOperation@)">
+            <summary>
+            Inserts code to get an implicit node from an edge
+            </summary>
+        </member>
+        <member name="M:de.unika.ipd.grGen.lgsp.SearchProgramBuilder.insertIncidentEdgeFromNode(de.unika.ipd.grGen.lgsp.SearchProgramOperation,de.unika.ipd.grGen.lgsp.SearchPlanNodeNode,de.unika.ipd.grGen.lgsp.SearchPlanEdgeNode,de.unika.ipd.grGen.lgsp.IncidentEdgeType,de.unika.ipd.grGen.lgsp.SearchProgramOperation@)">
+            <summary>
+            Inserts code to get an incident edge from some node
+            </summary>
+        </member>
+        <member name="M:de.unika.ipd.grGen.lgsp.SearchProgramBuilder.insertMatchObjectBuilding(de.unika.ipd.grGen.lgsp.SearchProgramOperation,de.unika.ipd.grGen.lgsp.PatternGraph,de.unika.ipd.grGen.lgsp.SearchProgramBuilder.MatchObjectType)">
+            <summary>
+            Inserts code to build the match object
+            at the given position, returns position after inserted operations
+            </summary>
+        </member>
+        <member name="M:de.unika.ipd.grGen.lgsp.SearchProgramBuilder.insertPushSubpatternTasks(de.unika.ipd.grGen.lgsp.SearchProgramOperation)">
+            <summary>
+            Inserts code to push the subpattern tasks to the open tasks stack 
+            at the given position, returns position after inserted operations
+            </summary>
+        </member>
+        <member name="M:de.unika.ipd.grGen.lgsp.SearchProgramBuilder.insertPopSubpatternTasks(de.unika.ipd.grGen.lgsp.SearchProgramOperation)">
+            <summary>
+            Inserts code to pop the subpattern tasks from the open tasks stack
+            at the given position, returns position after inserted operations
+            </summary>
+        </member>
+        <member name="M:de.unika.ipd.grGen.lgsp.SearchProgramBuilder.insertCheckForTasksLeft(de.unika.ipd.grGen.lgsp.SearchProgramOperation)">
+            <summary>
+            Inserts code to check whether there are open tasks to handle left and code for case there are none
+            at the given position, returns position after inserted operations
+            </summary>
+        </member>
+        <member name="M:de.unika.ipd.grGen.lgsp.SearchProgramBuilder.insertGlobalAccept(de.unika.ipd.grGen.lgsp.SearchProgramOperation)">
+            <summary>
+            Inserts code to accept the matched elements globally
+            at the given position, returns position after inserted operations
+            </summary>
+        </member>
+        <member name="M:de.unika.ipd.grGen.lgsp.SearchProgramBuilder.insertPatternpathAccept(de.unika.ipd.grGen.lgsp.SearchProgramOperation,de.unika.ipd.grGen.lgsp.PatternGraph)">
+            <summary>
+            Inserts code to accept the matched elements for patternpath checks
+            at the given position, returns position after inserted operations
+            </summary>
+        </member>
+        <member name="M:de.unika.ipd.grGen.lgsp.SearchProgramBuilder.insertGlobalAbandon(de.unika.ipd.grGen.lgsp.SearchProgramOperation)">
+            <summary>
+            Inserts code to abandon the matched elements globally
+            at the given position, returns position after inserted operations
+            </summary>
+        </member>
+        <member name="M:de.unika.ipd.grGen.lgsp.SearchProgramBuilder.insertPatternpathAbandon(de.unika.ipd.grGen.lgsp.SearchProgramOperation,de.unika.ipd.grGen.lgsp.PatternGraph)">
+            <summary>
+            Inserts code to abandon the matched elements for patternpath check
+            at the given position, returns position after inserted operations
+            </summary>
+        </member>
+        <member name="M:de.unika.ipd.grGen.lgsp.SearchProgramBuilder.insertCheckForSubpatternsFound(de.unika.ipd.grGen.lgsp.SearchProgramOperation,System.Boolean)">
+            <summary>
+            Inserts code to check whether the subpatterns were found and code for case there were some
+            at the given position, returns position after inserted operations
+            </summary>
+        </member>
+        <member name="M:de.unika.ipd.grGen.lgsp.SearchProgramBuilder.insertCheckForSubpatternsFoundNegativeIndependent(de.unika.ipd.grGen.lgsp.SearchProgramOperation)">
+            <summary>
+            Inserts code to check whether the subpatterns were found and code for case there were some
+            at the given position, returns position after inserted operations
+            </summary>
+        </member>
+        <member name="M:de.unika.ipd.grGen.lgsp.SearchProgramBuilder.insertPatternFound(de.unika.ipd.grGen.lgsp.SearchProgramOperation)">
+            <summary>
+            Inserts code to handle case top level pattern of action was found
+            at the given position, returns position after inserted operations
+            </summary>
+        </member>
+        <member name="M:de.unika.ipd.grGen.lgsp.SearchProgramBuilder.insertPatternFoundNegativeIndependent(de.unika.ipd.grGen.lgsp.SearchProgramOperation)">
+            <summary>
+            Inserts code to handle case negative/independent pattern was found
+            at the given position, returns position after inserted operations
+            </summary>
+        </member>
+        <member name="M:de.unika.ipd.grGen.lgsp.SearchProgramBuilder.insertEndOfIterationHandling(de.unika.ipd.grGen.lgsp.SearchProgramOperation)">
+            <summary>
+            Inserts code to check whether iteration came to an end (pattern not found (again))
+            and code to handle that case 
+            </summary>
+        </member>
+        <member name="M:de.unika.ipd.grGen.lgsp.SearchProgramBuilder.decideOnAndInsertGetType(de.unika.ipd.grGen.lgsp.SearchProgramOperation,de.unika.ipd.grGen.lgsp.SearchPlanNode,de.unika.ipd.grGen.lgsp.SearchProgramOperation@)">
+            <summary>
+            Decides which get type operation to use and inserts it
+            returns new insertion point and continuation point
+             for continuing buildup after the stuff nested within type iteration was built
+            if type drawing was sufficient, insertion point == continuation point
+            </summary>
+        </member>
+        <member name="M:de.unika.ipd.grGen.lgsp.SearchProgramBuilder.decideOnAndInsertCheckType(de.unika.ipd.grGen.lgsp.SearchProgramOperation,de.unika.ipd.grGen.lgsp.SearchPlanNode)">
+            <summary>
+            Decides which check type operation to build and inserts it into search program
+            </summary>
+        </member>
+        <member name="M:de.unika.ipd.grGen.lgsp.SearchProgramBuilder.decideOnAndInsertCheckConnectednessOfNodeFromLookupOrPickOrMap(de.unika.ipd.grGen.lgsp.SearchProgramOperation,de.unika.ipd.grGen.lgsp.SearchPlanNodeNode,de.unika.ipd.grGen.lgsp.SearchProgramOperation@)">
+            <summary>
+            Decides which check connectedness operations are needed for the given node just determined by lookup
+            and inserts them into the search program
+            returns new insertion point and continuation point
+             for continuing buildup after the stuff nested within both directions iteration was built
+            if no direction iteration was needed, insertion point == continuation point
+            </summary>
+        </member>
+        <member name="M:de.unika.ipd.grGen.lgsp.SearchProgramBuilder.decideOnAndInsertCheckConnectednessOfImplicitNodeFromEdge(de.unika.ipd.grGen.lgsp.SearchProgramOperation,de.unika.ipd.grGen.lgsp.SearchPlanNodeNode,de.unika.ipd.grGen.lgsp.SearchPlanEdgeNode,de.unika.ipd.grGen.lgsp.SearchPlanNodeNode,de.unika.ipd.grGen.lgsp.SearchProgramOperation@)">
+            <summary>
+            Decides which check connectedness operations are needed for the given node just drawn from edge
+            and inserts them into the search program
+            returns new insertion point and continuation point
+             for continuing buildup after the stuff nested within both directions iteration was built
+            if no direction iteration was needed, insertion point == continuation point
+            </summary>
+        </member>
+        <member name="M:de.unika.ipd.grGen.lgsp.SearchProgramBuilder.decideOnAndInsertCheckConnectednessOfNodeFixedDirection(de.unika.ipd.grGen.lgsp.SearchProgramOperation,de.unika.ipd.grGen.lgsp.SearchPlanNodeNode,de.unika.ipd.grGen.lgsp.SearchPlanEdgeNode,de.unika.ipd.grGen.lgsp.CheckCandidateForConnectednessType)">
+            <summary>
+            Decides which check connectedness operations are needed for the given node and edge of fixed direction
+            and inserts them into the search program
+            </summary>
+        </member>
+        <member name="M:de.unika.ipd.grGen.lgsp.SearchProgramBuilder.decideOnAndInsertCheckConnectednessOfNodeBothDirections(de.unika.ipd.grGen.lgsp.SearchProgramOperation,de.unika.ipd.grGen.lgsp.SearchPlanNodeNode,de.unika.ipd.grGen.lgsp.SearchPlanEdgeNode,de.unika.ipd.grGen.lgsp.SearchProgramOperation@)">
+            <summary>
+            Decides which check connectedness operations are needed for the given node and edge in both directions
+            and inserts them into the search program
+            returns new insertion point and continuation point
+             for continuing buildup after the stuff nested within both directions iteration was built
+            if no direction iteration was needed, insertion point == continuation point
+            </summary>
+        </member>
+        <member name="M:de.unika.ipd.grGen.lgsp.SearchProgramBuilder.decideOnAndInsertCheckConnectednessOfEdgeFromLookupOrPickOrMap(de.unika.ipd.grGen.lgsp.SearchProgramOperation,de.unika.ipd.grGen.lgsp.SearchPlanEdgeNode,de.unika.ipd.grGen.lgsp.SearchProgramOperation@)">
+            <summary>
+            Decides which check connectedness operations are needed for the given edge determined by lookup
+            and inserts them into the search program
+            returns new insertion point and continuation point
+             for continuing buildup after the stuff nested within both directions iteration was built
+            if no direction iteration was needed, insertion point == continuation point
+            </summary>
+        </member>
+        <member name="M:de.unika.ipd.grGen.lgsp.SearchProgramBuilder.decideOnAndInsertCheckConnectednessOfIncidentEdgeFromNode(de.unika.ipd.grGen.lgsp.SearchProgramOperation,de.unika.ipd.grGen.lgsp.SearchPlanEdgeNode,de.unika.ipd.grGen.lgsp.SearchPlanNodeNode,System.Boolean,de.unika.ipd.grGen.lgsp.SearchProgramOperation@)">
+            <summary>
+            Decides which check connectedness operations are needed for the given edge determined from incident node
+            and inserts them into the search program
+            </summary>
+        </member>
+        <member name="M:de.unika.ipd.grGen.lgsp.SearchProgramBuilder.decideOnAndInsertCheckConnectednessOfEdgeFixedDirection(de.unika.ipd.grGen.lgsp.SearchProgramOperation,de.unika.ipd.grGen.lgsp.SearchPlanEdgeNode,de.unika.ipd.grGen.lgsp.CheckCandidateForConnectednessType)">
+            <summary>
+            Decides which check connectedness operations are needed for the given edge of fixed direction
+            and inserts them into the search program
+            </summary>
+        </member>
+        <member name="M:de.unika.ipd.grGen.lgsp.SearchProgramBuilder.decideOnAndInsertCheckConnectednessOfEdgeBothDirections(de.unika.ipd.grGen.lgsp.SearchProgramOperation,de.unika.ipd.grGen.lgsp.SearchPlanEdgeNode,System.Boolean,de.unika.ipd.grGen.lgsp.SearchProgramOperation@)">
+            <summary>
+            Decides which check connectedness operations are needed for the given edge in both directions
+            and inserts them into the search program
+            returns new insertion point and continuation point
+             for continuing buildup after the stuff nested within both directions iteration was built
+            todo: if no direction iteration was needed, insertion point == continuation point ?
+            </summary>
+        </member>
+        <member name="M:de.unika.ipd.grGen.lgsp.SearchProgramBuilder.NegativeIndependentNamePrefix(de.unika.ipd.grGen.lgsp.PatternGraph)">
+            <summary>
+            returns name prefix for candidate variables of the given pattern graph
+            computed from current negative/independent pattern nesting
+            </summary>
+        </member>
+        <member name="M:de.unika.ipd.grGen.lgsp.SearchProgramBuilder.computeMaxNegLevel(de.unika.ipd.grGen.lgsp.PatternGraph)">
+            <summary>
+            computes maximum neg level of the given positive pattern graph 
+            if it can be easily determined statically
+            </summary>
+        </member>
+        <member name="M:de.unika.ipd.grGen.lgsp.SearchProgramBuilder.computeMaxNegLevelNegative(de.unika.ipd.grGen.lgsp.PatternGraph)">
+            <summary>
+            computes maximum neg level of the given negative pattern graph 
+            if it can be easily determined statically
+            </summary>
+        </member>
+        <member name="M:de.unika.ipd.grGen.lgsp.SearchProgramBuilder.currentNodeIsFirstIncidentNodeOfEdge(de.unika.ipd.grGen.lgsp.SearchPlanNodeNode,de.unika.ipd.grGen.lgsp.SearchPlanEdgeNode)">
+            <summary>
+            returns true if the node which gets currently determined in the schedule
+            is the first incident node of the edge which gets connected to it
+            only of interest for edges of unfixed direction
+            </summary>
+        </member>
+        <member name="M:de.unika.ipd.grGen.lgsp.SearchProgramBuilder.currentNodeIsSecondIncidentNodeOfEdge(de.unika.ipd.grGen.lgsp.SearchPlanNodeNode,de.unika.ipd.grGen.lgsp.SearchPlanEdgeNode)">
+            <summary>
+            returns true if the node which gets currently determined in the schedule
+            is the second incident node of the edge which gets connected to it
+            only of interest for edges of unfixed direction
+            </summary>
+        </member>
+        <member name="M:de.unika.ipd.grGen.lgsp.SearchProgramBuilder.currentEdgeConnectsOnlyToFirstIncidentNode(de.unika.ipd.grGen.lgsp.SearchPlanEdgeNode)">
+            <summary>
+            returns true if only one incident node of the edge which gets currently determined in the schedule
+            was already computed; only of interest for edges of unfixed direction
+            </summary>
+        </member>
+        <member name="M:de.unika.ipd.grGen.lgsp.SearchProgramBuilder.currentEdgeConnectsToFirstIncidentNode(de.unika.ipd.grGen.lgsp.SearchPlanEdgeNode)">
+            <summary>
+            returns true if at least one incident node of the edge which gets currently determined in the schedule
+            was already computed; only of interest for edges of unfixed direction
+            </summary>
+        </member>
+        <member name="M:de.unika.ipd.grGen.lgsp.SearchProgramBuilder.currentEdgeConnectsToSecondIncidentNode(de.unika.ipd.grGen.lgsp.SearchPlanEdgeNode)">
+            <summary>
+            returns true if both incident nodes of the edge which gets currently determined in the schedule
+            were already computed; only of interest for edges of unfixed direction
+            </summary>
+        </member>
+        <member name="M:de.unika.ipd.grGen.lgsp.SearchProgramBuilder.getCurrentMatchOfNestingPattern">
+            <summary>
+            Returns the variable which will evaluate at runtime to the match of the nesting pattern.
+            Dependent on currently processed pattern graph of static nesting as given by nesting stack.
+            </summary>
+        </member>
+        <member name="M:de.unika.ipd.grGen.lgsp.SearchProgramBuilder.getCurrentLastMatchAtPreviousNestingLevel">
+            <summary>
+            Returns the variable which will evaluate at runtime to the last match at the previous nesting level.
+            Dependent on currently processed pattern graph of static nesting as given by nesting stack.
+            </summary>
+        </member>
+        <member name="T:de.unika.ipd.grGen.lgsp.SearchProgramBuilder.MatchObjectType">
+            <summary>
+            the types of match objects there are, to be filled by insertMatchObjectBuilding
+            </summary>
+        </member>
+        <member name="T:de.unika.ipd.grGen.lgsp.LGSPBackend">
+            <summary>
+            A helper class for backend independent graph and rule handling.
+            </summary>
+        </member>
+        <member name="M:de.unika.ipd.grGen.lgsp.LGSPBackend.CreateGraph(de.unika.ipd.grGen.libGr.IGraphModel,System.String,System.String[])">
+            <summary>
+            Creates a new IGraph backend instance with the given graph model and name
+            </summary>
+            <param name="graphModel">An IGraphModel instance</param>
+            <param name="graphName">Name of the graph</param>
+            <param name="parameters">Backend specific parameters</param>
+            <returns>The new IGraph backend instance</returns>
+        </member>
+        <member name="M:de.unika.ipd.grGen.lgsp.LGSPBackend.CreateGraph(System.String,System.String,System.String[])">
+            <summary>
+            Creates a new IGraph backend instance with the graph model provided by the graph model file and a name.
+            </summary>
+            <param name="modelFilename">Filename of a graph model file</param>
+            <param name="graphName">Name of the graph</param>
+            <param name="parameters">Backend specific parameters</param>
+            <returns>The new IGraph backend instance</returns>
+        </member>
+        <member name="M:de.unika.ipd.grGen.lgsp.LGSPBackend.IgnoreRest(de.unika.ipd.grGen.libGr.sequenceParser.SimpleCharStream,System.Char)">
+            <summary>
+            Ignores the rest of a string.
+            </summary>
+            <param name="charStream">The SimpleCharStream object.</param>
+            <param name="curChar">The last character read. Set to '\0' to ignore.</param>
+        </member>
+        <member name="M:de.unika.ipd.grGen.lgsp.LGSPBackend.MatchStringOrIgnoreOther(de.unika.ipd.grGen.libGr.sequenceParser.SimpleCharStream,System.String)">
+            <summary>
+            Tries to match a string at the current position of a SimpleCharStream.
+            If the string at the current position does not match, it is skipped.
+            Here all characters other than A-Z, a-z, 0-9, _, and # are skipped.
+            </summary>
+            <param name="charStream">The char stream.</param>
+            <param name="str">The string to be matched.</param>
+            <returns>True, iff the string was found.</returns>
+        </member>
+        <member name="M:de.unika.ipd.grGen.lgsp.LGSPBackend.FixDirectorySeparators(System.String)">
+            <summary>
+            Returns a string where all "wrong" directory separator chars are replaced by the ones used by the system 
+            </summary>
+            <param name="path">The original path string potentially with wrong chars</param>
+            <returns>The corrected path string</returns>
+        </member>
+        <member name="M:de.unika.ipd.grGen.lgsp.LGSPBackend.GetDir(System.String)">
+            <summary>
+            Retrieves the directory path from a given file path.
+            Any slashes or backslashes are converted to the correct directory
+            separator chars for the current platform.
+            </summary>
+            <param name="path">A path to a file.</param>
+            <returns>A path to the directory containing the file.</returns>
+        </member>
+        <member name="M:de.unika.ipd.grGen.lgsp.LGSPBackend.GetPathBaseName(System.String)">
+            <summary>
+            Returns the base name of a path name (i.e. no path and no extension).
+            </summary>
+        </member>
+        <member name="M:de.unika.ipd.grGen.lgsp.LGSPBackend.CreateFromSpec(System.String,System.String,de.unika.ipd.grGen.lgsp.LGSPGraph@,de.unika.ipd.grGen.lgsp.LGSPActions@)">
+            <summary>
+            Creates a new LGSPGraph and LGSPActions instance from the specified specification file.
+            If the according dlls do not exist or are out of date, the needed processing steps are performed automatically.
+            </summary>
+            <param name="grgFilename">Filename of the rule specification file (.grg).</param>
+            <param name="graphName">Name of the new graph.</param>
+            <param name="newGraph">Returns the new graph.</param>
+            <param name="newActions">Returns the new BaseActions object.</param>
+            <exception cref="T:System.IO.FileNotFoundException">Thrown, when a needed specification file does not exist.</exception>
+            <exception cref="T:System.Exception">Thrown, when something goes wrong.</exception>
+        </member>
+        <member name="M:de.unika.ipd.grGen.lgsp.LGSPBackend.CreateFromSpec(System.String,de.unika.ipd.grGen.lgsp.LGSPGraph@,de.unika.ipd.grGen.lgsp.LGSPActions@)">
+            <summary>
+            Creates a new LGSPGraph and LGSPActions instance from the specified specification file.
+            If the according dlls do not exist or are out of date, the needed processing steps are performed automatically.
+            A name for the graph is automatically generated.
+            </summary>
+            <param name="grgFilename">Filename of the rule specification file (.grg).</param>
+            <param name="newGraph">Returns the new graph.</param>
+            <param name="newActions">Returns the new BaseActions object.</param>
+            <exception cref="T:System.IO.FileNotFoundException">Thrown, when a needed specification file does not exist.</exception>
+            <exception cref="T:System.Exception">Thrown, when something goes wrong.</exception>
+        </member>
+        <member name="M:de.unika.ipd.grGen.lgsp.LGSPBackend.CreateFromSpec(System.String,System.String)">
+            <summary>
+            Creates a new LGSPGraph instance from the specified specification file.
+            If the according dll does not exist or is out of date, the needed processing steps are performed automatically.
+            </summary>
+            <param name="gmFilename">Filename of the model specification file (.gm).</param>
+            <param name="graphName">Name of the new graph.</param>
+            <exception cref="T:System.IO.FileNotFoundException">Thrown, when a needed specification file does not exist.</exception>
+            <exception cref="T:System.Exception">Thrown, when something goes wrong.</exception>
+            <returns>The new LGSPGraph instance.</returns>
+        </member>
+        <member name="M:de.unika.ipd.grGen.lgsp.LGSPBackend.de#unika#ipd#grGen#libGr#IBackend#CreateFromSpec(System.String,System.String)">
+            <summary>
+            Creates a new LGSPGraph instance from the specified specification file.
+            If the according dll does not exist or is out of date, the needed processing steps are performed automatically.
+            </summary>
+            <param name="gmFilename">Filename of the model specification file (.gm).</param>
+            <param name="graphName">Name of the new graph.</param>
+            <exception cref="T:System.IO.FileNotFoundException">Thrown, when a needed specification file does not exist.</exception>
+            <exception cref="T:System.Exception">Thrown, when something goes wrong.</exception>
+            <returns>The new LGSPGraph instance.</returns>
+        </member>
+        <member name="M:de.unika.ipd.grGen.lgsp.LGSPBackend.CreateFromSpec(System.String)">
+            <summary>
+            Creates a new LGSPGraph instance from the specified specification file.
+            If the according dll does not exist or is out of date, the needed processing steps are performed automatically.
+            A name for the graph is automatically generated.
+            </summary>
+            <param name="gmFilename">Filename of the model specification file (.gm).</param>
+            <param name="newGraph">Returns the new graph.</param>
+            <exception cref="T:System.IO.FileNotFoundException">Thrown, when a needed specification file does not exist.</exception>
+            <exception cref="T:System.Exception">Thrown, when something goes wrong.</exception>
+            <returns>The new LGSPGraph instance.</returns>
+        </member>
+        <member name="M:de.unika.ipd.grGen.lgsp.LGSPBackend.OpenGraph(System.String,System.String,System.String[])">
+            <summary>
+            Opens an existing graph identified by graphName using the specifiede IGraphModel.
+            This may not be supported by the backend, if the data is not persistent.
+            </summary>
+            <param name="modelFilename">Filename of a graph model file</param>
+            <param name="graphName">Name of an existing graph</param>
+            <param name="parameters">Backend specific parameters</param>
+            <returns>The IGraph backend instance or NULL on error</returns>
+        </member>
+        <member name="M:de.unika.ipd.grGen.lgsp.LGSPBackend.ProcessSpecification(System.String,System.String,System.String,de.unika.ipd.grGen.libGr.ProcessSpecFlags)">
+            <summary>
+            Processes the given rule specification file and generates a model and actions library.
+            </summary>
+            <param name="specPath">The path to the rule specification file (.grg).</param>
+            <param name="destDir">The directory, where the generated libraries are to be placed.</param>
+            <param name="intermediateDir">A directory, where intermediate files can be placed.</param>
+            <param name="flags">Specifies how the specification is to be processed.</param>
+            <exception cref="T:System.Exception">Thrown, when an error occurred.</exception>
+        </member>
+        <member name="M:de.unika.ipd.grGen.lgsp.LGSPBackend.ProcessSpecification(System.String)">
+            <summary>
+            Processes the given rule specification file and generates a model and actions library in the same directory as the specification file.
+            </summary>
+            <param name="specPath">The path to the rule specification file (.grg).</param>
+            <exception cref="T:System.Exception">Thrown, when an error occurred.</exception>
+        </member>
+        <member name="P:de.unika.ipd.grGen.lgsp.LGSPBackend.Name">
+            <summary>
+            The name of the backend.
+            </summary>
+        </member>
+        <member name="P:de.unika.ipd.grGen.lgsp.LGSPBackend.ArgumentNames">
+            <summary>
+            Enumerates the names of the arguments which can be optionally passed to the create/open functions.
+            Not currently used...
+            </summary>
+        </member>
+        <member name="P:de.unika.ipd.grGen.lgsp.LGSPBackend.ExistingGraphs">
+            <summary>
+            An enumerable of KeyValuePairs, where the keys are names of existing graphs and the
+            values are the names of the appropriate models (not filenames).
+            </summary>
+        </member>
+        <member name="T:de.unika.ipd.grGen.lgsp.LGSPGraph">
+            <summary>
+            An implementation of the IGraph interface.
+            </summary>
+        </member>
+        <member name="F:de.unika.ipd.grGen.lgsp.LGSPGraph.curActions">
+            <summary>
+            Currently associated LGSPActions object.
+            This is needed to the current matchers while executing an exec statement on the RHS of a rule.
+            </summary>
+        </member>
+        <member name="F:de.unika.ipd.grGen.lgsp.LGSPGraph.nodeCounts">
+            <summary>
+            The number of compatible nodes in the graph for each type at the time of the last analysis.
+            It is null, if no analysis has been executed, yet.
+            </summary>
+        </member>
+        <member name="F:de.unika.ipd.grGen.lgsp.LGSPGraph.edgeCounts">
+            <summary>
+            The number of compatible edges in the graph for each type at the time of the last analysis.
+            It is null, if no analysis has been executed, yet.
+            </summary>
+        </member>
+        <member name="F:de.unika.ipd.grGen.lgsp.LGSPGraph.meanOutDegree">
+            <summary>
+            The mean out degree (independent of edge types) of the nodes of a graph for each node type
+            at the time of the last analysis.
+            It is null, if no analysis has been executed, yet.
+            </summary>
+        </member>
+        <member name="F:de.unika.ipd.grGen.lgsp.LGSPGraph.meanInDegree">
+            <summary>
+            The mean in degree (independent of edge types) of the nodes of a graph for each node type
+            at the time of the last analysis.
+            It is null, if no analysis has been executed, yet.
+            </summary>
+        </member>
+        <member name="F:de.unika.ipd.grGen.lgsp.LGSPGraph.nodesByTypeHeads">
+            <summary>
+            An array containing one head of a doubly-linked ring-list for each node type indexed by the type ID.
+            </summary>
+        </member>
+        <member name="F:de.unika.ipd.grGen.lgsp.LGSPGraph.nodesByTypeCounts">
+            <summary>
+            The number of nodes for each node type indexed by the type ID.
+            </summary>
+        </member>
+        <member name="F:de.unika.ipd.grGen.lgsp.LGSPGraph.edgesByTypeHeads">
+            <summary>
+            An array containing one head of a doubly-linked ring-list for each edge type indexed by the type ID.
+            </summary>
+        </member>
+        <member name="F:de.unika.ipd.grGen.lgsp.LGSPGraph.edgesByTypeCounts">
+            <summary>
+            The number of edges for each edge type indexed by the type ID.
+            </summary>
+        </member>
+        <member name="M:de.unika.ipd.grGen.lgsp.LGSPGraph.#ctor(de.unika.ipd.grGen.libGr.IGraphModel)">
+            <summary>
+            Constructs an LGSPGraph object with the given model and an automatically generated name.
+            </summary>
+            <param name="grmodel">The graph model.</param>
+        </member>
+        <member name="M:de.unika.ipd.grGen.lgsp.LGSPGraph.#ctor(de.unika.ipd.grGen.libGr.IGraphModel,System.String)">
+            <summary>
+            Constructs an LGSPGraph object with the given model and name.
+            </summary>
+            <param name="grmodel">The graph model.</param>
+            <param name="grname">The name for the graph.</param>
+        </member>
+        <member name="M:de.unika.ipd.grGen.lgsp.LGSPGraph.#ctor(de.unika.ipd.grGen.lgsp.LGSPBackend,de.unika.ipd.grGen.libGr.IGraphModel,System.String,System.String)">
+            <summary>
+            Constructs an LGSPGraph object.
+            Deprecated.
+            </summary>
+            <param name="lgspBackend">The responsible backend object.</param>
+            <param name="grmodel">The graph model.</param>
+            <param name="grname">The name for the graph.</param>
+            <param name="modelassemblyname">The name of the model assembly.</param>
+        </member>
+        <member name="M:de.unika.ipd.grGen.lgsp.LGSPGraph.#ctor(System.String)">
+            <summary>
+            Constructs an LGSPGraph object without initializing it.
+            </summary>
+            <param name="grname">The name for the graph.</param>
+        </member>
+        <member name="M:de.unika.ipd.grGen.lgsp.LGSPGraph.#ctor(de.unika.ipd.grGen.lgsp.LGSPGraph,System.String)">
+            <summary>
+            Copy constructor.
+            Open transaction data lost.
+            </summary>
+            <param name="dataSource">The LGSPGraph object to get the data from</param>
+            <param name="newName">Name of the copied graph.</param>
+        </member>
+        <member name="M:de.unika.ipd.grGen.lgsp.LGSPGraph.InitializeGraph(de.unika.ipd.grGen.libGr.IGraphModel)">
+            <summary>
+            Initializes the graph with the given model.
+            </summary>
+            <param name="grmodel">The model for this graph.</param>
+        </member>
+        <member name="M:de.unika.ipd.grGen.lgsp.LGSPGraph.DestroyGraph">
+            <summary>
+            For persistent backends permanently destroys the graph
+            </summary>
+        </member>
+        <member name="M:de.unika.ipd.grGen.lgsp.LGSPGraph.LoadActions(System.String)">
+            <summary>
+            Loads a LGSPActions implementation
+            </summary>
+            <param name="actionFilename">Filename of a action file. This can be either a library (.dll) or source code (.cs)</param>
+            <returns>A LGSPActions object as BaseActions</returns>
+        </member>
+        <member name="M:de.unika.ipd.grGen.lgsp.LGSPGraph.GetNumExactNodes(de.unika.ipd.grGen.libGr.NodeType)">
+            <summary>
+            Returns the number of nodes with the exact given node type.
+            </summary>
+        </member>
+        <member name="M:de.unika.ipd.grGen.lgsp.LGSPGraph.GetNumExactEdges(de.unika.ipd.grGen.libGr.EdgeType)">
+            <summary>
+            Returns the number of edges with the exact given edge type.
+            </summary>
+        </member>
+        <member name="M:de.unika.ipd.grGen.lgsp.LGSPGraph.GetExactNodes(de.unika.ipd.grGen.libGr.NodeType)">
+            <summary>
+            Enumerates all nodes with the exact given node type.
+            </summary>
+        </member>
+        <member name="M:de.unika.ipd.grGen.lgsp.LGSPGraph.GetExactEdges(de.unika.ipd.grGen.libGr.EdgeType)">
+            <summary>
+            Enumerates all edges with the exact given edge type.
+            </summary>
+        </member>
+        <member name="M:de.unika.ipd.grGen.lgsp.LGSPGraph.GetNumCompatibleNodes(de.unika.ipd.grGen.libGr.NodeType)">
+            <summary>
+            Returns the number of nodes compatible to the given node type.
+            </summary>
+        </member>
+        <member name="M:de.unika.ipd.grGen.lgsp.LGSPGraph.GetNumCompatibleEdges(de.unika.ipd.grGen.libGr.EdgeType)">
+            <summary>
+            Returns the number of edges compatible to the given edge type.
+            </summary>
+        </member>
+        <member name="M:de.unika.ipd.grGen.lgsp.LGSPGraph.GetCompatibleNodes(de.unika.ipd.grGen.libGr.NodeType)">
+            <summary>
+            Enumerates all nodes compatible to the given node type.
+            </summary>
+        </member>
+        <member name="M:de.unika.ipd.grGen.lgsp.LGSPGraph.GetCompatibleEdges(de.unika.ipd.grGen.libGr.EdgeType)">
+            <summary>
+            Enumerates all edges compatible to the given edge type.
+            </summary>
+        </member>
+        <member name="M:de.unika.ipd.grGen.lgsp.LGSPGraph.MoveHeadAfter(de.unika.ipd.grGen.lgsp.LGSPNode)">
+            <summary>
+            Moves the type list head of the given node after the given node.
+            Part of the "list trick".
+            </summary>
+            <param name="elem">The node.</param>
+        </member>
+        <member name="M:de.unika.ipd.grGen.lgsp.LGSPGraph.MoveHeadAfter(de.unika.ipd.grGen.lgsp.LGSPEdge)">
+            <summary>
+            Moves the type list head of the given edge after the given edge.
+            Part of the "list trick".
+            </summary>
+            <param name="elem">The edge.</param>
+        </member>
+        <member name="M:de.unika.ipd.grGen.lgsp.LGSPGraph.AddNodeWithoutEvents(de.unika.ipd.grGen.lgsp.LGSPNode,System.Int32)">
+            <summary>
+            Adds an existing node to this graph.
+            The graph may not already contain the node!
+            The edge may not be connected to any other elements!
+            Intended only for undo, clone, retyping and internal use!
+            </summary>
+        </member>
+        <member name="M:de.unika.ipd.grGen.lgsp.LGSPGraph.AddEdgeWithoutEvents(de.unika.ipd.grGen.lgsp.LGSPEdge,System.Int32)">
+            <summary>
+            Adds an existing edge to this graph.
+            The graph may not already contain the edge!
+            The edge may not be connected to any other elements!
+            Intended only for undo, clone, retyping and internal use!
+            </summary>
+        </member>
+        <member name="M:de.unika.ipd.grGen.lgsp.LGSPGraph.AddNode(de.unika.ipd.grGen.libGr.INode,System.String)">
+            <summary>
+            Adds an existing INode object to the graph and assigns it to the given variable.
+            The node must not be part of any graph, yet!
+            The node may not be connected to any other elements!
+            </summary>
+            <param name="node">The node to be added.</param>
+            <param name="varName">The name of the variable.</param>
+        </member>
+        <member name="M:de.unika.ipd.grGen.lgsp.LGSPGraph.AddNode(de.unika.ipd.grGen.libGr.INode)">
+            <summary>
+            Adds an existing LGSPNode object to the graph.
+            The node must not be part of any graph, yet!
+            The node may not be connected to any other elements!
+            </summary>
+            <param name="node">The node to be added.</param>
+        </member>
+        <member name="M:de.unika.ipd.grGen.lgsp.LGSPGraph.AddNode(de.unika.ipd.grGen.lgsp.LGSPNode)">
+            <summary>
+            Adds an existing LGSPNode object to the graph.
+            The node must not be part of any graph, yet!
+            The node may not be connected to any other elements!
+            </summary>
+            <param name="node">The node to be added.</param>
+        </member>
+        <member name="M:de.unika.ipd.grGen.lgsp.LGSPGraph.AddINode(de.unika.ipd.grGen.libGr.NodeType)">
+            <summary>
+            Adds a new node to the graph.
+            </summary>
+            <param name="nodeType">The node type for the new node.</param>
+            <returns>The newly created node.</returns>
+        </member>
+        <member name="M:de.unika.ipd.grGen.lgsp.LGSPGraph.AddNode(de.unika.ipd.grGen.libGr.NodeType)">
+            <summary>
+            Creates a new LGSPNode according to the given type and adds
+            it to the graph.
+            </summary>
+            <param name="nodeType">The type for the new node.</param>
+            <returns>The created node.</returns>
+        </member>
+        <member name="M:de.unika.ipd.grGen.lgsp.LGSPGraph.AddNode(de.unika.ipd.grGen.lgsp.LGSPNode,System.String)">
+            <summary>
+            Adds an existing LGSPNode object to the graph and assigns it to the given variable.
+            The node must not be part of any graph, yet!
+            The node may not be connected to any other elements!
+            </summary>
+            <param name="node">The node to be added.</param>
+            <param name="varName">The name of the variable.</param>
+        </member>
+        <member name="M:de.unika.ipd.grGen.lgsp.LGSPGraph.AddINode(de.unika.ipd.grGen.libGr.NodeType,System.String)">
+            <summary>
+            Adds a new node to the graph.
+            TODO: Slow but provides a better interface...
+            </summary>
+            <param name="nodeType">The node type for the new node.</param>
+            <param name="varName">The name of the variable.</param>
+            <returns>The newly created node.</returns>
+        </member>
+        <member name="M:de.unika.ipd.grGen.lgsp.LGSPGraph.AddNode(de.unika.ipd.grGen.libGr.NodeType,System.String)">
+            <summary>
+            Adds a new LGSPNode to the graph and assigns it to the given variable.
+            </summary>
+            <param name="nodeType">The node type for the new node.</param>
+            <param name="varName">The name of the variable.</param>
+            <returns>The newly created node.</returns>
+        </member>
+        <member name="M:de.unika.ipd.grGen.lgsp.LGSPGraph.AddEdge(de.unika.ipd.grGen.libGr.IEdge,System.String)">
+            <summary>
+            Adds an existing IEdge object to the graph and assigns it to the given variable.
+            The edge must not be part of any graph, yet!
+            Source and target of the edge must already be part of the graph.
+            </summary>
+            <param name="edge">The edge to be added.</param>
+            <param name="varName">The name of the variable.</param>
+        </member>
+        <member name="M:de.unika.ipd.grGen.lgsp.LGSPGraph.AddEdge(de.unika.ipd.grGen.libGr.IEdge)">
+            <summary>
+            Adds an existing LGSPEdge object to the graph.
+            The edge must not be part of any graph, yet!
+            Source and target of the edge must already be part of the graph.
+            </summary>
+            <param name="edge">The edge to be added.</param>
+        </member>
+        <member name="M:de.unika.ipd.grGen.lgsp.LGSPGraph.AddEdge(de.unika.ipd.grGen.lgsp.LGSPEdge)">
+            <summary>
+            Adds an existing LGSPEdge object to the graph.
+            The edge must not be part of any graph, yet!
+            Source and target of the edge must already be part of the graph.
+            </summary>
+            <param name="edge">The edge to be added.</param>
+        </member>
+        <member name="M:de.unika.ipd.grGen.lgsp.LGSPGraph.AddEdge(de.unika.ipd.grGen.libGr.EdgeType,de.unika.ipd.grGen.lgsp.LGSPNode,de.unika.ipd.grGen.lgsp.LGSPNode)">
+            <summary>
+            Adds a new edge to the graph.
+            </summary>
+            <param name="edgeType">The edge type for the new edge.</param>
+            <param name="source">The source of the edge.</param>
+            <param name="target">The target of the edge.</param>
+            <returns>The newly created edge.</returns>
+        </member>
+        <member name="M:de.unika.ipd.grGen.lgsp.LGSPGraph.AddEdge(de.unika.ipd.grGen.libGr.EdgeType,de.unika.ipd.grGen.libGr.INode,de.unika.ipd.grGen.libGr.INode)">
+            <summary>
+            Adds a new edge to the graph.
+            </summary>
+            <param name="edgeType">The edge type for the new edge.</param>
+            <param name="source">The source of the edge.</param>
+            <param name="target">The target of the edge.</param>
+            <returns>The newly created edge.</returns>
+        </member>
+        <member name="M:de.unika.ipd.grGen.lgsp.LGSPGraph.AddEdge(de.unika.ipd.grGen.lgsp.LGSPEdge,System.String)">
+            <summary>
+            Adds an existing LGSPEdge object to the graph and assigns it to the given variable.
+            The edge must not be part of any graph, yet!
+            Source and target of the edge must already be part of the graph.
+            </summary>
+            <param name="edge">The edge to be added.</param>
+            <param name="varName">The name of the variable.</param>
+        </member>
+        <member name="M:de.unika.ipd.grGen.lgsp.LGSPGraph.AddEdge(de.unika.ipd.grGen.libGr.EdgeType,de.unika.ipd.grGen.lgsp.LGSPNode,de.unika.ipd.grGen.lgsp.LGSPNode,System.String)">
+            <summary>
+            Adds a new edge to the graph and assigns it to the given variable.
+            </summary>
+            <param name="edgeType">The edge type for the new edge.</param>
+            <param name="source">The source of the edge.</param>
+            <param name="target">The target of the edge.</param>
+            <param name="varName">The name of the variable.</param>
+            <returns>The newly created edge.</returns>
+        </member>
+        <member name="M:de.unika.ipd.grGen.lgsp.LGSPGraph.AddEdge(de.unika.ipd.grGen.libGr.EdgeType,de.unika.ipd.grGen.libGr.INode,de.unika.ipd.grGen.libGr.INode,System.String)">
+            <summary>
+            Adds a new edge to the graph and assigns it to the given variable.
+            </summary>
+            <param name="edgeType">The edge type for the new edge.</param>
+            <param name="source">The source of the edge.</param>
+            <param name="target">The target of the edge.</param>
+            <param name="varName">The name of the variable.</param>
+            <returns>The newly created edge.</returns>
+        </member>
+        <member name="M:de.unika.ipd.grGen.lgsp.LGSPGraph.Remove(de.unika.ipd.grGen.libGr.INode)">
+            <summary>
+            Removes the given node from the graph.
+            </summary>
+        </member>
+        <member name="M:de.unika.ipd.grGen.lgsp.LGSPGraph.Remove(de.unika.ipd.grGen.libGr.IEdge)">
+            <summary>
+            Removes the given edge from the graph.
+            </summary>
+        </member>
+        <member name="M:de.unika.ipd.grGen.lgsp.LGSPGraph.RemoveEdges(de.unika.ipd.grGen.libGr.INode)">
+            <summary>
+            Removes all edges from the given node.
+            </summary>
+        </member>
+        <member name="M:de.unika.ipd.grGen.lgsp.LGSPGraph.Clear">
+            <summary>
+            Removes all nodes and edges (including any variables pointing to them) from the graph.
+            </summary>
+        </member>
+        <member name="M:de.unika.ipd.grGen.lgsp.LGSPGraph.Retype(de.unika.ipd.grGen.lgsp.LGSPNode,de.unika.ipd.grGen.libGr.NodeType)">
+            <summary>
+            Retypes a node by creating a new node of the given type.
+            All incident edges as well as all attributes from common super classes are kept.
+            WARNING: GetElementName will probably not return the same element name for the new node, yet! (TODO)
+            </summary>
+            <param name="node">The node to be retyped.</param>
+            <param name="newNodeType">The new type for the node.</param>
+            <returns>The new node object representing the retyped node.</returns>
+        </member>
+        <member name="M:de.unika.ipd.grGen.lgsp.LGSPGraph.Retype(de.unika.ipd.grGen.libGr.INode,de.unika.ipd.grGen.libGr.NodeType)">
+            <summary>
+            Retypes a node by creating a new node of the given type.
+            All incident edges as well as all attributes from common super classes are kept.
+            WARNING: GetElementName will probably not return the same element name for the new node, yet! (TODO)
+            </summary>
+            <param name="node">The node to be retyped.</param>
+            <param name="newNodeType">The new type for the node.</param>
+            <returns>The new node object representing the retyped node.</returns>
+        </member>
+        <member name="M:de.unika.ipd.grGen.lgsp.LGSPGraph.Retype(de.unika.ipd.grGen.lgsp.LGSPEdge,de.unika.ipd.grGen.libGr.EdgeType)">
+            <summary>
+            Retypes an edge by replacing it by a new edge of the given type.
+            Source and target node as well as all attributes from common super classes are kept.
+            WARNING: GetElementName will probably not return the same element name for the new edge, yet! (TODO)
+            </summary>
+            <param name="edge">The edge to be retyped.</param>
+            <param name="newEdgeType">The new type for the edge.</param>
+            <returns>The new edge object representing the retyped edge.</returns>
+        </member>
+        <member name="M:de.unika.ipd.grGen.lgsp.LGSPGraph.Retype(de.unika.ipd.grGen.libGr.IEdge,de.unika.ipd.grGen.libGr.EdgeType)">
+            <summary>
+            Retypes an edge by replacing it by a new edge of the given type.
+            Source and target node as well as all attributes from common super classes are kept.
+            WARNING: GetElementName will probably not return the same element name for the new edge, yet! (TODO)
+            </summary>
+            <param name="edge">The edge to be retyped.</param>
+            <param name="newEdgeType">The new type for the edge.</param>
+            <returns>The new edge object representing the retyped edge.</returns>
+        </member>
+        <member name="M:de.unika.ipd.grGen.lgsp.LGSPGraph.ReplaceNode(de.unika.ipd.grGen.lgsp.LGSPNode,de.unika.ipd.grGen.lgsp.LGSPNode)">
+            <summary>
+            Replaces a given node by another one.
+            All incident edges and variables are transferred to the new node.
+            The attributes are not touched.
+            This function is used for retyping.
+            </summary>
+            <param name="oldNode">The node to be replaced.</param>
+            <param name="newNode">The replacement for the node.</param>
+        </member>
+        <member name="M:de.unika.ipd.grGen.lgsp.LGSPGraph.ReplaceEdge(de.unika.ipd.grGen.lgsp.LGSPEdge,de.unika.ipd.grGen.lgsp.LGSPEdge)">
+            <summary>
+            Replaces a given edge by another one.
+            Source and target node are transferred to the new edge,
+            but the new edge must already have source and target set to these nodes.
+            The new edge is added to the graph, the old edge is removed.
+            A SettingEdgeType event is generated before.
+            The attributes are not touched.
+            This function is used for retyping.
+            </summary>
+            <param name="oldEdge">The edge to be replaced.</param>
+            <param name="newEdge">The replacement for the edge.</param>
+        </member>
+        <member name="M:de.unika.ipd.grGen.lgsp.LGSPGraph.AllocateVisitedFlag">
+            <summary>
+            Allocates a clean visited flag on the graph elements.
+            If needed the flag is cleared on all graph elements, so this is an O(n) operation.
+            </summary>
+            <returns>A visitor ID to be used in
+            visited conditions in patterns ("if { !visited(elem, id); }"),
+            visited expressions in evals ("visited(elem, id) = true; b.flag = visited(elem, id) || c.flag; "}
+            and calls to other visitor functions.</returns>
+        </member>
+        <member name="M:de.unika.ipd.grGen.lgsp.LGSPGraph.FreeVisitedFlag(System.Int32)">
+            <summary>
+            Frees a visited flag.
+            This is an O(1) operation.
+            It adds visitor flags supported by the element flags to the front of the list
+            to prefer them when allocating a new one.
+            </summary>
+            <param name="visitorID">The ID of the visited flag to be freed.</param>
+        </member>
+        <member name="M:de.unika.ipd.grGen.lgsp.LGSPGraph.ResetVisitedFlag(System.Int32)">
+            <summary>
+            Resets the visited flag with the given ID on all graph elements, if necessary.
+            </summary>
+            <param name="visitorID">The ID of the visited flag.</param>
+        </member>
+        <member name="M:de.unika.ipd.grGen.lgsp.LGSPGraph.SetVisited(de.unika.ipd.grGen.libGr.IGraphElement,System.Int32,System.Boolean)">
+            <summary>
+            Sets the visited flag of the given graph element.
+            </summary>
+            <param name="elem">The graph element whose flag is to be set.</param>
+            <param name="visitorID">The ID of the visited flag.</param>
+            <param name="visited">True for visited, false for not visited.</param>
+        </member>
+        <member name="M:de.unika.ipd.grGen.lgsp.LGSPGraph.IsVisited(de.unika.ipd.grGen.libGr.IGraphElement,System.Int32)">
+            <summary>
+            Returns whether the given graph element has been visited.
+            </summary>
+            <param name="elem">The graph element to be examined.</param>
+            <param name="visitorID">The ID of the visited flag.</param>
+            <returns>True for visited, false for not visited.</returns>
+        </member>
+        <member name="M:de.unika.ipd.grGen.lgsp.LGSPGraph.GetElementName(de.unika.ipd.grGen.libGr.IGraphElement)">
+            <summary>
+            Returns the name for the given element,
+            i.e. the name defined by the named graph if a named graph is available,
+            or a hash value string if only a lgpsGraph is available.
+            </summary>
+            <param name="elem">Element of which the name is to be found</param>
+            <returns>The name of the given element</returns>
+        </member>
+        <member name="M:de.unika.ipd.grGen.lgsp.LGSPGraph.GetElementVariables(de.unika.ipd.grGen.libGr.IGraphElement)">
+            <summary>
+            Returns a linked list of variables mapped to the given graph element
+            or null, if no variable points to this element
+            </summary>
+        </member>
+        <member name="M:de.unika.ipd.grGen.lgsp.LGSPGraph.GetVariableValue(System.String)">
+            <summary>
+            Retrieves the object for a variable name or null, if the variable isn't set yet or anymore.
+            </summary>
+            <param name="varName">The variable name to lookup</param>
+            <returns>The according object or null</returns>
+        </member>
+        <member name="M:de.unika.ipd.grGen.lgsp.LGSPGraph.GetNodeVarValue(System.String)">
+            <summary>
+            Retrieves the LGSPNode for a variable name or null, if the variable isn't set yet or anymore.
+            A InvalidCastException is thrown, if the variable is set and does not point to an LGSPNode object.
+            </summary>
+            <param name="varName">The variable name to lookup.</param>
+            <returns>The according LGSPNode or null.</returns>
+        </member>
+        <member name="M:de.unika.ipd.grGen.lgsp.LGSPGraph.GetEdgeVarValue(System.String)">
+            <summary>
+            Retrieves the LGSPEdge for a variable name or null, if the variable isn't set yet or anymore.
+            A InvalidCastException is thrown, if the variable is set and does not point to an LGSPEdge object.
+            </summary>
+            <param name="varName">The variable name to lookup.</param>
+            <returns>The according LGSPEdge or null.</returns>
+        </member>
+        <member name="M:de.unika.ipd.grGen.lgsp.LGSPGraph.DetachVariableFromElement(de.unika.ipd.grGen.libGr.Variable)">
+            <summary>
+            Detaches the specified variable from the according graph element.
+            If it was the last variable pointing to the element, the variable list for the element is removed.
+            This function may only called on variables pointing to graph elements.
+            </summary>
+            <param name="var">Variable to detach.</param>
+        </member>
+        <member name="M:de.unika.ipd.grGen.lgsp.LGSPGraph.SetVariableValue(System.String,System.Object)">
+            <summary>
+            Sets the value of the given variable to the given IGraphElement.
+            If the variable name is null, this function does nothing.
+            If elem is null, the variable is unset.
+            </summary>
+            <param name="varName">The name of the variable.</param>
+            <param name="val">The new value of the variable or null to unset the variable.</param>
+        </member>
+        <member name="M:de.unika.ipd.grGen.lgsp.LGSPGraph.AnalyzeGraph">
+            <summary>
+            Analyzes the graph.
+            The calculated data is used to generate good searchplans for the current graph.
+            </summary>
+        </member>
+        <member name="M:de.unika.ipd.grGen.lgsp.LGSPGraph.CheckEmptyFlags">
+            <summary>
+            Checks if the matching state flags in the graph are not set, as they should be in case no matching is undereway
+            </summary>
+        </member>
+        <member name="M:de.unika.ipd.grGen.lgsp.LGSPGraph.Mature">
+            <summary>
+            Mature a graph.
+            This method should be invoked after adding all nodes and edges to the graph.
+            The backend may implement analyses on the graph to speed up matching etc.
+            The graph may not be modified by this function.
+            </summary>
+        </member>
+        <member name="M:de.unika.ipd.grGen.lgsp.LGSPGraph.Custom(System.Object[])">
+            <summary>
+            Does graph-backend dependent stuff.
+            </summary>
+            <param name="args">Any kind of paramteres for the stuff to do</param>
+        </member>
+        <member name="M:de.unika.ipd.grGen.lgsp.LGSPGraph.Clone(System.String)">
+            <summary>
+            Duplicates a graph.
+            The new graph will use the same model and backend as the other
+            Open transaction data will not be cloned.
+            </summary>
+            <param name="newName">Name of the new graph.</param>
+            <returns>A new graph with the same structure as this graph.</returns>
+        </member>
+        <member name="P:de.unika.ipd.grGen.lgsp.LGSPGraph.Actions">
+            <summary>
+            A currently associated actions object.
+            </summary>
+        </member>
+        <member name="P:de.unika.ipd.grGen.lgsp.LGSPGraph.ReuseOptimization">
+            <summary>
+            If true (the default case), elements deleted during a rewrite
+            may be reused in the same rewrite.
+            As a result new elements may not be discriminable anymore from
+            already deleted elements using object equality, hash maps, etc.
+            In cases where this is needed this optimization should be disabled.
+            </summary>
+        </member>
+        <member name="P:de.unika.ipd.grGen.lgsp.LGSPGraph.Name">
+            <summary>
+            A name associated with the graph.
+            </summary>
+        </member>
+        <member name="P:de.unika.ipd.grGen.lgsp.LGSPGraph.Model">
+            <summary>
+            The model associated with the graph.
+            </summary>
+        </member>
+        <member name="P:de.unika.ipd.grGen.lgsp.LGSPGraph.TransactionManager">
+            <summary>
+            Returns the transaction manager of the graph.
+            For attribute changes using the transaction manager is the only way to include such changes in the transaction history!
+            Don't forget to call Commit after a transaction is finished!
+            </summary>
+        </member>
+        <member name="P:de.unika.ipd.grGen.lgsp.LGSPGraph.NamedGraph">
+            <summary>
+            Set it if a named graph is available, so that 
+            - the nameof operator can return the persistent name instead of a hash code
+            - a retyped element can keep its name
+            </summary>
+        </member>
+        <member name="P:de.unika.ipd.grGen.lgsp.LGSPGraph.Variables">
+            <summary>
+            Returns an iterator over all available (non-null) variables
+            </summary>
+        </member>
+        <member name="F:de.unika.ipd.grGen.lgsp.LGSPGraph.VisitorData.NodesMarked">
+            <summary>
+            Specifies whether this visitor has already marked any nodes.
+            </summary>
+        </member>
+        <member name="F:de.unika.ipd.grGen.lgsp.LGSPGraph.VisitorData.EdgesMarked">
+            <summary>
+            Specifies whether this visitor has already marked any edges.
+            </summary>
+        </member>
+        <member name="F:de.unika.ipd.grGen.lgsp.LGSPGraph.VisitorData.VisitedElements">
+            <summary>
+            A hash map containing all visited elements (the values are not used).
+            This is unused (and thus null), if the graph element flags are used for this visitor ID.
+            </summary>
+        </member>
+        <member name="T:de.unika.ipd.grGen.lgsp.SearchOperationType">
+            <summary>
+            Describes the type of a search operation.
+            </summary>
+        </member>
+        <member name="F:de.unika.ipd.grGen.lgsp.SearchOperationType.Void">
+            <summary>
+            Void operation; retype to void to delete operation from ssp quickly.
+            </summary>
+        </member>
+        <member name="F:de.unika.ipd.grGen.lgsp.SearchOperationType.ActionPreset">
+            <summary>
+            Preset handed in to action pattern, maybe null, 
+            in this causing creation of two search plans, one with preset, one with lookup operation
+            (might occur in enclosed negative pattern, too, but replaced by neg preset in schedule).
+            </summary>
+        </member>
+        <member name="F:de.unika.ipd.grGen.lgsp.SearchOperationType.NegIdptPreset">
+            <summary>
+            Preset handed in to negative/independent pattern, matched in enclosing pattern
+            (normal preset is converted into this when reaching schedule, but not before).
+            </summary>
+        </member>
+        <member name="F:de.unika.ipd.grGen.lgsp.SearchOperationType.SubPreset">
+            <summary>
+            Preset handed in to subpattern, never null
+            (might occur in enclosed negative pattern, too, but replaced by neg preset in schedule).
+            </summary>
+        </member>
+        <member name="F:de.unika.ipd.grGen.lgsp.SearchOperationType.Lookup">
+            <summary>
+            Draw element from graph.
+            </summary>
+        </member>
+        <member name="F:de.unika.ipd.grGen.lgsp.SearchOperationType.PickFromStorage">
+            <summary>
+            Pick element from storage.
+            </summary>
+        </member>
+        <member name="F:de.unika.ipd.grGen.lgsp.SearchOperationType.MapWithStorage">
+            <summary>
+            Map some given input element to an output graph element.
+            </summary>
+        </member>
+        <member name="F:de.unika.ipd.grGen.lgsp.SearchOperationType.PickFromStorageAttribute">
+            <summary>
+            Pick element from storage attribute, needs attribute owner.
+            </summary>
+        </member>
+        <member name="F:de.unika.ipd.grGen.lgsp.SearchOperationType.Outgoing">
+            <summary>
+            Follow outgoing edges of given node.
+            </summary>
+        </member>
+        <member name="F:de.unika.ipd.grGen.lgsp.SearchOperationType.Incoming">
+            <summary>
+            Follow incoming edges of given node.
+            </summary>
+        </member>
+        <member name="F:de.unika.ipd.grGen.lgsp.SearchOperationType.Incident">
+            <summary>
+            Follow outgoing and incoming edges of given node.
+            </summary>
+        </member>
+        <member name="F:de.unika.ipd.grGen.lgsp.SearchOperationType.ImplicitSource">
+            <summary>
+            Get source node from given edge.
+            </summary>
+        </member>
+        <member name="F:de.unika.ipd.grGen.lgsp.SearchOperationType.ImplicitTarget">
+            <summary>
+            Get target node from given edge.
+            </summary>
+        </member>
+        <member name="F:de.unika.ipd.grGen.lgsp.SearchOperationType.Implicit">
+            <summary>
+            Get source and target node from given edge.
+            </summary>
+        </member>
+        <member name="F:de.unika.ipd.grGen.lgsp.SearchOperationType.Condition">
+            <summary>
+            Check matched pattern by condition.
+            </summary>
+        </member>
+        <member name="F:de.unika.ipd.grGen.lgsp.SearchOperationType.LockLocalElementsForPatternpath">
+            <summary>
+            All local elements mached, push them to the matches stack for patternpath checking,
+            serves as a barrier for negative and independent pattern forward scheduling
+            </summary>
+        </member>
+        <member name="F:de.unika.ipd.grGen.lgsp.SearchOperationType.NegativePattern">
+            <summary>
+            Try to match negative pattern.
+            </summary>
+        </member>
+        <member name="F:de.unika.ipd.grGen.lgsp.SearchOperationType.IndependentPattern">
+            <summary>
+            Try to match independent pattern.
+            </summary>
+        </member>
+        <member name="T:de.unika.ipd.grGen.expression.Expression">
+            <summary>
+            Base class of expressions used in conditions to constrain the pattern
+            </summary>
+        </member>
+        <member name="M:de.unika.ipd.grGen.expression.Expression.Emit(de.unika.ipd.grGen.lgsp.SourceBuilder)">
+            <summary>
+            emits c# code implementing expression into source builder
+            to be implemented by concrete subclasses
+            </summary>
+        </member>
+        <member name="T:de.unika.ipd.grGen.expression.Operator">
+            <summary>
+            Base class of operator expressions
+            </summary>
+        </member>
+        <member name="T:de.unika.ipd.grGen.expression.BinInfixOperator">
+            <summary>
+            Class representing an binary infix operator.
+            </summary>
+        </member>
+        <member name="T:de.unika.ipd.grGen.expression.BinFuncOperator">
+            <summary>
+            Class representing an binary prefix operator in function notation.
+            </summary>
+        </member>
+        <member name="T:de.unika.ipd.grGen.expression.COND">
+            <summary>
+            Class representing a conditional operator (a ? b : c).
+            </summary>
+        </member>
+        <member name="T:de.unika.ipd.grGen.expression.LOG_OR">
+            <summary>
+            Class representing a logical or.
+            </summary>
+        </member>
+        <member name="T:de.unika.ipd.grGen.expression.LOG_AND">
+            <summary>
+            Class representing a logical and.
+            </summary>
+        </member>
+        <member name="T:de.unika.ipd.grGen.expression.BIT_OR">
+            <summary>
+            Class representing a bitwise or.
+            </summary>
+        </member>
+        <member name="T:de.unika.ipd.grGen.expression.DICT_BIT_OR">
+            <summary>
+            Class representing the set/map union operator.
+            </summary>
+        </member>
+        <member name="T:de.unika.ipd.grGen.expression.DICT_BIT_AND">
+            <summary>
+            Class representing the set/map intersection operator.
+            </summary>
+        </member>
+        <member name="T:de.unika.ipd.grGen.expression.DICT_EXCEPT">
+            <summary>
+            Class representing the set/map except operator.
+            </summary>
+        </member>
+        <member name="T:de.unika.ipd.grGen.expression.BIT_XOR">
+            <summary>
+            Class representing a bitwise xor.
+            </summary>
+        </member>
+        <member name="T:de.unika.ipd.grGen.expression.BIT_AND">
+            <summary>
+            Class representing a bitwise and.
+            </summary>
+        </member>
+        <member name="T:de.unika.ipd.grGen.expression.EQ">
+            <summary>
+            Class representing an equality comparison.
+            </summary>
+        </member>
+        <member name="T:de.unika.ipd.grGen.expression.NE">
+            <summary>
+            Class representing an inequality comparison.
+            </summary>
+        </member>
+        <member name="T:de.unika.ipd.grGen.expression.LT">
+            <summary>
+            Class representing a less than comparison.
+            </summary>
+        </member>
+        <member name="T:de.unika.ipd.grGen.expression.LE">
+            <summary>
+            Class representing a less than or equal comparison.
+            </summary>
+        </member>
+        <member name="T:de.unika.ipd.grGen.expression.GT">
+            <summary>
+            Class representing a greater than comparison.
+            </summary>
+        </member>
+        <member name="T:de.unika.ipd.grGen.expression.GE">
+            <summary>
+            Class representing a greater than or equal comparison.
+            </summary>
+        </member>
+        <member name="T:de.unika.ipd.grGen.expression.DICT_EQ">
+            <summary>
+            Class representing set/map equality comparison.
+            </summary>
+        </member>
+        <member name="T:de.unika.ipd.grGen.expression.DICT_NE">
+            <summary>
+            Class representing set/map inequality comparison.
+            </summary>
+        </member>
+        <member name="T:de.unika.ipd.grGen.expression.DICT_LT">
+            <summary>
+            Class representing proper subset/map comparison.
+            </summary>
+        </member>
+        <member name="T:de.unika.ipd.grGen.expression.DICT_LE">
+            <summary>
+            Class representing subset/map comparison.
+            </summary>
+        </member>
+        <member name="T:de.unika.ipd.grGen.expression.DICT_GT">
+            <summary>
+            Class representing proper superset comparison.
+            </summary>
+        </member>
+        <member name="T:de.unika.ipd.grGen.expression.DICT_GE">
+            <summary>
+            Class representing superset comparison.
+            </summary>
+        </member>
+        <member name="T:de.unika.ipd.grGen.expression.SHL">
+            <summary>
+            Class representing a shift left expression.
+            </summary>
+        </member>
+        <member name="T:de.unika.ipd.grGen.expression.SHR">
+            <summary>
+            Class representing an arithmetic shift right expression.
+            </summary>
+        </member>
+        <member name="T:de.unika.ipd.grGen.expression.BIT_SHR">
+            <summary>
+            Class representing a logical shift right expression.
+            TODO: Currently same as shift right expression.
+            </summary>
+        </member>
+        <member name="T:de.unika.ipd.grGen.expression.ADD">
+            <summary>
+            Class representing an addition.
+            </summary>
+        </member>
+        <member name="T:de.unika.ipd.grGen.expression.SUB">
+            <summary>
+            Class representing a subtraction.
+            </summary>
+        </member>
+        <member name="T:de.unika.ipd.grGen.expression.MUL">
+            <summary>
+            Class representing a multiplication.
+            </summary>
+        </member>
+        <member name="T:de.unika.ipd.grGen.expression.DIV">
+            <summary>
+            Class representing a division.
+            </summary>
+        </member>
+        <member name="T:de.unika.ipd.grGen.expression.MOD">
+            <summary>
+            Class representing a modulo expression.
+            </summary>
+        </member>
+        <member name="T:de.unika.ipd.grGen.expression.LOG_NOT">
+            <summary>
+            Class representing a logical negation.
+            </summary>
+        </member>
+        <member name="T:de.unika.ipd.grGen.expression.BIT_NOT">
+            <summary>
+            Class representing a bitwise negation.
+            </summary>
+        </member>
+        <member name="T:de.unika.ipd.grGen.expression.NEG">
+            <summary>
+            Class representing an arithmetic negation.
+            </summary>
+        </member>
+        <member name="T:de.unika.ipd.grGen.expression.IN">
+            <summary>
+            Class representing a map/set inclusion query.
+            </summary>
+        </member>
+        <member name="T:de.unika.ipd.grGen.expression.Cast">
+            <summary>
+            Class representing cast expression
+            </summary>
+        </member>
+        <member name="T:de.unika.ipd.grGen.expression.Constant">
+            <summary>
+            Class representing constant expression
+            </summary>
+        </member>
+        <member name="T:de.unika.ipd.grGen.expression.ConstantEnumExpression">
+            <summary>
+            Class representing enum constant expression
+            </summary>
+        </member>
+        <member name="T:de.unika.ipd.grGen.expression.GraphEntityExpression">
+            <summary>
+            Class representing graph entity expression
+            </summary>
+        </member>
+        <member name="T:de.unika.ipd.grGen.expression.Nameof">
+            <summary>
+            Class representing nameof expression
+            </summary>
+        </member>
+        <member name="T:de.unika.ipd.grGen.expression.Qualification">
+            <summary>
+            Class representing qualification expression
+            </summary>
+        </member>
+        <member name="T:de.unika.ipd.grGen.expression.Typeof">
+            <summary>
+            Class representing typeof expression
+            </summary>
+        </member>
+        <member name="T:de.unika.ipd.grGen.expression.VariableExpression">
+            <summary>
+            Class representing variable expression
+            </summary>
+        </member>
+        <member name="T:de.unika.ipd.grGen.expression.Visited">
+            <summary>
+            Class representing visited expression
+            </summary>
+        </member>
+        <member name="T:de.unika.ipd.grGen.expression.Random">
+            <summary>
+            Class representing random expression
+            </summary>
+        </member>
+        <member name="T:de.unika.ipd.grGen.expression.StringLength">
+            <summary>
+            Class representing a string length expression.
+            </summary>
+        </member>
+        <member name="T:de.unika.ipd.grGen.expression.StringSubstring">
+            <summary>
+            Class representing a substring expression.
+            </summary>
+        </member>
+        <member name="T:de.unika.ipd.grGen.expression.StringIndexOf">
+            <summary>
+            Class representing a string indexOf expression.
+            </summary>
+        </member>
+        <member name="T:de.unika.ipd.grGen.expression.StringLastIndexOf">
+            <summary>
+            Class representing a string lastIndexOf expression.
+            </summary>
+        </member>
+        <member name="T:de.unika.ipd.grGen.expression.StringReplace">
+            <summary>
+            Class representing a string replace expression.
+            </summary>
+        </member>
+        <member name="T:de.unika.ipd.grGen.expression.MapAccess">
+            <summary>
+            Class representing a map access expression.
+            </summary>
+        </member>
+        <member name="T:de.unika.ipd.grGen.expression.MapSize">
+            <summary>
+            Class representing a map size expression.
+            </summary>
+        </member>
+        <member name="T:de.unika.ipd.grGen.expression.MapPeek">
+            <summary>
+            Class representing a map peek expression.
+            </summary>
+        </member>
+        <member name="T:de.unika.ipd.grGen.expression.MapDomain">
+            <summary>
+            Class representing a map domain expression.
+            </summary>
+        </member>
+        <member name="T:de.unika.ipd.grGen.expression.MapRange">
+            <summary>
+            Class representing a map range expression.
+            </summary>
+        </member>
+        <member name="T:de.unika.ipd.grGen.expression.SetSize">
+            <summary>
+            Class representing a set size expression.
+            </summary>
+        </member>
+        <member name="T:de.unika.ipd.grGen.expression.SetPeek">
+            <summary>
+            Class representing a set peek expression.
+            </summary>
+        </member>
+        <member name="T:de.unika.ipd.grGen.expression.StaticMap">
+            <summary>
+            Class representing a constant rule-local map, available as initalized static class member.
+            </summary>
+        </member>
+        <member name="T:de.unika.ipd.grGen.expression.StaticSet">
+            <summary>
+            Class representing a constant rule-local set, available as initialized static class member.
+            </summary>
+        </member>
+        <member name="T:de.unika.ipd.grGen.expression.MapConstructor">
+            <summary>
+            Class representing a rule-local map to be filled with the given map items.
+            </summary>
+        </member>
+        <member name="T:de.unika.ipd.grGen.expression.MapItem">
+            <summary>
+            Class representing a map item.
+            </summary>
+        </member>
+        <member name="T:de.unika.ipd.grGen.expression.SetConstructor">
+            <summary>
+            Class representing a rule-local set to be filled with the given set items.
+            </summary>
+        </member>
+        <member name="T:de.unika.ipd.grGen.expression.SetItem">
+            <summary>
+            Class representing a set item.
+            </summary>
+        </member>
+        <member name="T:de.unika.ipd.grGen.expression.ExternalFunctionInvocation">
+            <summary>
+            Class representing a function invocation of an external attribute evaluation function.
+            </summary>
+        </member>
+        <member name="T:de.unika.ipd.grGen.expression.Max">
+            <summary>
+            Class representing the max operator.
+            </summary>
+        </member>
+        <member name="T:de.unika.ipd.grGen.expression.Min">
+            <summary>
+            Class representing the min operator.
+            </summary>
+        </member>
+        <member name="T:de.unika.ipd.grGen.expression.Pow">
+            <summary>
+            Class representing the to-the-power-of operator.
+            </summary>
+        </member>
+        <member name="T:de.unika.ipd.grGen.lgsp.PatternElement">
+            <summary>
+            An element of a rule pattern.
+            </summary>
+        </member>
+        <member name="F:de.unika.ipd.grGen.lgsp.PatternElement.TypeID">
+            <summary>
+            The type ID of the pattern element.
+            </summary>
+        </member>
+        <member name="F:de.unika.ipd.grGen.lgsp.PatternElement.typeName">
+            <summary>
+            The name of the type interface of the pattern element.
+            </summary>
+        </member>
+        <member name="F:de.unika.ipd.grGen.lgsp.PatternElement.name">
+            <summary>
+            The name of the pattern element.
+            </summary>
+        </member>
+        <member name="F:de.unika.ipd.grGen.lgsp.PatternElement.unprefixedName">
+            <summary>
+            Pure name of the pattern element as specified in the .grg file without any prefixes.
+            </summary>
+        </member>
+        <member name="F:de.unika.ipd.grGen.lgsp.PatternElement.pointOfDefinition">
+            <summary>
+            The pattern where this element gets matched (null if rule parameter).
+            </summary>
+        </member>
+        <member name="F:de.unika.ipd.grGen.lgsp.PatternElement.annotations">
+            <summary>
+            The annotations of the pattern element
+            </summary>
+        </member>
+        <member name="F:de.unika.ipd.grGen.lgsp.PatternElement.AllowedTypes">
+            <summary>
+            An array of allowed types for this pattern element.
+            If it is null, all subtypes of the type specified by typeID (including itself)
+            are allowed for this pattern element.
+            </summary>
+        </member>
+        <member name="F:de.unika.ipd.grGen.lgsp.PatternElement.IsAllowedType">
+            <summary>
+            An array containing a bool for each node/edge type (order defined by the TypeIDs)
+            which is true iff the corresponding type is allowed for this pattern element.
+            It should be null if allowedTypes is null or empty or has only one element.
+            </summary>
+        </member>
+        <member name="F:de.unika.ipd.grGen.lgsp.PatternElement.Cost">
+            <summary>
+            Default cost/priority from frontend, user priority if given.
+            </summary>
+        </member>
+        <member name="F:de.unika.ipd.grGen.lgsp.PatternElement.ParameterIndex">
+            <summary>
+            Specifies to which rule parameter this pattern element corresponds.
+            Only valid if pattern element is handed in as rule parameter.
+            </summary>
+        </member>
+        <member name="F:de.unika.ipd.grGen.lgsp.PatternElement.MaybeNull">
+            <summary>
+            Tells whether this pattern element may be null.
+            May only be true if pattern element is handed in as rule parameter.
+            </summary>
+        </member>
+        <member name="F:de.unika.ipd.grGen.lgsp.PatternElement.Storage">
+            <summary>
+            If not null this pattern element is to be bound by iterating the given storage.
+            </summary>
+        </member>
+        <member name="F:de.unika.ipd.grGen.lgsp.PatternElement.Accessor">
+            <summary>
+            If not null this pattern element is to be determined by map lookup,
+            with the accessor given here applied as index into the storage map given in the Storage field.
+            </summary>
+        </member>
+        <member name="F:de.unika.ipd.grGen.lgsp.PatternElement.StorageAttributeOwner">
+            <summary>
+            If not null this pattern element is to be bound by iterating the given storage attribute of this owner.
+            </summary>
+        </member>
+        <member name="F:de.unika.ipd.grGen.lgsp.PatternElement.StorageAttribute">
+            <summary>
+            If not null this pattern element is to be bound by iterating the given storage attribute.
+            </summary>
+        </member>
+        <member name="F:de.unika.ipd.grGen.lgsp.PatternElement.TempPlanMapping">
+            <summary>
+            plan graph node corresponding to this pattern element, used in plan graph generation, just hacked into this place
+            </summary>
+        </member>
+        <member name="M:de.unika.ipd.grGen.lgsp.PatternElement.#ctor(System.Int32,System.String,System.String,System.String,de.unika.ipd.grGen.libGr.GrGenType[],System.Boolean[],System.Single,System.Int32,System.Boolean,de.unika.ipd.grGen.lgsp.PatternVariable,de.unika.ipd.grGen.lgsp.PatternElement,de.unika.ipd.grGen.lgsp.PatternElement,de.unika.ipd.grGen.libGr.AttributeType)">
+            <summary>
+            Instantiates a new PatternElement object.
+            </summary>
+            <param name="typeID">The type ID of the pattern element.</param>
+            <param name="typeName">The name of the type interface of the pattern element.</param>
+            <param name="name">The name of the pattern element.</param>
+            <param name="unprefixedName">Pure name of the pattern element as specified in the .grg without any prefixes</param>
+            <param name="allowedTypes">An array of allowed types for this pattern element.
+                If it is null, all subtypes of the type specified by typeID (including itself)
+                are allowed for this pattern element.</param>
+            <param name="isAllowedType">An array containing a bool for each node/edge type (order defined by the TypeIDs)
+                which is true iff the corresponding type is allowed for this pattern element.
+                It should be null if allowedTypes is null or empty or has only one element.</param>
+            <param name="cost">Default cost/priority from frontend, user priority if given.</param>
+            <param name="parameterIndex">Specifies to which rule parameter this pattern element corresponds.</param>
+            <param name="maybeNull">Tells whether this pattern element may be null (is a parameter if true).</param>
+            <param name="storage">If not null this pattern element is to be bound by iterating the given storage.</param>
+            <param name="accessor">If not null this pattern element is to be determined by map lookup,
+                with the accessor given here applied as index into the storage map given in the storage parameter.</param>
+            <param name="storageAttributeOwner">If not null this pattern element is to be bound by iterating the given storage attribute of this owner.</param>
+            <param name="storageAttribute">If not null this pattern element is to be bound by iterating the given storage attribute.</param>
+        </member>
+        <member name="M:de.unika.ipd.grGen.lgsp.PatternElement.ToString">
+            <summary>
+            Converts this instance into a string representation.
+            </summary>
+            <returns>The string representation of this instance.</returns>
+        </member>
+        <member name="P:de.unika.ipd.grGen.lgsp.PatternElement.Name">
+            <summary>
+            The name of the pattern element.
+            </summary>
+        </member>
+        <member name="P:de.unika.ipd.grGen.lgsp.PatternElement.UnprefixedName">
+            <summary>
+            The pure name of the pattern element as specified in the .grg without any prefixes.
+            </summary>
+        </member>
+        <member name="P:de.unika.ipd.grGen.lgsp.PatternElement.PointOfDefinition">
+            <summary>
+            The pattern where this element gets matched (null if rule parameter).
+            </summary>
+        </member>
+        <member name="P:de.unika.ipd.grGen.lgsp.PatternElement.Annotations">
+            <summary>
+            The annotations of the pattern element
+            </summary>
+        </member>
+        <member name="T:de.unika.ipd.grGen.lgsp.PatternNode">
+            <summary>
+            A pattern node of a rule pattern.
+            </summary>
+        </member>
+        <member name="M:de.unika.ipd.grGen.lgsp.PatternNode.#ctor(System.Int32,System.String,System.String,System.String,de.unika.ipd.grGen.libGr.GrGenType[],System.Boolean[],System.Single,System.Int32,System.Boolean,de.unika.ipd.grGen.lgsp.PatternVariable,de.unika.ipd.grGen.lgsp.PatternElement,de.unika.ipd.grGen.lgsp.PatternElement,de.unika.ipd.grGen.libGr.AttributeType)">
+            <summary>
+            Instantiates a new PatternNode object
+            </summary>
+            <param name="typeID">The type ID of the pattern node</param>
+            <param name="typeName">The name of the type interface of the pattern element.</param>
+            <param name="name">The name of the pattern node</param>
+            <param name="unprefixedName">Pure name of the pattern element as specified in the .grg without any prefixes</param>
+            <param name="allowedTypes">An array of allowed types for this pattern element.
+                If it is null, all subtypes of the type specified by typeID (including itself)
+                are allowed for this pattern element.</param>
+            <param name="isAllowedType">An array containing a bool for each node/edge type (order defined by the TypeIDs)
+                which is true iff the corresponding type is allowed for this pattern element.
+                It should be null if allowedTypes is null or empty or has only one element.</param>
+            <param name="cost"> default cost/priority from frontend, user priority if given</param>
+            <param name="parameterIndex">Specifies to which rule parameter this pattern element corresponds</param>
+            <param name="maybeNull">Tells whether this pattern node may be null (is a parameter if true).</param>
+            <param name="storage">If not null this pattern node is to be bound by iterating the given storage.</param>
+            <param name="accessor">If not null this pattern node is to be determined by map lookup,
+                with the accessor given here applied as index into the storage map given in the storage parameter.</param>
+            <param name="storageAttributeOwner">If not null this pattern node is to be bound by iterating the given storage attribute of this owner.</param>
+            <param name="storageAttribute">If not null this pattern node is to be bound by iterating the given storage attribute.</param>
+        </member>
+        <member name="M:de.unika.ipd.grGen.lgsp.PatternNode.ToString">
+            <summary>
+            Converts this instance into a string representation.
+            </summary>
+            <returns>The string representation of this instance.</returns>
+        </member>
+        <member name="T:de.unika.ipd.grGen.lgsp.PatternEdge">
+            <summary>
+            A pattern edge of a rule pattern.
+            </summary>
+        </member>
+        <member name="F:de.unika.ipd.grGen.lgsp.PatternEdge.fixedDirection">
+            <summary>
+            Indicates, whether this pattern edge should be matched with a fixed direction or not.
+            </summary>
+        </member>
+        <member name="M:de.unika.ipd.grGen.lgsp.PatternEdge.#ctor(System.Boolean,System.Int32,System.String,System.String,System.String,de.unika.ipd.grGen.libGr.GrGenType[],System.Boolean[],System.Single,System.Int32,System.Boolean,de.unika.ipd.grGen.lgsp.PatternVariable,de.unika.ipd.grGen.lgsp.PatternElement,de.unika.ipd.grGen.lgsp.PatternElement,de.unika.ipd.grGen.libGr.AttributeType)">
+            <summary>
+            Instantiates a new PatternEdge object
+            </summary>
+            <param name="fixedDirection">Whether this pattern edge should be matched with a fixed direction or not.</param>
+            <param name="typeID">The type ID of the pattern edge.</param>
+            <param name="typeName">The name of the type interface of the pattern element.</param>
+            <param name="name">The name of the pattern edge.</param>
+            <param name="unprefixedName">Pure name of the pattern element as specified in the .grg without any prefixes</param>
+            <param name="allowedTypes">An array of allowed types for this pattern element.
+                If it is null, all subtypes of the type specified by typeID (including itself)
+                are allowed for this pattern element.</param>
+            <param name="isAllowedType">An array containing a bool for each edge type (order defined by the TypeIDs)
+                which is true iff the corresponding type is allowed for this pattern element.
+                It should be null if allowedTypes is null or empty or has only one element.</param>
+            <param name="cost"> default cost/priority from frontend, user priority if given</param>
+            <param name="parameterIndex">Specifies to which rule parameter this pattern element corresponds</param>
+            <param name="maybeNull">Tells whether this pattern edge may be null (is a parameter if true).</param>
+            <param name="storage">If not null this pattern edge is to be bound by iterating the given storage.</param>
+            <param name="accessor">If not null this pattern edge is to be determined by map lookup,
+                with the accessor given here applied as index into the storage map given in the storage parameter.</param>
+            <param name="storageAttributeOwner">If not null this pattern edge is to be bound by iterating the given storage attribute of this owner.</param>
+            <param name="storageAttribute">If not null this pattern edge is to be bound by iterating the given storage attribute.</param>
+        </member>
+        <member name="M:de.unika.ipd.grGen.lgsp.PatternEdge.ToString">
+            <summary>
+            Converts this instance into a string representation.
+            </summary>
+            <returns>The string representation of this instance.</returns>
+        </member>
+        <member name="T:de.unika.ipd.grGen.lgsp.PatternVariable">
+            <summary>
+            A pattern variable of a rule pattern.
+            </summary>
+        </member>
+        <member name="F:de.unika.ipd.grGen.lgsp.PatternVariable.Type">
+            <summary>
+            The GrGen type of the variable.
+            </summary>
+        </member>
+        <member name="F:de.unika.ipd.grGen.lgsp.PatternVariable.name">
+            <summary>
+            The name of the variable.
+            </summary>
+        </member>
+        <member name="F:de.unika.ipd.grGen.lgsp.PatternVariable.unprefixedName">
+            <summary>
+            Pure name of the variable as specified in the .grg without any prefixes.
+            </summary>
+        </member>
+        <member name="F:de.unika.ipd.grGen.lgsp.PatternVariable.pointOfDefinition">
+            <summary>
+            The pattern where this element gets matched (null if rule parameter).
+            </summary>
+        </member>
+        <member name="F:de.unika.ipd.grGen.lgsp.PatternVariable.annotations">
+            <summary>
+            The annotations of the pattern element
+            </summary>
+        </member>
+        <member name="F:de.unika.ipd.grGen.lgsp.PatternVariable.ParameterIndex">
+            <summary>
+            Specifies to which rule parameter this variable corresponds.
+            </summary>
+        </member>
+        <member name="M:de.unika.ipd.grGen.lgsp.PatternVariable.#ctor(de.unika.ipd.grGen.libGr.VarType,System.String,System.String,System.Int32)">
+            <summary>
+            Instantiates a new PatternVariable object.
+            </summary>
+            <param name="type">The GrGen type of the variable.</param>
+            <param name="name">The name of the variable.</param>
+            <param name="unprefixedName">Pure name of the variable as specified in the .grg without any prefixes.</param>
+            <param name="parameterIndex">Specifies to which rule parameter this variable corresponds.</param>
+        </member>
+        <member name="P:de.unika.ipd.grGen.lgsp.PatternVariable.Name">
+            <summary>
+            The name of the variable.
+            </summary>
+        </member>
+        <member name="P:de.unika.ipd.grGen.lgsp.PatternVariable.UnprefixedName">
+            <summary>
+            The pure name of the pattern element as specified in the .grg without any prefixes.
+            </summary>
+        </member>
+        <member name="P:de.unika.ipd.grGen.lgsp.PatternVariable.PointOfDefinition">
+            <summary>
+            The pattern where this element gets matched (null if rule parameter).
+            </summary>
+        </member>
+        <member name="P:de.unika.ipd.grGen.lgsp.PatternVariable.Annotations">
+            <summary>
+            The annotations of the pattern element
+            </summary>
+        </member>
+        <member name="T:de.unika.ipd.grGen.lgsp.PatternCondition">
+            <summary>
+            Representation of some condition which must be true for the pattern containing it to be matched
+            </summary>
+        </member>
+        <member name="F:de.unika.ipd.grGen.lgsp.PatternCondition.ConditionExpression">
+            <summary>
+            The condition expression to evaluate
+            </summary>
+        </member>
+        <member name="F:de.unika.ipd.grGen.lgsp.PatternCondition.NeededNodes">
+            <summary>
+            An array of node names needed by this condition.
+            </summary>
+        </member>
+        <member name="F:de.unika.ipd.grGen.lgsp.PatternCondition.NeededEdges">
+            <summary>
+            An array of edge names needed by this condition.
+            </summary>
+        </member>
+        <member name="F:de.unika.ipd.grGen.lgsp.PatternCondition.NeededVariables">
+            <summary>
+            An array of variable names needed by this condition.
+            </summary>
+        </member>
+        <member name="F:de.unika.ipd.grGen.lgsp.PatternCondition.NeededVariableTypes">
+            <summary>
+            An array of variable types (corresponding to the variable names) needed by this condition.
+            </summary>
+        </member>
+        <member name="M:de.unika.ipd.grGen.lgsp.PatternCondition.#ctor(de.unika.ipd.grGen.expression.Expression,System.String[],System.String[],System.String[],de.unika.ipd.grGen.libGr.VarType[])">
+            <summary>
+            Constructs a PatternCondition object.
+            </summary>
+            <param name="conditionExpression">The condition expression to evaluate.</param>
+            <param name="neededNodes">An array of node names needed by this condition.</param>
+            <param name="neededEdges">An array of edge names needed by this condition.</param>
+            <param name="neededVariables">An array of variable names needed by this condition.</param>
+            <param name="neededVariableTypes">An array of variable types (corresponding to the variable names) needed by this condition.</param>
+        </member>
+        <member name="T:de.unika.ipd.grGen.lgsp.PatternGraph">
+            <summary>
+            Representation of the pattern to search for, 
+            containing nested alternative, iterated, negative, and independent-patterns, 
+            plus references to the rules of the used subpatterns.
+            Accessible via IPatternGraph as meta information to the user about the matching action.
+            Skeleton data structure for the matcher generation pipeline which stores intermediate results here, 
+            which saves us from representing the nesting structure again and again in the pipeline's data structures
+            </summary>
+        </member>
+        <member name="M:de.unika.ipd.grGen.lgsp.PatternGraph.GetSource(de.unika.ipd.grGen.libGr.IPatternEdge)">
+            <summary>
+            Returns the source pattern node of the given edge, null if edge dangles to the left
+            </summary>
+        </member>
+        <member name="M:de.unika.ipd.grGen.lgsp.PatternGraph.GetTarget(de.unika.ipd.grGen.libGr.IPatternEdge)">
+            <summary>
+            Returns the target pattern node of the given edge, null if edge dangles to the right
+            </summary>
+        </member>
+        <member name="F:de.unika.ipd.grGen.lgsp.PatternGraph.name">
+            <summary>
+            The name of the pattern graph
+            </summary>
+        </member>
+        <member name="F:de.unika.ipd.grGen.lgsp.PatternGraph.pathPrefix">
+            <summary>
+            Prefix for name from nesting path
+            </summary>
+        </member>
+        <member name="F:de.unika.ipd.grGen.lgsp.PatternGraph.isPatternpathLocked">
+            <summary>
+            NIY
+            </summary>
+        </member>
+        <member name="F:de.unika.ipd.grGen.lgsp.PatternGraph.nodes">
+            <summary>
+            An array of all pattern nodes.
+            </summary>
+        </member>
+        <member name="F:de.unika.ipd.grGen.lgsp.PatternGraph.edges">
+            <summary>
+            An array of all pattern edges.
+            </summary>
+        </member>
+        <member name="F:de.unika.ipd.grGen.lgsp.PatternGraph.variables">
+            <summary>
+            An array of all pattern variables.
+            </summary>
+        </member>
+        <member name="M:de.unika.ipd.grGen.lgsp.PatternGraph.GetSource(de.unika.ipd.grGen.lgsp.PatternEdge)">
+            <summary>
+            Returns the source pattern node of the given edge, null if edge dangles to the left
+            </summary>
+        </member>
+        <member name="M:de.unika.ipd.grGen.lgsp.PatternGraph.GetTarget(de.unika.ipd.grGen.lgsp.PatternEdge)">
+            <summary>
+            Returns the target pattern node of the given edge, null if edge dangles to the right
+            </summary>
+        </member>
+        <member name="F:de.unika.ipd.grGen.lgsp.PatternGraph.edgeToSourceNode">
+            <summary>
+            contains the source node of the pattern edges in this graph if specified 
+            </summary>
+        </member>
+        <member name="F:de.unika.ipd.grGen.lgsp.PatternGraph.edgeToTargetNode">
+            <summary>
+            contains the target node of the pattern edges in this graph if specified 
+            </summary>
+        </member>
+        <member name="F:de.unika.ipd.grGen.lgsp.PatternGraph.homomorphicNodes">
+            <summary>
+            A two-dimensional array describing which pattern node may be matched non-isomorphic to which pattern node.
+            </summary>
+        </member>
+        <member name="F:de.unika.ipd.grGen.lgsp.PatternGraph.homomorphicEdges">
+            <summary>
+            A two-dimensional array describing which pattern edge may be matched non-isomorphic to which pattern edge.
+            </summary>
+        </member>
+        <member name="F:de.unika.ipd.grGen.lgsp.PatternGraph.homomorphicNodesGlobal">
+            <summary>
+            A two-dimensional array describing which pattern node may be matched non-isomorphic to which pattern node globally,
+            i.e. the nodes are contained in different, but locally nested patterns (alternative cases, iterateds).
+            </summary>
+        </member>
+        <member name="F:de.unika.ipd.grGen.lgsp.PatternGraph.homomorphicEdgesGlobal">
+            <summary>
+            A two-dimensional array describing which pattern edge may be matched non-isomorphic to which pattern edge globally,
+            i.e. the edges are contained in different, but locally nested patterns (alternative cases, iterateds).
+            </summary>
+        </member>
+        <member name="F:de.unika.ipd.grGen.lgsp.PatternGraph.embeddedGraphs">
+            <summary>
+            An array with subpattern embeddings, i.e. subpatterns and the way they are connected to the pattern
+            </summary>
+        </member>
+        <member name="F:de.unika.ipd.grGen.lgsp.PatternGraph.alternatives">
+            <summary>
+            An array of alternatives, each alternative contains in its cases the subpatterns to choose out of.
+            </summary>
+        </member>
+        <member name="F:de.unika.ipd.grGen.lgsp.PatternGraph.iterateds">
+            <summary>
+            An array of iterateds, each iterated is matched as often as possible within the specified bounds.
+            </summary>
+        </member>
+        <member name="F:de.unika.ipd.grGen.lgsp.PatternGraph.negativePatternGraphs">
+            <summary>
+            An array of negative pattern graphs which make the search fail if they get matched
+            (NACs - Negative Application Conditions).
+            </summary>
+        </member>
+        <member name="F:de.unika.ipd.grGen.lgsp.PatternGraph.independentPatternGraphs">
+            <summary>
+            An array of independent pattern graphs which must get matched in addition to the main pattern
+            (PACs - Positive Application Conditions).
+            </summary>
+        </member>
+        <member name="F:de.unika.ipd.grGen.lgsp.PatternGraph.embeddingGraph">
+            <summary>
+            The pattern graph which contains this pattern graph, null if this is a top-level-graph 
+            </summary>
+        </member>
+        <member name="F:de.unika.ipd.grGen.lgsp.PatternGraph.Conditions">
+            <summary>
+            The conditions used in this pattern graph or it's nested graphs
+            </summary>
+        </member>
+        <member name="M:de.unika.ipd.grGen.lgsp.PatternGraph.#ctor(System.String,System.String,System.Boolean,de.unika.ipd.grGen.lgsp.PatternNode[],de.unika.ipd.grGen.lgsp.PatternEdge[],de.unika.ipd.grGen.lgsp.PatternVariable[],de.unika.ipd.grGen.lgsp.PatternGraphEmbedding[],de.unika.ipd.grGen.lgsp.Alternative[],de.unika.ipd.grGen.lgsp.Iterated[],de.unika.ipd.grGen.lgsp.PatternGraph[],de.unika.ipd.grGen.lgsp.PatternGraph[],de.unika.ipd.grGen.lgsp.PatternCondition[],System.Boolean[0:,0:],System.Boolean[0:,0:],System.Boolean[0:,0:],System.Boolean[0:,0:])">
+            <summary>
+            Constructs a PatternGraph object.
+            </summary>
+            <param name="name">The name of the pattern graph.</param>
+            <param name="pathPrefix">Prefix for name from nesting path.</param>
+            <param name="isPatternpathLocked">NIY</param>
+            <param name="nodes">An array of all pattern nodes.</param>
+            <param name="edges">An array of all pattern edges.</param>
+            <param name="variables">An array of all pattern variables.</param>
+            <param name="embeddedGraphs">An array with subpattern embeddings,
+            i.e. subpatterns and the way they are connected to the pattern.</param>
+            <param name="alternatives">An array of alternatives, each alternative contains
+            in its cases the subpatterns to choose out of.</param>
+            <param name="iterateds">An array of iterated patterns, each iterated is matched as often as possible within the specified bounds.</param>
+            <param name="negativePatternGraphs">An array of negative pattern graphs which make the
+            search fail if they get matched (NACs - Negative Application Conditions).</param>
+            <param name="conditions">The conditions used in this pattern graph or it's nested graphs.</param>
+            <param name="homomorphicNodes">A two-dimensional array describing which pattern node may
+            be matched non-isomorphic to which pattern node.</param>
+            <param name="homomorphicEdges">A two-dimensional array describing which pattern edge may
+            be matched non-isomorphic to which pattern edge.</param>
+            <param name="homomorphicNodesGlobal">A two-dimensional array describing which pattern node
+            may be matched non-isomorphic to which pattern node globally, i.e. the nodes are contained
+            in different, but locally nested patterns (alternative cases, iterateds).</param>
+            <param name="homomorphicEdgesGlobal">A two-dimensional array describing which pattern edge
+            may be matched non-isomorphic to which pattern edge globally, i.e. the edges are contained
+            in different, but locally nested patterns (alternative cases, iterateds).</param>
+        </member>
+        <member name="F:de.unika.ipd.grGen.lgsp.PatternGraph.maybeNullElementNames">
+            <summary>
+            Names of the elements which may be null
+            The following members are ordered along it/generated along this order
+            </summary>
+        </member>
+        <member name="F:de.unika.ipd.grGen.lgsp.PatternGraph.schedules">
+            <summary>
+            The schedules for this pattern graph without any nested pattern graphs.
+            Normally one, but each maybe null action preset causes doubling of schedules
+            </summary>
+        </member>
+        <member name="F:de.unika.ipd.grGen.lgsp.PatternGraph.schedulesIncludingNegativesAndIndependents">
+            <summary>
+            The schedules for this pattern graph including negatives and independents (and subpatterns?).   TODO
+            Normally one, but each maybe null action preset causes doubling of schedules
+            </summary>
+        </member>
+        <member name="F:de.unika.ipd.grGen.lgsp.PatternGraph.availabilityOfMaybeNullElements">
+            <summary>
+            For each schedule the availability of the maybe null presets - true if is available, false if not
+            Empty dictionary if there are no maybe null action preset elements
+            </summary>
+        </member>
+        <member name="F:de.unika.ipd.grGen.lgsp.PatternGraph.pathPrefixesAndNamesOfNestedIndependents">
+            <summary>
+            The path prefixes and names of the independents nested within this pattern graph
+            only in top-level-patterns, alternatives, iterateds, only independents not nested within negatives 
+            </summary>
+        </member>
+        <member name="F:de.unika.ipd.grGen.lgsp.PatternGraph.neededNodes">
+            <summary>
+            The nodes from the enclosing graph(s) used in this graph or one of it's subgraphs.
+            Set of names, with dummy bool due to lacking set class in c#
+            </summary>
+        </member>
+        <member name="F:de.unika.ipd.grGen.lgsp.PatternGraph.neededEdges">
+            <summary>
+            The edges from the enclosing graph(s) used in this graph or one of it's subgraphs.
+            Set of names, with dummy bool due to lacking set class in c#
+            </summary>
+        </member>
+        <member name="F:de.unika.ipd.grGen.lgsp.PatternGraph.neededVariables">
+            <summary>
+            The variables from the enclosing graph(s) used in this graph or one of it's subgraphs.
+            Map of names to types
+            </summary>
+        </member>
+        <member name="F:de.unika.ipd.grGen.lgsp.PatternGraph.usedSubpatterns">
+            <summary>
+            The subpatterns used by this pattern (directly as well as indirectly),
+            only filled/valid if this is a top level pattern graph of a rule or subpattern.
+            Set of matching patterns, with dummy null matching pattern due to lacking set class in c#
+            </summary>
+        </member>
+        <member name="F:de.unika.ipd.grGen.lgsp.PatternGraph.patternGraphsOnPathToEnclosedSubpatternOrAlternativeOrIteratedOrPatternpath">
+            <summary>
+            The names of the pattern graphs which are on a path to some 
+            enclosed subpattern usage/alternative/iterated or negative/independent with patternpath modifier.
+            Needed for patternpath processing setup.
+            </summary>
+        </member>
+        <member name="P:de.unika.ipd.grGen.lgsp.PatternGraph.Name">
+            <summary>
+            The name of the pattern graph
+            </summary>
+        </member>
+        <member name="P:de.unika.ipd.grGen.lgsp.PatternGraph.Nodes">
+            <summary>
+            An array of all pattern nodes.
+            </summary>        
+        </member>
+        <member name="P:de.unika.ipd.grGen.lgsp.PatternGraph.Edges">
+            <summary>
+            An array of all pattern edges.
+            </summary>
+        </member>
+        <member name="P:de.unika.ipd.grGen.lgsp.PatternGraph.Variables">
+            <summary>
+            An array of all pattern variables.
+            </summary>
+        </member>
+        <member name="P:de.unika.ipd.grGen.lgsp.PatternGraph.HomomorphicNodes">
+            <summary>
+            A two-dimensional array describing which pattern node may be matched non-isomorphic to which pattern node.
+            </summary>
+        </member>
+        <member name="P:de.unika.ipd.grGen.lgsp.PatternGraph.HomomorphicEdges">
+            <summary>
+            A two-dimensional array describing which pattern edge may be matched non-isomorphic to which pattern edge.
+            </summary>
+        </member>
+        <member name="P:de.unika.ipd.grGen.lgsp.PatternGraph.HomomorphicNodesGlobal">
+            <summary>
+            A two-dimensional array describing which pattern node may be matched non-isomorphic to which pattern node globally,
+            i.e. the nodes are contained in different, but locally nested patterns (alternative cases, iterateds).
+            </summary>
+        </member>
+        <member name="P:de.unika.ipd.grGen.lgsp.PatternGraph.HomomorphicEdgesGlobal">
+            <summary>
+            A two-dimensional array describing which pattern edge may be matched non-isomorphic to which pattern edge globally,
+            i.e. the edges are contained in different, but locally nested patterns (alternative cases, iterateds).
+            </summary>
+        </member>
+        <member name="P:de.unika.ipd.grGen.lgsp.PatternGraph.EmbeddedGraphs">
+            <summary>
+            An array with subpattern embeddings, i.e. subpatterns and the way they are connected to the pattern
+            </summary>
+        </member>
+        <member name="P:de.unika.ipd.grGen.lgsp.PatternGraph.Alternatives">
+            <summary>
+            An array of alternatives, each alternative contains in its cases the subpatterns to choose out of.
+            </summary>
+        </member>
+        <member name="P:de.unika.ipd.grGen.lgsp.PatternGraph.Iterateds">
+            <summary>
+            An array of iterateds, each iterated is matched as often as possible within the specified bounds.
+            </summary>
+        </member>
+        <member name="P:de.unika.ipd.grGen.lgsp.PatternGraph.NegativePatternGraphs">
+            <summary>
+            An array of negative pattern graphs which make the search fail if they get matched
+            (NACs - Negative Application Conditions).
+            </summary>
+        </member>
+        <member name="P:de.unika.ipd.grGen.lgsp.PatternGraph.IndependentPatternGraphs">
+            <summary>
+            An array of independent pattern graphs which must get matched in addition to the main pattern
+            (PACs - Positive Application Conditions).
+            </summary>
+        </member>
+        <member name="P:de.unika.ipd.grGen.lgsp.PatternGraph.EmbeddingGraph">
+            <summary>
+            The pattern graph which contains this pattern graph, null if this is a top-level-graph
+            </summary>
+        </member>
+        <member name="T:de.unika.ipd.grGen.lgsp.PatternGraphEmbedding">
+            <summary>
+            Embedding of a subpattern into it's containing pattern
+            </summary>
+        </member>
+        <member name="F:de.unika.ipd.grGen.lgsp.PatternGraphEmbedding.PointOfDefinition">
+            <summary>
+            The pattern where this complex subpattern element gets matched.
+            </summary>
+        </member>
+        <member name="F:de.unika.ipd.grGen.lgsp.PatternGraphEmbedding.name">
+            <summary>
+            The name of the usage of the subpattern.
+            </summary>
+        </member>
+        <member name="F:de.unika.ipd.grGen.lgsp.PatternGraphEmbedding.matchingPatternOfEmbeddedGraph">
+            <summary>
+            The embedded subpattern.
+            </summary>
+        </member>
+        <member name="F:de.unika.ipd.grGen.lgsp.PatternGraphEmbedding.annotations">
+            <summary>
+            The annotations of the pattern element
+            </summary>
+        </member>
+        <member name="F:de.unika.ipd.grGen.lgsp.PatternGraphEmbedding.connections">
+            <summary>
+            An array with the expressions giving the arguments to the subpattern,
+            that are the pattern variables plus the pattern elements,
+            with which the subpattern gets connected to the containing pattern.
+            </summary>
+        </member>
+        <member name="F:de.unika.ipd.grGen.lgsp.PatternGraphEmbedding.neededNodes">
+            <summary>
+            An array of node names needed by this subpattern embedding.
+            </summary>
+        </member>
+        <member name="F:de.unika.ipd.grGen.lgsp.PatternGraphEmbedding.neededEdges">
+            <summary>
+            An array of edge names needed by this subpattern embedding.
+            </summary>
+        </member>
+        <member name="F:de.unika.ipd.grGen.lgsp.PatternGraphEmbedding.neededVariables">
+            <summary>
+            An array of variable names needed by this subpattern embedding.
+            </summary>
+        </member>
+        <member name="F:de.unika.ipd.grGen.lgsp.PatternGraphEmbedding.neededVariableTypes">
+            <summary>
+            An array of variable types (corresponding to the variable names) needed by this embedding.
+            </summary>
+        </member>
+        <member name="M:de.unika.ipd.grGen.lgsp.PatternGraphEmbedding.#ctor(System.String,de.unika.ipd.grGen.lgsp.LGSPMatchingPattern,de.unika.ipd.grGen.expression.Expression[],System.String[],System.String[],System.String[],de.unika.ipd.grGen.libGr.VarType[])">
+            <summary>
+            Constructs a PatternGraphEmbedding object.
+            </summary>
+            <param name="name">The name of the usage of the subpattern.</param>
+            <param name="matchingPatternOfEmbeddedGraph">The embedded subpattern.</param>
+            <param name="connections">An array with the expressions defining how the subpattern is connected
+            to the containing pattern (graph elements and basic variables) .</param>
+        </member>
+        <member name="P:de.unika.ipd.grGen.lgsp.PatternGraphEmbedding.Name">
+            <summary>
+            The name of the usage of the subpattern.
+            </summary>
+        </member>
+        <member name="P:de.unika.ipd.grGen.lgsp.PatternGraphEmbedding.EmbeddedGraph">
+            <summary>
+            The embedded subpattern.
+            </summary>
+        </member>
+        <member name="P:de.unika.ipd.grGen.lgsp.PatternGraphEmbedding.Annotations">
+            <summary>
+            The annotations of the pattern element
+            </summary>
+        </member>
+        <member name="T:de.unika.ipd.grGen.lgsp.Alternative">
+            <summary>
+            An alternative is a pattern graph element containing subpatterns
+            of which one must get successfully matched so that the entire pattern gets matched successfully.
+            </summary>
+        </member>
+        <member name="F:de.unika.ipd.grGen.lgsp.Alternative.name">
+            <summary>
+            Name of the alternative.
+            </summary>
+        </member>
+        <member name="F:de.unika.ipd.grGen.lgsp.Alternative.pathPrefix">
+            <summary>
+            Prefix for name from nesting path.
+            </summary>
+        </member>
+        <member name="F:de.unika.ipd.grGen.lgsp.Alternative.alternativeCases">
+            <summary>
+            Array with the alternative cases.
+            </summary>
+        </member>
+        <member name="M:de.unika.ipd.grGen.lgsp.Alternative.#ctor(System.String,System.String,de.unika.ipd.grGen.lgsp.PatternGraph[])">
+            <summary>
+            Constructs an Alternative object.
+            </summary>
+            <param name="name">Name of the alternative.</param>
+            <param name="pathPrefix">Prefix for name from nesting path.</param>
+            <param name="cases">Array with the alternative cases.</param>
+        </member>
+        <member name="P:de.unika.ipd.grGen.lgsp.Alternative.AlternativeCases">
+            <summary>
+            Array with the alternative cases.
+            </summary>
+        </member>
+        <member name="T:de.unika.ipd.grGen.lgsp.Iterated">
+            <summary>
+            An iterated is a pattern graph element containing the subpattern to be matched iteratively
+            and the information how much matches are needed for success and how much matches to obtain at most
+            </summary>
+        </member>
+        <member name="F:de.unika.ipd.grGen.lgsp.Iterated.iteratedPattern">
+             <summary>
+            The iterated pattern to be matched as often as possible within specified bounds.
+             </summary>
+        </member>
+        <member name="F:de.unika.ipd.grGen.lgsp.Iterated.minMatches">
+            <summary>
+            How many matches to find so the iterated succeeds.
+            </summary>
+        </member>
+        <member name="F:de.unika.ipd.grGen.lgsp.Iterated.maxMatches">
+            <summary>
+            The upper bound to stop matching at, 0 means unlimited.
+            </summary>
+        </member>
+        <member name="M:de.unika.ipd.grGen.lgsp.Iterated.#ctor(de.unika.ipd.grGen.lgsp.PatternGraph,System.Int32,System.Int32)">
+            <summary>
+            Constructs an Iterated object.
+            </summary>
+            <param name="iterated">PatternGraph of the iterated.</param>
+        </member>
+        <member name="P:de.unika.ipd.grGen.lgsp.Iterated.IteratedPattern">
+             <summary>
+            The iterated pattern to be matched as often as possible within specified bounds.
+             </summary>
+        </member>
+        <member name="P:de.unika.ipd.grGen.lgsp.Iterated.MinMatches">
+            <summary>
+            How many matches to find so the iterated succeeds.
+            </summary>
+        </member>
+        <member name="P:de.unika.ipd.grGen.lgsp.Iterated.MaxMatches">
+            <summary>
+            The upper bound to stop matching at, 0 means unlimited/as often as possible.
+            </summary>
+        </member>
+        <member name="T:de.unika.ipd.grGen.lgsp.LGSPMatchingPattern">
+            <summary>
+            A description of a GrGen matching pattern, that's a subpattern/subrule or the base for some rule.
+            </summary>
+        </member>
+        <member name="F:de.unika.ipd.grGen.lgsp.LGSPMatchingPattern.patternGraph">
+            <summary>
+            The main pattern graph.
+            </summary>
+        </member>
+        <member name="F:de.unika.ipd.grGen.lgsp.LGSPMatchingPattern.inputs">
+            <summary>
+            An array of GrGen types corresponding to rule parameters.
+            </summary>
+        </member>
+        <member name="F:de.unika.ipd.grGen.lgsp.LGSPMatchingPattern.inputNames">
+            <summary>
+            Names of the rule parameter elements
+            </summary>
+        </member>
+        <member name="F:de.unika.ipd.grGen.lgsp.LGSPMatchingPattern.annotations">
+            <summary>
+            The annotations of the matching pattern (test/rule/subpattern)
+            </summary>
+        </member>
+        <member name="F:de.unika.ipd.grGen.lgsp.LGSPMatchingPattern.name">
+            <summary>
+            Our name
+            </summary>
+        </member>
+        <member name="P:de.unika.ipd.grGen.lgsp.LGSPMatchingPattern.PatternGraph">
+            <summary>
+            The main pattern graph.
+            </summary>
+        </member>
+        <member name="P:de.unika.ipd.grGen.lgsp.LGSPMatchingPattern.Inputs">
+            <summary>
+            An array of GrGen types corresponding to rule parameters.
+            </summary>
+        </member>
+        <member name="P:de.unika.ipd.grGen.lgsp.LGSPMatchingPattern.InputNames">
+            <summary>
+            An array of the names corresponding to rule parameters;
+            </summary>
+        </member>
+        <member name="P:de.unika.ipd.grGen.lgsp.LGSPMatchingPattern.Annotations">
+            <summary>
+            The annotations of the matching pattern (test/rule/subpattern)
+            </summary>
+        </member>
+        <member name="T:de.unika.ipd.grGen.lgsp.LGSPRulePattern">
+            <summary>
+            A description of a GrGen rule.
+            </summary>
+        </member>
+        <member name="F:de.unika.ipd.grGen.lgsp.LGSPRulePattern.outputs">
+            <summary>
+            An array of GrGen types corresponding to rule return values.
+            </summary>
+        </member>
+        <member name="P:de.unika.ipd.grGen.lgsp.LGSPRulePattern.Outputs">
+            <summary>
+            An array of GrGen types corresponding to rule return values.
+            </summary>
+        </member>
+        <member name="T:de.unika.ipd.grGen.lgsp.LGSPRuleAndMatchingPatterns">
+            <summary>
+            Class which instantiates and stores all the rule and subpattern representations ready for iteration
+            </summary>
+        </member>
+        <member name="P:de.unika.ipd.grGen.lgsp.LGSPRuleAndMatchingPatterns.Rules">
+            <summary>
+            All the rule representations generated
+            </summary>
+        </member>
+        <member name="P:de.unika.ipd.grGen.lgsp.LGSPRuleAndMatchingPatterns.Subpatterns">
+            <summary>
+            All the subrule representations generated
+            </summary>
+        </member>
+        <member name="P:de.unika.ipd.grGen.lgsp.LGSPRuleAndMatchingPatterns.RulesAndSubpatterns">
+            <summary>
+            All the rule and subrule representations generated
+            </summary>
+        </member>
+        <member name="P:de.unika.ipd.grGen.lgsp.LGSPRuleAndMatchingPatterns.DefinedSequences">
+            <summary>
+            All the defined sequence representations generated
+            </summary>
+        </member>
+        <member name="T:de.unika.ipd.grGen.lgsp.LGSPElemFlags">
+            <summary>
+            Flags for graph elements.
+            </summary>
+        </member>
+        <member name="F:de.unika.ipd.grGen.lgsp.LGSPElemFlags.HAS_VARIABLES">
+            <summary>
+            Some variable contains this element.
+            </summary>
+        </member>
+        <member name="F:de.unika.ipd.grGen.lgsp.LGSPElemFlags.IS_MATCHED_BY_SOME_ENCLOSING_PATTERN">
+            <summary>
+            This element has already been matched within some enclosing pattern
+            during the current matching process, needed for patternpath checks.
+            </summary>
+        </member>
+        <member name="F:de.unika.ipd.grGen.lgsp.LGSPElemFlags.IS_MATCHED_BY_ENCLOSING_PATTERN">
+            <summary>
+            This element has already been matched within an pattern 
+            of this neg level during the current matching process.
+            This mask must be shifted left by the current neg level.
+            </summary>
+        </member>
+        <member name="F:de.unika.ipd.grGen.lgsp.LGSPElemFlags.IS_MATCHED">
+            <summary>
+            This element has already been matched within the local pattern
+            during the current matching process.
+            This mask must be shifted left by the current neg level.
+            </summary>
+        </member>
+        <member name="F:de.unika.ipd.grGen.lgsp.LGSPElemFlags.MAX_NEG_LEVEL">
+            <summary>
+            Maximum neg level which can be handled by the flags.
+            </summary>
+        </member>
+        <member name="F:de.unika.ipd.grGen.lgsp.LGSPElemFlags.IS_VISITED">
+            <summary>
+            This element has already been visited by a visitor.
+            This mask must be shifted left by the according visitor ID.
+            </summary>
+        </member>
+        <member name="F:de.unika.ipd.grGen.lgsp.LGSPElemFlags.NUM_SUPPORTED_VISITOR_IDS">
+            <summary>
+            Number of visitors which can be handled by the flags.
+            </summary>
+        </member>
+        <member name="T:de.unika.ipd.grGen.lgsp.LGSPNode">
+            <summary>
+            Class implementing nodes in the libGr search plan backend
+            </summary>
+        </member>
+        <member name="F:de.unika.ipd.grGen.lgsp.LGSPNode.lgspType">
+            <summary>
+            The node type of the node.
+            </summary>
+        </member>
+        <member name="F:de.unika.ipd.grGen.lgsp.LGSPNode.lgspFlags">
+            <summary>
+            contains some booleans coded as bitvector
+            </summary>
+        </member>
+        <member name="F:de.unika.ipd.grGen.lgsp.LGSPNode.lgspTypePrev">
+            <summary>
+            Previous and next node in the list containing all the nodes of one type.
+            The node is not part of a graph, iff typePrev is null.
+            If typePrev is null and typeNext is not null, this node has been retyped and typeNext
+            points to the new node.
+            These special cases are neccessary to handle the following situations:
+            "delete node + return edge", "hom + delete + return", "hom + retype + return", "hom + retype + delete",
+            "hom + retype + delete + return".
+            </summary>
+        </member>
+        <member name="F:de.unika.ipd.grGen.lgsp.LGSPNode.lgspTypeNext">
+            <summary>
+            Previous and next node in the list containing all the nodes of one type.
+            The node is not part of a graph, iff typePrev is null.
+            If typePrev is null and typeNext is not null, this node has been retyped and typeNext
+            points to the new node.
+            These special cases are neccessary to handle the following situations:
+            "delete node + return edge", "hom + delete + return", "hom + retype + return", "hom + retype + delete",
+            "hom + retype + delete + return".
+            </summary>
+        </member>
+        <member name="F:de.unika.ipd.grGen.lgsp.LGSPNode.lgspOuthead">
+            <summary>
+            Entry node into the outgoing edges list - not of type edge head, real edge or null
+            </summary>
+        </member>
+        <member name="F:de.unika.ipd.grGen.lgsp.LGSPNode.lgspInhead">
+            <summary>
+            Entry node into the incoming edges list - not of type edge head, real edge or null
+            </summary>
+        </member>
+        <member name="M:de.unika.ipd.grGen.lgsp.LGSPNode.#ctor(de.unika.ipd.grGen.libGr.NodeType)">
+            <summary>
+            Instantiates an LGSPNode object.
+            </summary>
+            <param name="nodeType">The node type.</param>
+        </member>
+        <member name="M:de.unika.ipd.grGen.lgsp.LGSPNode.GetCompatibleOutgoing(de.unika.ipd.grGen.libGr.EdgeType)">
+            <summary>
+            Returns an IEnumerable&lt;IEdge&gt; over all outgoing edges with the same type or a subtype of the given type
+            </summary>
+        </member>
+        <member name="M:de.unika.ipd.grGen.lgsp.LGSPNode.GetCompatibleIncoming(de.unika.ipd.grGen.libGr.EdgeType)">
+            <summary>
+            Returns an IEnumerable&lt;IEdge&gt; over all incoming edges with the same type or a subtype of the given type
+            </summary>
+        </member>
+        <member name="M:de.unika.ipd.grGen.lgsp.LGSPNode.GetCompatibleIncident(de.unika.ipd.grGen.libGr.EdgeType)">
+            <summary>
+            Returns an IEnumerable&lt;IEdge&gt; over all incident edges with the same type or a subtype of the given type
+            </summary>
+        </member>
+        <member name="M:de.unika.ipd.grGen.lgsp.LGSPNode.GetExactOutgoing(de.unika.ipd.grGen.libGr.EdgeType)">
+            <summary>
+            Returns an IEnumerable&lt;IEdge&gt; over all outgoing edges with exactly the given type
+            </summary>
+        </member>
+        <member name="M:de.unika.ipd.grGen.lgsp.LGSPNode.GetExactIncoming(de.unika.ipd.grGen.libGr.EdgeType)">
+            <summary>
+            Returns an IEnumerable&lt;IEdge&gt; over all incoming edges with exactly the given type
+            </summary>
+        </member>
+        <member name="M:de.unika.ipd.grGen.lgsp.LGSPNode.GetExactIncident(de.unika.ipd.grGen.libGr.EdgeType)">
+            <summary>
+            Returns an IEnumerable&lt;IEdge&gt; over all incident edges with exactly the given type
+            </summary>
+        </member>
+        <member name="M:de.unika.ipd.grGen.lgsp.LGSPNode.MoveOutHeadAfter(de.unika.ipd.grGen.lgsp.LGSPEdge)">
+            <summary>
+            Moves the head of the outgoing list after the given edge.
+            Part of the "list trick".
+            </summary>
+            <param name="edge">The edge.</param>
+        </member>
+        <member name="M:de.unika.ipd.grGen.lgsp.LGSPNode.MoveInHeadAfter(de.unika.ipd.grGen.lgsp.LGSPEdge)">
+            <summary>
+            Moves the head of the incoming list after the given edge.
+            Part of the "list trick".
+            </summary>
+            <param name="edge">The edge.</param>
+        </member>
+        <member name="M:de.unika.ipd.grGen.lgsp.LGSPNode.InstanceOf(de.unika.ipd.grGen.libGr.GrGenType)">
+            <summary>
+            Returns true, if the graph element is compatible to the given type.
+            </summary>
+        </member>
+        <member name="M:de.unika.ipd.grGen.lgsp.LGSPNode.GetAttribute(System.String)">
+            <summary>
+            Returns the graph element attribute with the given attribute name.
+            If the graph element type doesn't have an attribute with this name, a NullReferenceException is thrown.
+            </summary>
+        </member>
+        <member name="M:de.unika.ipd.grGen.lgsp.LGSPNode.SetAttribute(System.String,System.Object)">
+            <summary>
+            Sets the graph element attribute with the given attribute name to the given value.
+            If the graph element type doesn't have an attribute with this name, a NullReferenceException is thrown.
+            </summary>
+            <param name="attrName">The name of the attribute.</param>
+            <param name="value">The new value for the attribute. It must have the correct type.
+            Otherwise a TargetException is thrown.</param>
+        </member>
+        <member name="M:de.unika.ipd.grGen.lgsp.LGSPNode.ResetAllAttributes">
+            <summary>
+            Resets all graph element attributes to their initial values.
+            </summary>
+        </member>
+        <member name="M:de.unika.ipd.grGen.lgsp.LGSPNode.Clone">
+            <summary>
+            Creates a copy of this node.
+            All attributes will be transfered to the new node.
+            The node will not be associated to a graph, yet.
+            So it will not have any incident edges nor any assigned variables.
+            </summary>
+            <returns>A copy of this node.</returns>
+        </member>
+        <member name="M:de.unika.ipd.grGen.lgsp.LGSPNode.Recycle">
+            <summary>
+            Recycles this node. This may pool the node or just ignore it.
+            </summary>
+        </member>
+        <member name="M:de.unika.ipd.grGen.lgsp.LGSPNode.ToString">
+            <summary>
+            Returns the name of the type of this node.
+            </summary>
+            <returns>The name of the type of this node.</returns>
+        </member>
+        <member name="P:de.unika.ipd.grGen.lgsp.LGSPNode.Valid">
+            <summary>
+            This is true, if this node is a valid graph element, i.e. it is part of a graph.
+            </summary>
+        </member>
+        <member name="P:de.unika.ipd.grGen.lgsp.LGSPNode.ReplacedByElement">
+            <summary>
+            The element which replaced this element (Valid is false in this case)
+            or null, if this element has not been replaced or is still a valid member of a graph.
+            </summary>
+        </member>
+        <member name="P:de.unika.ipd.grGen.lgsp.LGSPNode.ReplacedByNode">
+            <summary>
+            The node which replaced this node (Valid is false in this case)
+            or null, if this node has not been replaced or is still a valid member of a graph.
+            </summary>
+        </member>
+        <member name="P:de.unika.ipd.grGen.lgsp.LGSPNode.de#unika#ipd#grGen#libGr#INode#ReplacedByNode">
+            <summary>
+            The node which replaced this node (Valid is false in this case)
+            or null, if this node has not been replaced or is still a valid member of a graph.
+            </summary>
+        </member>
+        <member name="P:de.unika.ipd.grGen.lgsp.LGSPNode.Outgoing">
+            <summary>
+            Returns an IEnumerable&lt;IEdge&gt; over all outgoing edges
+            </summary>
+        </member>
+        <member name="P:de.unika.ipd.grGen.lgsp.LGSPNode.Incoming">
+            <summary>
+            Returns an IEnumerable&lt;IEdge&gt; over all incoming edges
+            </summary>
+        </member>
+        <member name="P:de.unika.ipd.grGen.lgsp.LGSPNode.Incident">
+            <summary>
+            Returns an IEnumerable&lt;IEdge&gt; over all incident edges
+            </summary>
+        </member>
+        <member name="P:de.unika.ipd.grGen.lgsp.LGSPNode.Type">
+            <summary>
+            The NodeType of the node.
+            </summary>
+        </member>
+        <member name="P:de.unika.ipd.grGen.lgsp.LGSPNode.de#unika#ipd#grGen#libGr#IGraphElement#Type">
+            <summary>
+            The GrGenType of the node.
+            </summary>
+        </member>
+        <member name="T:de.unika.ipd.grGen.lgsp.LGSPNodeHead">
+            <summary>
+            Special head node of the lists containing all the nodes of one type
+            </summary>
+        </member>
+        <member name="T:de.unika.ipd.grGen.lgsp.LGSPEdge">
+            <summary>
+            Class implementing edges in the libGr search plan backend
+            </summary>
+        </member>
+        <member name="F:de.unika.ipd.grGen.lgsp.LGSPEdge.lgspType">
+            <summary>
+            The EdgeType of the edge.
+            </summary>
+        </member>
+        <member name="F:de.unika.ipd.grGen.lgsp.LGSPEdge.lgspFlags">
+            <summary>
+            contains some booleans coded as bitvector
+            </summary>
+        </member>
+        <member name="F:de.unika.ipd.grGen.lgsp.LGSPEdge.lgspTypeNext">
+            <summary>
+            Previous and next edge in the list containing all the edges of one type.
+            The node is not part of a graph, iff typePrev is null.
+            If typePrev is null and typeNext is not null, this node has been retyped and typeNext
+            points to the new node.
+            These special cases are neccessary to handle the following situations:
+            "delete node + return edge", "hom + delete + return", "hom + retype + return", "hom + retype + delete",
+            "hom + retype + delete + return".
+            </summary>
+        </member>
+        <member name="F:de.unika.ipd.grGen.lgsp.LGSPEdge.lgspTypePrev">
+            <summary>
+            Previous and next edge in the list containing all the edges of one type.
+            The node is not part of a graph, iff typePrev is null.
+            If typePrev is null and typeNext is not null, this node has been retyped and typeNext
+            points to the new node.
+            These special cases are neccessary to handle the following situations:
+            "delete node + return edge", "hom + delete + return", "hom + retype + return", "hom + retype + delete",
+            "hom + retype + delete + return".
+            </summary>
+        </member>
+        <member name="F:de.unika.ipd.grGen.lgsp.LGSPEdge.lgspSource">
+            <summary>
+            source and target nodes of this edge
+            </summary>
+        </member>
+        <member name="F:de.unika.ipd.grGen.lgsp.LGSPEdge.lgspTarget">
+            <summary>
+            source and target nodes of this edge
+            </summary>
+        </member>
+        <member name="F:de.unika.ipd.grGen.lgsp.LGSPEdge.lgspInNext">
+            <summary>
+            previous and next edge in the incoming list of the target node containing all of it's incoming edges
+            </summary>
+        </member>
+        <member name="F:de.unika.ipd.grGen.lgsp.LGSPEdge.lgspInPrev">
+            <summary>
+            previous and next edge in the incoming list of the target node containing all of it's incoming edges
+            </summary>
+        </member>
+        <member name="F:de.unika.ipd.grGen.lgsp.LGSPEdge.lgspOutNext">
+            <summary>
+            previous and next edge in the outgoing list of the source node containing all of it's outgoing edges
+            </summary>
+        </member>
+        <member name="F:de.unika.ipd.grGen.lgsp.LGSPEdge.lgspOutPrev">
+            <summary>
+            previous and next edge in the outgoing list of the source node containing all of it's outgoing edges
+            </summary>
+        </member>
+        <member name="M:de.unika.ipd.grGen.lgsp.LGSPEdge.#ctor(de.unika.ipd.grGen.libGr.EdgeType,de.unika.ipd.grGen.lgsp.LGSPNode,de.unika.ipd.grGen.lgsp.LGSPNode)">
+            <summary>
+            Instantiates an LGSPEdge object.
+            </summary>
+            <param name="edgeType">The edge type.</param>
+            <param name="sourceNode">The source node.</param>
+            <param name="targetNode">The target node.</param>
+        </member>
+        <member name="M:de.unika.ipd.grGen.lgsp.LGSPEdge.GetOther(de.unika.ipd.grGen.libGr.INode)">
+            <summary>
+            Retrieves the other incident node of this edge.
+            </summary>
+            <remarks>If the given node is not the source, the source will be returned.</remarks>
+            <param name="sourceOrTarget">One node of this edge.</param>
+            <returns>The other node of this edge.</returns>
+        </member>
+        <member name="M:de.unika.ipd.grGen.lgsp.LGSPEdge.InstanceOf(de.unika.ipd.grGen.libGr.GrGenType)">
+            <summary>
+            Returns true, if the graph element is compatible to the given type
+            </summary>
+        </member>
+        <member name="M:de.unika.ipd.grGen.lgsp.LGSPEdge.GetAttribute(System.String)">
+            <summary>
+            Returns the graph element attribute with the given attribute name.
+            If the graph element type doesn't have an attribute with this name, a NullReferenceException is thrown.
+            </summary>
+        </member>
+        <member name="M:de.unika.ipd.grGen.lgsp.LGSPEdge.SetAttribute(System.String,System.Object)">
+            <summary>
+            Sets the graph element attribute with the given attribute name to the given value.
+            If the graph element type doesn't have an attribute with this name, a NullReferenceException is thrown.
+            </summary>
+            <param name="attrName">The name of the attribute.</param>
+            <param name="value">The new value for the attribute. It must have the correct type.
+            Otherwise a TargetException is thrown.</param>
+        </member>
+        <member name="M:de.unika.ipd.grGen.lgsp.LGSPEdge.ResetAllAttributes">
+            <summary>
+            Resets all graph element attributes to their initial values.
+            </summary>
+        </member>
+        <member name="M:de.unika.ipd.grGen.lgsp.LGSPEdge.Clone(de.unika.ipd.grGen.libGr.INode,de.unika.ipd.grGen.libGr.INode)">
+            <summary>
+            Creates a copy of this edge.
+            All attributes will be transfered to the new edge.
+            The edge will not be associated to a graph, yet.
+            So it will not have any assigned variables.
+            </summary>
+            <param name="newSource">The new source node for the new edge.</param>
+            <param name="newTarget">The new target node for the new edge.</param>
+            <returns>A copy of this edge.</returns>
+        </member>
+        <member name="M:de.unika.ipd.grGen.lgsp.LGSPEdge.Recycle">
+            <summary>
+            Recycles this edge. This may pool the edge or just ignore it.
+            </summary>
+        </member>
+        <member name="M:de.unika.ipd.grGen.lgsp.LGSPEdge.ToString">
+            <summary>
+            Returns the name of the type of this edge.
+            </summary>
+            <returns>The name of the type of this edge.</returns>
+        </member>
+        <member name="P:de.unika.ipd.grGen.lgsp.LGSPEdge.Valid">
+            <summary>
+            This is true, if this edge is a valid graph element, i.e. it is part of a graph.
+            </summary>
+        </member>
+        <member name="P:de.unika.ipd.grGen.lgsp.LGSPEdge.ReplacedByElement">
+            <summary>
+            The element which replaced this element (Valid is false in this case)
+            or null, if this element has not been replaced or is still a valid member of a graph.
+            </summary>
+        </member>
+        <member name="P:de.unika.ipd.grGen.lgsp.LGSPEdge.ReplacedByEdge">
+            <summary>
+            The edge which replaced this edge (Valid is false in this case)
+            or null, if this edge has not been replaced or is still a valid member of a graph.
+            </summary>
+        </member>
+        <member name="P:de.unika.ipd.grGen.lgsp.LGSPEdge.de#unika#ipd#grGen#libGr#IEdge#ReplacedByEdge">
+            <summary>
+            The edge which replaced this edge (Valid is false in this case)
+            or null, if this edge has not been replaced or is still a valid member of a graph.
+            </summary>
+        </member>
+        <member name="P:de.unika.ipd.grGen.lgsp.LGSPEdge.Source">
+            <summary>
+            The source node of the edge.
+            </summary>
+        </member>
+        <member name="P:de.unika.ipd.grGen.lgsp.LGSPEdge.Target">
+            <summary>
+            The target node of the edge.
+            </summary>
+        </member>
+        <member name="P:de.unika.ipd.grGen.lgsp.LGSPEdge.Type">
+            <summary>
+            The EdgeType of the edge.
+            </summary>
+        </member>
+        <member name="P:de.unika.ipd.grGen.lgsp.LGSPEdge.de#unika#ipd#grGen#libGr#IGraphElement#Type">
+            <summary>
+            The GrGenType of the edge.
+            </summary>
+        </member>
+        <member name="T:de.unika.ipd.grGen.lgsp.LGSPEdgeHead">
+            <summary>
+            Special head edge of the lists containing all the edges of one type
+            </summary>
+        </member>
+        <member name="T:de.unika.ipd.grGen.lgsp.LGSPSequenceChecker">
+            <summary>
+            Class for some extended type checking of the sequence for which some code is to be generated.
+            </summary>
+        </member>
+        <member name="M:de.unika.ipd.grGen.lgsp.LGSPSequenceChecker.Check(de.unika.ipd.grGen.libGr.Sequence)">
+            <summary>
+            Checks the given sequence for type errors
+            reports them by exception
+            </summary>
+        </member>
+        <member name="F:de.unika.ipd.grGen.lgsp.IsomorphyInformation.CheckIsMatchedBit">
+            <summary>
+            if true, the graph element's is-matched-bit must be checked
+            </summary>
+        </member>
+        <member name="F:de.unika.ipd.grGen.lgsp.IsomorphyInformation.SetIsMatchedBit">
+            <summary>
+            if true, the graph element's is-matched-bit must be set
+            </summary>
+        </member>
+        <member name="F:de.unika.ipd.grGen.lgsp.IsomorphyInformation.PatternElementsToCheckAgainst">
+            <summary>
+            pattern elements the current element is not allowed to be homomorph to
+            </summary>
+        </member>
+        <member name="F:de.unika.ipd.grGen.lgsp.IsomorphyInformation.GloballyHomomorphPatternElements">
+            <summary>
+            pattern elements the current element is allowed to be globally homomorph to
+            </summary>
+        </member>
+        <member name="T:de.unika.ipd.grGen.lgsp.SearchOperation">
+            <summary>
+            Search operation with information about homomorphic mapping.
+            Element of the scheduled search plan.
+            </summary>
+        </member>
+        <member name="F:de.unika.ipd.grGen.lgsp.SearchOperation.Element">
+            <summary>
+            If Type is NegativePattern or IndependentPattern, Element is a negative ScheduledSearchPlan object.
+            If Type is Condition, Element is a Condition object.
+            Otherwise Element is the target SearchPlanNode for this operation.
+            </summary>
+        </member>
+        <member name="T:de.unika.ipd.grGen.lgsp.ScheduledSearchPlan">
+            <summary>
+            The scheduled search plan is a list of search operations,
+            plus the information which nodes/edges are homomorph
+            </summary>
+        </member>
+        <member name="T:de.unika.ipd.grGen.lgsp.LGSPMatcherGenerator">
+            <summary>
+            Class generating matcher programs out of rules.
+            A PatternGraphAnalyzer must run before the matcher generator is used,
+            so that the analysis data is written the pattern graphs of the matching patterns to generate code for.
+            </summary>
+        </member>
+        <member name="F:de.unika.ipd.grGen.lgsp.LGSPMatcherGenerator.model">
+            <summary>
+            The model for which the matcher functions shall be generated.
+            </summary>
+        </member>
+        <member name="F:de.unika.ipd.grGen.lgsp.LGSPMatcherGenerator.CommentSourceCode">
+            <summary>
+            If true, the generated matcher functions are commented to improve understanding the source code.
+            </summary>
+        </member>
+        <member name="F:de.unika.ipd.grGen.lgsp.LGSPMatcherGenerator.DumpDynSourceCode">
+            <summary>
+            If true, the source code of dynamically generated matcher functions are dumped to a file in the current directory.
+            </summary>
+        </member>
+        <member name="F:de.unika.ipd.grGen.lgsp.LGSPMatcherGenerator.DumpSearchPlan">
+            <summary>
+            If true, generated search plans are dumped in VCG and TXT files in the current directory.
+            </summary>
+        </member>
+        <member name="M:de.unika.ipd.grGen.lgsp.LGSPMatcherGenerator.#ctor(de.unika.ipd.grGen.libGr.IGraphModel)">
+            <summary>
+            Instantiates a new instance of LGSPMatcherGenerator with the given graph model.
+            A PatternGraphAnalyzer must run before the matcher generator is used,
+            so that the analysis data is written the pattern graphs of the matching patterns to generate code for.
+            </summary>
+            <param name="model">The model for which the matcher functions shall be generated.</param>
+        </member>
+        <member name="M:de.unika.ipd.grGen.lgsp.LGSPMatcherGenerator.GeneratePlanGraph(de.unika.ipd.grGen.lgsp.LGSPGraph,de.unika.ipd.grGen.lgsp.PatternGraph,System.Boolean,System.Boolean)">
+            <summary>
+            Generate plan graph for given pattern graph with costs from the analyzed host graph.
+            Plan graph contains nodes representing the pattern elements (nodes and edges)
+            and edges representing the matching operations to get the elements by.
+            Edges in plan graph are given in the nodes by incoming list, as needed for MSA computation.
+            </summary>
+            <param name="graph">The host graph to optimize the matcher program for, 
+            providing statistical information about its structure </param>
+        </member>
+        <member name="M:de.unika.ipd.grGen.lgsp.LGSPMatcherGenerator.MarkMinimumSpanningArborescence(de.unika.ipd.grGen.lgsp.PlanGraph,System.String)">
+            <summary>
+            Marks the minimum spanning arborescence of a plan graph by setting the IncomingMSAEdge
+            fields for all nodes
+            </summary>
+            <param name="planGraph">The plan graph to be marked</param>
+            <param name="dumpName">Names the dump targets if dump compiler flags are set</param>
+        </member>
+        <member name="M:de.unika.ipd.grGen.lgsp.LGSPMatcherGenerator.GenerateSearchPlanGraph(de.unika.ipd.grGen.lgsp.PlanGraph)">
+            <summary>
+            Generate search plan graph out of the plan graph,
+            search plan graph only contains edges chosen by the MSA algorithm.
+            Edges in search plan graph are given in the nodes by outgoing list, as needed for scheduling,
+            in contrast to incoming list in plan graph, as needed for MSA computation.
+            </summary>
+            <param name="planGraph">The source plan graph</param>
+            <returns>A new search plan graph</returns>
+        </member>
+        <member name="M:de.unika.ipd.grGen.lgsp.LGSPMatcherGenerator.ScheduleSearchPlan(de.unika.ipd.grGen.lgsp.SearchPlanGraph,de.unika.ipd.grGen.lgsp.PatternGraph,System.Boolean)">
+            <summary>
+            Generates a scheduled search plan for a given search plan graph
+            </summary>
+        </member>
+        <member name="M:de.unika.ipd.grGen.lgsp.LGSPMatcherGenerator.AppendHomomorphyInformation(de.unika.ipd.grGen.lgsp.ScheduledSearchPlan)">
+            <summary>
+            Appends homomorphy information to each operation of the scheduled search plan
+            </summary>
+        </member>
+        <member name="M:de.unika.ipd.grGen.lgsp.LGSPMatcherGenerator.DetermineAndAppendHomomorphyChecks(de.unika.ipd.grGen.lgsp.ScheduledSearchPlan,System.Int32)">
+            <summary>
+            Determines which homomorphy check operations are necessary 
+            at the operation of the given position within the scheduled search plan
+            and appends them.
+            </summary>
+        </member>
+        <member name="M:de.unika.ipd.grGen.lgsp.LGSPMatcherGenerator.FillInGlobalHomomorphyPatternElements(de.unika.ipd.grGen.lgsp.ScheduledSearchPlan,System.Int32)">
+            <summary>
+            fill in globally homomorphic elements as exception to global isomorphy check
+            </summary>
+        </member>
+        <member name="M:de.unika.ipd.grGen.lgsp.LGSPMatcherGenerator.MergeNegativeAndIndependentSchedulesIntoEnclosingSchedules(de.unika.ipd.grGen.lgsp.PatternGraph)">
+            <summary>
+            Negative/Independent schedules are merged as an operation into their enclosing schedules,
+            at a position determined by their costs but not before all of their needed elements were computed
+            </summary>
+        </member>
+        <member name="M:de.unika.ipd.grGen.lgsp.LGSPMatcherGenerator.InsertNegativesAndIndependentsIntoSchedule(de.unika.ipd.grGen.lgsp.PatternGraph)">
+            <summary>
+            Inserts schedules of negative and independent pattern graphs into the schedule of the enclosing pattern graph
+            </summary>
+        </member>
+        <member name="M:de.unika.ipd.grGen.lgsp.LGSPMatcherGenerator.InsertNegativesAndIndependentsIntoSchedule(de.unika.ipd.grGen.lgsp.PatternGraph,System.Int32)">
+            <summary>
+            Inserts schedules of negative and independent pattern graphs into the schedule of the enclosing pattern graph
+            for the schedule with the given array index
+            </summary>
+        </member>
+        <member name="M:de.unika.ipd.grGen.lgsp.LGSPMatcherGenerator.InsertConditionsIntoSchedule(de.unika.ipd.grGen.lgsp.PatternCondition[],System.Collections.Generic.List{de.unika.ipd.grGen.lgsp.SearchOperation})">
+            <summary>
+            Inserts conditions into the schedule given by the operations list at their earliest possible position
+            todo: set/map operations are potentially expensive, 
+            they shouldn't be insertes asap, but depending an weight, 
+            derived from statistics over set/map size for graph elements, quiet well known for anonymous rule sets
+            </summary>
+        </member>
+        <member name="M:de.unika.ipd.grGen.lgsp.LGSPMatcherGenerator.GenerateActionAndMatcher(de.unika.ipd.grGen.lgsp.SourceBuilder,de.unika.ipd.grGen.lgsp.LGSPMatchingPattern,System.Boolean)">
+            <summary>
+            Generates the action interface plus action implementation including the matcher source code 
+            for the given rule pattern into the given source builder
+            </summary>
+        </member>
+        <member name="M:de.unika.ipd.grGen.lgsp.LGSPMatcherGenerator.GenerateActionAndMatcherOfAlternative(de.unika.ipd.grGen.lgsp.SourceBuilder,de.unika.ipd.grGen.lgsp.LGSPMatchingPattern,de.unika.ipd.grGen.lgsp.Alternative,System.Boolean)">
+            <summary>
+            Generates the action interface plus action implementation including the matcher source code 
+            for the given alternative into the given source builder
+            </summary>
+        </member>
+        <member name="M:de.unika.ipd.grGen.lgsp.LGSPMatcherGenerator.GenerateActionAndMatcherOfIterated(de.unika.ipd.grGen.lgsp.SourceBuilder,de.unika.ipd.grGen.lgsp.LGSPMatchingPattern,de.unika.ipd.grGen.lgsp.PatternGraph,System.Boolean)">
+            <summary>
+            Generates the action interface plus action implementation including the matcher source code 
+            for the given iterated pattern into the given source builder
+            </summary>
+        </member>
+        <member name="M:de.unika.ipd.grGen.lgsp.LGSPMatcherGenerator.GenerateActionAndMatcherOfNestedPatterns(de.unika.ipd.grGen.lgsp.SourceBuilder,de.unika.ipd.grGen.lgsp.LGSPMatchingPattern,de.unika.ipd.grGen.lgsp.PatternGraph,System.Boolean)">
+            <summary>
+            Generates the action interface plus action implementation including the matcher source code 
+            for the alternatives/iterateds nested within the given negative/independent pattern graph into the given source builder
+            </summary>
+        </member>
+        <!-- Ungültiger XML-Kommentar wurde für den Member "M:de.unika.ipd.grGen.lgsp.LGSPMatcherGenerator.GenerateActionInterface(de.unika.ipd.grGen.lgsp.SourceBuilder,de.unika.ipd.grGen.lgsp.LGSPRulePattern)" ignoriert -->
+        <!-- Ungültiger XML-Kommentar wurde für den Member "M:de.unika.ipd.grGen.lgsp.LGSPMatcherGenerator.GenerateActionImplementation(de.unika.ipd.grGen.lgsp.SourceBuilder,de.unika.ipd.grGen.lgsp.LGSPRulePattern)" ignoriert -->
+        <member name="M:de.unika.ipd.grGen.lgsp.LGSPMatcherGenerator.GenerateSearchProgram(de.unika.ipd.grGen.lgsp.LGSPMatchingPattern)">
+            <summary>
+            Generates the search program(s) for the pattern graph of the given rule
+            </summary>
+        </member>
+        <member name="M:de.unika.ipd.grGen.lgsp.LGSPMatcherGenerator.GenerateSearchProgramAlternative(de.unika.ipd.grGen.lgsp.LGSPMatchingPattern,de.unika.ipd.grGen.lgsp.Alternative)">
+            <summary>
+            Generates the search program for the given alternative 
+            </summary>
+        </member>
+        <member name="M:de.unika.ipd.grGen.lgsp.LGSPMatcherGenerator.GenerateSearchProgramIterated(de.unika.ipd.grGen.lgsp.LGSPMatchingPattern,de.unika.ipd.grGen.lgsp.PatternGraph)">
+            <summary>
+            Generates the search program for the given iterated pattern
+            </summary>
+        </member>
+        <member name="M:de.unika.ipd.grGen.lgsp.LGSPMatcherGenerator.GenerateFileHeaderForActionsFile(de.unika.ipd.grGen.lgsp.SourceBuilder,System.String,System.String)">
+            <summary>
+            Generates file header for actions file into given source builer
+            </summary>
+        </member>
+        <member name="M:de.unika.ipd.grGen.lgsp.LGSPMatcherGenerator.GenerateMatcherClassHeadAction(de.unika.ipd.grGen.lgsp.SourceBuilder,de.unika.ipd.grGen.lgsp.LGSPRulePattern,System.Boolean)">
+            <summary>
+            Generates matcher class head source code for the pattern of the rulePattern into given source builder
+            isInitialStatic tells whether the initial static version or a dynamic version after analyze is to be generated.
+            </summary>
+        </member>
+        <member name="M:de.unika.ipd.grGen.lgsp.LGSPMatcherGenerator.GenerateMatcherClassHeadSubpattern(de.unika.ipd.grGen.lgsp.SourceBuilder,de.unika.ipd.grGen.lgsp.LGSPMatchingPattern,System.Boolean)">
+            <summary>
+            Generates matcher class head source code for the subpattern of the rulePattern into given source builder
+            isInitialStatic tells whether the initial static version or a dynamic version after analyze is to be generated.
+            </summary>
+        </member>
+        <member name="M:de.unika.ipd.grGen.lgsp.LGSPMatcherGenerator.GenerateMatcherClassHeadAlternative(de.unika.ipd.grGen.lgsp.SourceBuilder,de.unika.ipd.grGen.lgsp.LGSPMatchingPattern,de.unika.ipd.grGen.lgsp.Alternative,System.Boolean)">
+            <summary>
+            Generates matcher class head source code for the given alternative into given source builder
+            isInitialStatic tells whether the initial static version or a dynamic version after analyze is to be generated.
+            </summary>
+        </member>
+        <member name="M:de.unika.ipd.grGen.lgsp.LGSPMatcherGenerator.GenerateMatcherClassHeadIterated(de.unika.ipd.grGen.lgsp.SourceBuilder,de.unika.ipd.grGen.lgsp.LGSPMatchingPattern,de.unika.ipd.grGen.lgsp.PatternGraph,System.Boolean)">
+            <summary>
+            Generates matcher class head source code for the given iterated pattern into given source builder
+            isInitialStatic tells whether the initial static version or a dynamic version after analyze is to be generated.
+            </summary>
+        </member>
+        <member name="M:de.unika.ipd.grGen.lgsp.LGSPMatcherGenerator.GenerateIndependentsMatchObjects(de.unika.ipd.grGen.lgsp.SourceBuilder,System.String,de.unika.ipd.grGen.lgsp.PatternGraph)">
+            <summary>
+            Generates match objects of independents (one pre-allocated is part of action class)
+            </summary>
+        </member>
+        <member name="M:de.unika.ipd.grGen.lgsp.LGSPMatcherGenerator.GenerateTasksMemoryPool(de.unika.ipd.grGen.lgsp.SourceBuilder,System.String,System.Boolean)">
+            <summary>
+            Generates memory pooling code for matching tasks of class given by it's name
+            </summary>
+        </member>
+        <member name="M:de.unika.ipd.grGen.lgsp.LGSPMatcherGenerator.GenerateMatcherClassTail(de.unika.ipd.grGen.lgsp.SourceBuilder)">
+            <summary>
+            Generates matcher class tail source code
+            </summary>
+        </member>
+        <member name="M:de.unika.ipd.grGen.lgsp.LGSPMatcherGenerator.GenerateScheduledSearchPlans(de.unika.ipd.grGen.lgsp.PatternGraph,de.unika.ipd.grGen.lgsp.LGSPGraph,System.Boolean,System.Boolean)">
+            <summary>
+            Generates scheduled search plans needed for matcher code generation for action compilation
+            out of graph with analyze information, 
+            The scheduled search plans are added to the main and the nested pattern graphs.
+            </summary>
+        </member>
+        <member name="M:de.unika.ipd.grGen.lgsp.LGSPMatcherGenerator.GetDynCompilerSetup(System.String,System.String)">
+            <summary>
+            Setup of compiler parameters for recompilation of actions at runtime taking care of analyze information
+            </summary>
+        </member>
+        <member name="M:de.unika.ipd.grGen.lgsp.LGSPMatcherGenerator.GenerateAction(de.unika.ipd.grGen.lgsp.ScheduledSearchPlan,de.unika.ipd.grGen.lgsp.LGSPAction,System.String,System.String,System.String)">
+            <summary>
+            Generates an LGSPAction object for the given scheduled search plan.
+            </summary>
+            <param name="action">Needed for the rule pattern and the name</param>
+            <param name="sourceOutputFilename">null if no output file needed</param>
+        </member>
+        <member name="M:de.unika.ipd.grGen.lgsp.LGSPMatcherGenerator.GenerateActions(de.unika.ipd.grGen.lgsp.LGSPGraph,System.String,System.String,de.unika.ipd.grGen.lgsp.LGSPAction[])">
+            <summary>
+            Generate new actions for the given actions, doing the same work, 
+            but hopefully faster by taking graph analysis information into account
+            </summary>
+        </member>
+        <member name="M:de.unika.ipd.grGen.lgsp.LGSPMatcherGenerator.GenerateAction(de.unika.ipd.grGen.lgsp.LGSPGraph,System.String,System.String,de.unika.ipd.grGen.lgsp.LGSPAction)">
+            <summary>
+            Generate a new action for the given action, doing the same work, 
+            but hopefully faster by taking graph analysis information into account
+            </summary>
+        </member>
+        <member name="M:de.unika.ipd.grGen.lgsp.TypesHelper.PrefixedTypeFromType(System.Type)">
+            <summary>
+            Returns type string with correct namespace prefix for the type given
+            </summary>
+        </member>
+        <member name="M:de.unika.ipd.grGen.lgsp.TypesHelper.XgrsTypeToCSharpType(System.String,de.unika.ipd.grGen.libGr.IGraphModel)">
+            <summary>
+            Returns type with correct namespace prefix for the type given
+            </summary>
+        </member>
+        <member name="T:de.unika.ipd.grGen.lgsp.SourceBuilder">
+            <summary>
+            Pretty printing helper class for source code generation
+            </summary>
+        </member>
+        <member name="F:de.unika.ipd.grGen.lgsp.SourceBuilder.CommentSourceCode">
+            <summary>
+            If true, the source code should be generated with comments.
+            </summary>
+        </member>
+        <member name="T:de.unika.ipd.grGen.lgsp.SearchProgramOperation">
+            <summary>
+            Base class for all search program operations, containing concatenation fields,
+            so that search program operations can form a linked search program list
+            - double linked list; next points to the following list element or null;
+            previous points to the preceding list element 
+            or the enclosing search program operation within the list anchor element
+            </summary>
+        </member>
+        <member name="M:de.unika.ipd.grGen.lgsp.SearchProgramOperation.Dump(de.unika.ipd.grGen.lgsp.SourceBuilder)">
+            <summary>
+            dumps search program operation (as string) into source builder
+            to be implemented by concrete subclasses
+            </summary>
+        </member>
+        <member name="M:de.unika.ipd.grGen.lgsp.SearchProgramOperation.Emit(de.unika.ipd.grGen.lgsp.SourceBuilder)">
+            <summary>
+            emits c# code implementing search program operation into source builder
+            to be implemented by concrete subclasses
+            </summary>
+        </member>
+        <member name="M:de.unika.ipd.grGen.lgsp.SearchProgramOperation.Append(de.unika.ipd.grGen.lgsp.SearchProgramOperation)">
+            <summary>
+            Appends the given element to the search program operations list
+            whose closing element until now was this element.
+            Returns the new closing element - the given element.
+            </summary>
+        </member>
+        <member name="M:de.unika.ipd.grGen.lgsp.SearchProgramOperation.Insert(de.unika.ipd.grGen.lgsp.SearchProgramOperation)">
+            <summary>
+            Insert the given element into the search program operations list
+            between this and the succeeding element.
+            Returns the element after this - the given element.
+            </summary>
+        </member>
+        <member name="M:de.unika.ipd.grGen.lgsp.SearchProgramOperation.IsSearchNestingOperation">
+            <summary>
+            returns whether operation is a search nesting operation 
+            containing other elements within some list inside
+            bearing the search nesting/iteration structure.
+            default: false (cause only few operations are search nesting operations)
+            </summary>
+        </member>
+        <member name="M:de.unika.ipd.grGen.lgsp.SearchProgramOperation.GetNestedSearchOperationsList">
+            <summary>
+            returns the nested search operations list anchor
+            null if list not created or IsSearchNestingOperation == false.
+            default: null (cause only few search operations are nesting operations)
+            </summary>
+        </member>
+        <member name="M:de.unika.ipd.grGen.lgsp.SearchProgramOperation.GetEnclosingSearchOperation">
+            <summary>
+            returns operation enclosing this operation
+            </summary>
+        </member>
+        <member name="T:de.unika.ipd.grGen.lgsp.SearchProgramList">
+            <summary>
+            Search program list anchor element,
+            containing first list element within inherited Next member
+            Inherited to be able to access the first element via Next
+            Previous points to enclosing search program operation
+            (starts list, but doesn't contain one)
+            </summary>
+        </member>
+        <member name="T:de.unika.ipd.grGen.lgsp.SearchProgram">
+            <summary>
+            Abstract base class for search programs.
+            A search program is a list of search program operations,
+              some search program operations contain nested search program operations,
+              yielding a search program operation tree in fact
+            represents/assembling a backtracking search program,
+            for finding a homomorphic mapping of the pattern graph within the host graph.
+            A search program is itself the outermost enclosing operation.
+            </summary>
+        </member>
+        <member name="T:de.unika.ipd.grGen.lgsp.SearchProgramOfAction">
+            <summary>
+            Class representing the search program of a matching action, i.e. some test or rule
+            The list forming concatenation field is used for adding missing preset search subprograms.
+            </summary>
+        </member>
+        <member name="M:de.unika.ipd.grGen.lgsp.SearchProgramOfAction.Dump(de.unika.ipd.grGen.lgsp.SourceBuilder)">
+            <summary>
+            Dumps search program followed by missing preset search subprograms
+            </summary>
+        </member>
+        <member name="M:de.unika.ipd.grGen.lgsp.SearchProgramOfAction.Emit(de.unika.ipd.grGen.lgsp.SourceBuilder)">
+            <summary>
+            Emits the matcher source code for all search programs
+            first head of matching function of the current search program
+            then the search program operations list in depth first walk over search program operations list
+            then tail of matching function of the current search program
+            and finally continues in missing preset search program list by emitting following search program
+            </summary>
+        </member>
+        <member name="T:de.unika.ipd.grGen.lgsp.SearchProgramOfSubpattern">
+            <summary>
+            Class representing the search program of a subpattern
+            </summary>
+        </member>
+        <member name="M:de.unika.ipd.grGen.lgsp.SearchProgramOfSubpattern.Dump(de.unika.ipd.grGen.lgsp.SourceBuilder)">
+            <summary>
+            Dumps search program 
+            </summary>
+        </member>
+        <member name="M:de.unika.ipd.grGen.lgsp.SearchProgramOfSubpattern.Emit(de.unika.ipd.grGen.lgsp.SourceBuilder)">
+            <summary>
+            Emits the matcher source code for the search program
+            head, search program operations list in depth first walk over search program operations list, tail
+            </summary>
+        </member>
+        <member name="T:de.unika.ipd.grGen.lgsp.SearchProgramOfAlternative">
+            <summary>
+            Class representing the search program of an alternative
+            </summary>
+        </member>
+        <member name="M:de.unika.ipd.grGen.lgsp.SearchProgramOfAlternative.Dump(de.unika.ipd.grGen.lgsp.SourceBuilder)">
+            <summary>
+            Dumps search program
+            </summary>
+        </member>
+        <member name="M:de.unika.ipd.grGen.lgsp.SearchProgramOfAlternative.Emit(de.unika.ipd.grGen.lgsp.SourceBuilder)">
+            <summary>
+            Emits the matcher source code for the search program
+            head, search program operations list in depth first walk over search program operations list, tail
+            </summary>
+        </member>
+        <member name="T:de.unika.ipd.grGen.lgsp.SearchProgramOfIterated">
+            <summary>
+            Class representing the search program of an iterated pattern 
+            </summary>
+        </member>
+        <member name="M:de.unika.ipd.grGen.lgsp.SearchProgramOfIterated.Dump(de.unika.ipd.grGen.lgsp.SourceBuilder)">
+            <summary>
+            Dumps search program 
+            </summary>
+        </member>
+        <member name="M:de.unika.ipd.grGen.lgsp.SearchProgramOfIterated.Emit(de.unika.ipd.grGen.lgsp.SourceBuilder)">
+            <summary>
+            Emits the matcher source code for the search program
+            head, search program operations list in depth first walk over search program operations list, tail
+            </summary>
+        </member>
+        <member name="T:de.unika.ipd.grGen.lgsp.GetPartialMatchOfAlternative">
+            <summary>
+            Class representing "match the pattern of the alternative case" operation
+            </summary>
+        </member>
+        <member name="T:de.unika.ipd.grGen.lgsp.ExtractVariable">
+            <summary>
+            Class representing "draw variable from input parameters array" operation
+            </summary>
+        </member>
+        <member name="T:de.unika.ipd.grGen.lgsp.CheckOperation">
+            <summary>
+            Base class for search program check operations
+            contains list anchor for operations to execute when check failed
+            (check is not a search operation, thus the check failed operations are not search nested operations)
+            </summary>
+        </member>
+        <member name="T:de.unika.ipd.grGen.lgsp.GetType">
+            <summary>
+            Base class for search program type determining operations,
+            setting current type for following get candidate operation
+            </summary>
+        </member>
+        <member name="T:de.unika.ipd.grGen.lgsp.GetTypeByIterationType">
+            <summary>
+            Available types of GetTypeByIteration operations
+            </summary>
+        </member>
+        <member name="T:de.unika.ipd.grGen.lgsp.GetTypeByIteration">
+            <summary>
+            Class representing "iterate over the allowed types" operation,
+            setting type id to use in the following get candidate by element iteration
+            </summary>
+        </member>
+        <member name="T:de.unika.ipd.grGen.lgsp.GetTypeByDrawing">
+            <summary>
+            Class representing "get the allowed type" operation,
+            setting type id to use in the following get candidate by element iteration
+            </summary>
+        </member>
+        <member name="T:de.unika.ipd.grGen.lgsp.GetCandidate">
+            <summary>
+            Base class for search program candidate determining operations,
+            setting current candidate for following check candidate operation
+            </summary>
+        </member>
+        <member name="T:de.unika.ipd.grGen.lgsp.GetCandidateByIterationType">
+            <summary>
+            Available types of GetCandidateByIteration operations
+            </summary>
+        </member>
+        <member name="T:de.unika.ipd.grGen.lgsp.IncidentEdgeType">
+            <summary>
+            The different possibilites an edge might be incident to some node
+            incoming; outgoing; incoming or outgoing if arbitrary directed, undirected, arbitrary
+            </summary>
+        </member>
+        <member name="T:de.unika.ipd.grGen.lgsp.GetCandidateByIteration">
+            <summary>
+            Class representing "get candidate by iteration" operations,
+            setting current candidate for following check candidate operation
+            </summary>
+        </member>
+        <member name="T:de.unika.ipd.grGen.lgsp.GetCandidateByDrawingType">
+            <summary>
+            Available types of GetCandidateByDrawing operations
+            </summary>
+        </member>
+        <member name="T:de.unika.ipd.grGen.lgsp.ImplicitNodeType">
+            <summary>
+            The different possibilites of drawing an implicit node from an edge
+            if directed edge: source, target
+            if arbitrary directed, undirected, arbitrary: source-or-target for first node, the-other for second node
+            </summary>
+        </member>
+        <member name="T:de.unika.ipd.grGen.lgsp.GetCandidateByDrawing">
+            <summary>
+            Class representing "get node by drawing" operation,
+            setting current candidate for following check candidate operations
+            </summary>
+        </member>
+        <member name="T:de.unika.ipd.grGen.lgsp.BothDirectionsIteration">
+            <summary>
+            Class representing operation iterating both directions of an edge of unfixed direction 
+            </summary>
+        </member>
+        <member name="T:de.unika.ipd.grGen.lgsp.ReturnPreventingDummyIteration">
+            <summary>
+            Class representing nesting operation which executes the body once;
+            needed for iterated, to prevent a return out of the matcher program
+            circumventing the maxMatchesIterReached code which must get called if matching fails
+            </summary>
+        </member>
+        <member name="T:de.unika.ipd.grGen.lgsp.CheckCandidate">
+            <summary>
+            Base class for search program candidate filtering operations
+            </summary>
+        </member>
+        <member name="T:de.unika.ipd.grGen.lgsp.CheckCandidateForTypeType">
+            <summary>
+            Available types of CheckCandidateForType operations
+            </summary>
+        </member>
+        <member name="T:de.unika.ipd.grGen.lgsp.CheckCandidateForType">
+            <summary>
+            Class representing "check whether candidate is of allowed type" operation
+            </summary>
+        </member>
+        <member name="T:de.unika.ipd.grGen.lgsp.CheckCandidateFailed">
+            <summary>
+            Class representing some check candidate operation,
+            which was determined at generation time to always fail 
+            </summary>
+        </member>
+        <member name="T:de.unika.ipd.grGen.lgsp.CheckCandidateForConnectednessType">
+            <summary>
+            The different positions of some edge to check the candidate node against
+            if directed edge: source, target
+            if arbitrary directed, undirected, arbitrary edge: source-or-target for first node, the-other for second node
+            </summary>
+        </member>
+        <member name="T:de.unika.ipd.grGen.lgsp.CheckCandidateForConnectedness">
+            <summary>
+            Class representing "check whether candidate is connected to the elements
+              it should be connected to, according to the pattern" operation
+            </summary>
+        </member>
+        <member name="T:de.unika.ipd.grGen.lgsp.CheckCandidateForIsomorphy">
+            <summary>
+            Class representing "check whether candidate is not already mapped 
+              to some other pattern element, to ensure required isomorphy" operation
+            required graph element to pattern element mapping is written/removed by AcceptCandidate/AbandonCandidate
+            </summary>
+        </member>
+        <member name="T:de.unika.ipd.grGen.lgsp.CheckCandidateForIsomorphyGlobal">
+            <summary>
+            Class representing "check whether candidate is not already mapped 
+              to some other (non-local) pattern element within this isomorphy space, to ensure required isomorphy" operation
+            required graph element to pattern element mapping is written by AcceptCandidateGlobal/AbandonCandidateGlobal
+            </summary>
+        </member>
+        <member name="T:de.unika.ipd.grGen.lgsp.CheckCandidateForIsomorphyPatternPath">
+            <summary>
+            Class representing "check whether candidate is not already mapped 
+              to some other pattern element on the pattern derivation path, to ensure required isomorphy" operation
+            </summary>
+        </member>
+        <member name="T:de.unika.ipd.grGen.lgsp.CheckCandidateMapWithStorage">
+            <summary>
+            Class representing "check whether candidate is contained in the storage map" operation
+            </summary>
+        </member>
+        <member name="T:de.unika.ipd.grGen.lgsp.CheckPartialMatch">
+            <summary>
+            Base class for search program operations
+            filtering partial match
+            (of the pattern part under construction)
+            </summary>
+        </member>
+        <member name="T:de.unika.ipd.grGen.lgsp.CheckPartialMatchByNegativeOrIndependent">
+            <summary>
+            Base class for search program operations
+            filtering partial match by searching further patterns based on found one
+            i.e. by negative or independent patterns (nac/pac)
+            </summary>
+        </member>
+        <member name="T:de.unika.ipd.grGen.lgsp.CheckPartialMatchByNegative">
+            <summary>
+            Class representing "check whether the negative pattern applies" operation
+            </summary>
+        </member>
+        <member name="T:de.unika.ipd.grGen.lgsp.CheckPartialMatchByIndependent">
+            <summary>
+            Class representing "check whether the independent pattern applies" operation
+            </summary>
+        </member>
+        <member name="T:de.unika.ipd.grGen.lgsp.CheckPartialMatchByCondition">
+            <summary>
+            Class representing "check whether the condition applies" operation
+            </summary>
+        </member>
+        <member name="T:de.unika.ipd.grGen.lgsp.CheckPartialMatchForSubpatternsFound">
+            <summary>
+            Class representing "check whether the subpatterns of the pattern were found" operation
+            </summary>
+        </member>
+        <member name="T:de.unika.ipd.grGen.lgsp.AcceptCandidate">
+            <summary>
+            Class representing operations to execute upon candidate checking succeded;
+            writing isomorphy information to graph, for isomorphy checking later on
+            (mapping graph element to pattern element)
+            </summary>
+        </member>
+        <member name="T:de.unika.ipd.grGen.lgsp.AcceptCandidateGlobal">
+            <summary>
+            Class representing operations to execute upon candidate gets accepted 
+            into a complete match of its subpattern, locking candidate for other subpatterns
+            </summary>
+        </member>
+        <member name="T:de.unika.ipd.grGen.lgsp.AcceptCandidatePatternpath">
+            <summary>
+            Class representing operations to execute upon candidate gets accepted 
+            into a complete match of its subpattern, locking candidate for patternpath checks later on
+            </summary>
+        </member>
+        <member name="T:de.unika.ipd.grGen.lgsp.AcceptIterated">
+            <summary>
+            Class representing operations to execute upon iterated pattern was accepted (increase counter)
+            </summary>
+        </member>
+        <member name="T:de.unika.ipd.grGen.lgsp.AbandonCandidate">
+            <summary>
+            Class representing operations undoing effects of candidate acceptance 
+            when performing the backtracking step;
+            (currently only) restoring isomorphy information in graph, as not needed any more
+            (mapping graph element to pattern element)
+            </summary>
+        </member>
+        <member name="T:de.unika.ipd.grGen.lgsp.AbandonCandidateGlobal">
+            <summary>
+            Class representing operations undoing effects of candidate acceptance 
+            into complete match of it's subpattern when performing the backtracking step (unlocks candidate)
+            </summary>
+        </member>
+        <member name="T:de.unika.ipd.grGen.lgsp.AbandonCandidatePatternpath">
+            <summary>
+            Class representing operations undoing effects of patternpath candidate acceptance 
+            into complete match of it's subpattern when performing the backtracking step (unlocks candidate)
+            </summary>
+        </member>
+        <member name="T:de.unika.ipd.grGen.lgsp.AbandonIterated">
+            <summary>
+            Class representing operations to execute upon iterated pattern was abandoned (decrease counter)
+            </summary>
+        </member>
+        <member name="T:de.unika.ipd.grGen.lgsp.PositivePatternWithoutSubpatternsMatched">
+            <summary>
+            Class yielding operations to be executed 
+            when a positive pattern without contained subpatterns was matched
+            </summary>
+        </member>
+        <member name="T:de.unika.ipd.grGen.lgsp.LeafSubpatternMatched">
+            <summary>
+            Class yielding operations to be executed 
+            when a subpattern without contained subpatterns was matched (as the last element of the search)
+            </summary>
+        </member>
+        <member name="T:de.unika.ipd.grGen.lgsp.PatternAndSubpatternsMatchedType">
+            <summary>
+            Available types of PatternAndSubpatternsMatched operations
+            </summary>
+        </member>
+        <member name="T:de.unika.ipd.grGen.lgsp.PatternAndSubpatternsMatched">
+            <summary>
+            Class yielding operations to be executed 
+            when a positive pattern was matched and all of it's subpatterns were matched at least once
+            </summary>
+        </member>
+        <member name="T:de.unika.ipd.grGen.lgsp.NegativeIndependentPatternMatchedType">
+            <summary>
+            Available types of NegativeIndependentPatternMatched operations
+            </summary>
+        </member>
+        <member name="T:de.unika.ipd.grGen.lgsp.NegativePatternMatched">
+            <summary>
+            Class yielding operations to be executed 
+            when a negative pattern was matched
+            </summary>
+        </member>
+        <member name="T:de.unika.ipd.grGen.lgsp.IndependentPatternMatched">
+            <summary>
+            Class yielding operations to be executed 
+            when a independent pattern was matched
+            </summary>
+        </member>
+        <member name="T:de.unika.ipd.grGen.lgsp.BuildMatchObjectType">
+            <summary>
+            Available types of BuildMatchObject operations
+            </summary>
+        </member>
+        <member name="T:de.unika.ipd.grGen.lgsp.BuildMatchObject">
+            <summary>
+            Class representing "pattern was matched, now build match object" operation
+            </summary>
+        </member>
+        <member name="T:de.unika.ipd.grGen.lgsp.AdjustListHeadsTypes">
+            <summary>
+            Available types of AdjustListHeads operations
+            </summary>
+        </member>
+        <member name="T:de.unika.ipd.grGen.lgsp.AdjustListHeads">
+            <summary>
+            Class representing "adjust list heads" operation ("listentrick")
+            </summary>
+        </member>
+        <member name="T:de.unika.ipd.grGen.lgsp.CheckContinueMatching">
+            <summary>
+            Base class for search program operations
+            to check whether to continue the matching process 
+            (of the pattern part under construction)
+            </summary>
+        </member>
+        <member name="T:de.unika.ipd.grGen.lgsp.CheckContinueMatchingTasksLeft">
+            <summary>
+            Class representing "check if matching process is to be aborted because
+            there are no tasks to execute left" operation
+            </summary>
+        </member>
+        <member name="T:de.unika.ipd.grGen.lgsp.CheckMaximumMatchesType">
+            <summary>
+            available types of check continue matching maximum matches reached operations (at which level/where nested inside does the check occur?)
+            </summary>
+        </member>
+        <member name="T:de.unika.ipd.grGen.lgsp.CheckContinueMatchingMaximumMatchesReached">
+            <summary>
+            Class representing "check if matching process is to be aborted because
+            the maximum number of matches has been reached" operation
+            listHeadAdjustment==false prevents listentrick
+            </summary>
+        </member>
+        <member name="T:de.unika.ipd.grGen.lgsp.CheckContinueMatchingOfNegativeFailed">
+            <summary>
+            Class representing check abort matching process operation
+            which was determined at generation time to always succeed.
+            Check of abort negative matching process always succeeds
+            </summary>
+        </member>
+        <member name="T:de.unika.ipd.grGen.lgsp.CheckContinueMatchingOfIndependentFailed">
+            <summary>
+            Class representing check abort matching process operation
+            which was determined at generation time to always succeed.
+            Check of abort independent matching process always succeeds
+            </summary>
+        </member>
+        <member name="T:de.unika.ipd.grGen.lgsp.CheckContinueMatchingOfIndependentSucceeded">
+            <summary>
+            Class representing check abort matching process operation
+            which was determined at generation time to always fail.
+            Check of abort independent matching process always fails
+            </summary>
+        </member>
+        <member name="T:de.unika.ipd.grGen.lgsp.CheckContinueMatchingIteratedPatternNonNullMatchFound">
+            <summary>
+            Class representing "check if matching process is to be continued with iterated pattern null match" operation
+            </summary>
+        </member>
+        <member name="T:de.unika.ipd.grGen.lgsp.ContinueOperationType">
+            <summary>
+            Available types of ContinueOperation operations
+            </summary>
+        </member>
+        <member name="T:de.unika.ipd.grGen.lgsp.ContinueOperation">
+            <summary>
+            Class representing "continue matching there" control flow operations
+            </summary>
+        </member>
+        <member name="T:de.unika.ipd.grGen.lgsp.GotoLabel">
+            <summary>
+            Class representing location within code named with label,
+            potential target of goto operation
+            </summary>
+        </member>
+        <member name="T:de.unika.ipd.grGen.lgsp.RandomizeListHeadsTypes">
+            <summary>
+            Available types of RandomizeListHeads operations
+            </summary>
+        </member>
+        <member name="T:de.unika.ipd.grGen.lgsp.RandomizeListHeads">
+            <summary>
+            Class representing "adjust list heads" operation ("listentrick")
+            </summary>
+        </member>
+        <member name="T:de.unika.ipd.grGen.lgsp.PushAndPopSubpatternTaskTypes">
+            <summary>
+            Available types of PushSubpatternTask and PopSubpatternTask operations
+            </summary>
+        </member>
+        <member name="T:de.unika.ipd.grGen.lgsp.PushSubpatternTask">
+            <summary>
+            Class representing "push a subpattern tasks to the open tasks stack" operation
+            </summary>
+        </member>
+        <member name="T:de.unika.ipd.grGen.lgsp.PopSubpatternTask">
+            <summary>
+            Class representing "pop a subpattern tasks from the open tasks stack" operation
+            </summary>
+        </member>
+        <member name="T:de.unika.ipd.grGen.lgsp.MatchSubpatterns">
+            <summary>
+            Class representing "execute open subpattern matching tasks" operation
+            </summary>
+        </member>
+        <member name="T:de.unika.ipd.grGen.lgsp.NewMatchesListForFollowingMatches">
+            <summary>
+            Class representing "create new matches list for following matches" operation
+            </summary>
+        </member>
+        <member name="T:de.unika.ipd.grGen.lgsp.InitializeFinalizeSubpatternMatchingType">
+            <summary>
+            Available types of InitializeSubpatternMatching and the corresponding FinalizeSubpatternMatching operations
+            </summary>
+        </member>
+        <member name="T:de.unika.ipd.grGen.lgsp.InitializeSubpatternMatching">
+            <summary>
+            Class representing "initialize subpattern matching" operation
+            </summary>
+        </member>
+        <member name="T:de.unika.ipd.grGen.lgsp.FinalizeSubpatternMatching">
+            <summary>
+            Class representing "finalize subpattern matching" operation
+            </summary>
+        </member>
+        <member name="T:de.unika.ipd.grGen.lgsp.InitializeNegativeIndependentMatching">
+            <summary>
+            Class representing "initialize negative/independent matching" operation
+            it opens an isomorphy space at the next negLevel, finalizeXXX will close it
+            </summary>
+        </member>
+        <member name="T:de.unika.ipd.grGen.lgsp.FinalizeNegativeIndependentMatching">
+            <summary>
+            Class representing "finalize negative/independent matching" operation
+            it closes an isomorphy space opened by initializeXXX, returning to the previous negLevel
+            </summary>
+        </member>
+        <member name="T:de.unika.ipd.grGen.lgsp.PushMatchForPatternpath">
+            <summary>
+            Class representing "push match for patternpath" operation
+            push match to the match objects stack used for patternpath checking
+            </summary>
+        </member>
+        <member name="T:de.unika.ipd.grGen.lgsp.SearchProgramCompleter">
+            <summary>
+            Class completing search programs
+            </summary>
+        </member>
+        <member name="M:de.unika.ipd.grGen.lgsp.SearchProgramCompleter.CompleteCheckOperationsInAllSearchPrograms(de.unika.ipd.grGen.lgsp.SearchProgram)">
+            <summary>
+            Iterate all search programs to complete check operations within each one
+            </summary>
+        </member>
+        <member name="M:de.unika.ipd.grGen.lgsp.SearchProgramCompleter.CompleteCheckOperations(de.unika.ipd.grGen.lgsp.SearchProgramOperation,de.unika.ipd.grGen.lgsp.SearchProgramOperation,de.unika.ipd.grGen.lgsp.GetPartialMatchOfAlternative,de.unika.ipd.grGen.lgsp.CheckPartialMatchByNegativeOrIndependent)">
+            <summary>
+            Completes check operations in search program from given currentOperation on
+            (taking borderlines set by enclosing search program and check negative into account)
+            Completion:
+            - determine continuation point
+            - insert remove isomorphy opertions needed for continuing there
+            - insert continuing operation itself
+            </summary>
+        </member>
+        <member name="M:de.unika.ipd.grGen.lgsp.SearchProgramCompleter.MoveOutwardsAppendingListHeadAdjustment(de.unika.ipd.grGen.lgsp.CheckContinueMatchingMaximumMatchesReached)">
+            <summary>
+            "listentrick": append search program operations to adjust list heads
+            i.e. set list entry point to element after last found,
+            so that next searching starts there - preformance optimization
+            (leave graph in the state of our last visit (searching it))
+            </summary>
+        </member>
+        <member name="M:de.unika.ipd.grGen.lgsp.SearchProgramCompleter.MoveOutwardsAppendingRemoveIsomorphyAndJump(de.unika.ipd.grGen.lgsp.CheckOperation,System.String[],de.unika.ipd.grGen.lgsp.SearchProgramOperation)">
+            <summary>
+            move outwards from check operation until operation to continue at is found
+            appending restore isomorphy for isomorphy written on the way
+            and final jump to operation to continue at
+            </summary>
+        </member>
+        <member name="M:de.unika.ipd.grGen.lgsp.SearchProgramCompleter.MoveRightAfterCorrespondingIndependentFailedAppendingRemoveIsomorphyAndJump(de.unika.ipd.grGen.lgsp.CheckContinueMatchingOfIndependentSucceeded,de.unika.ipd.grGen.lgsp.CheckPartialMatchByIndependent)">
+            <summary>
+            move outwards from check succeeded operation until check partial match by independent is found
+            appending restore isomorphy for isomorphy written on the way
+            and final jump to operation right after the independent failed operation of the check partial match by independent 
+            </summary>
+        </member>
+        <member name="M:de.unika.ipd.grGen.lgsp.SearchProgramCompleter.MoveOutwardsAppendingRemoveIsomorphy(de.unika.ipd.grGen.lgsp.SearchProgramOperation,de.unika.ipd.grGen.lgsp.SearchProgramOperation@,System.String[],de.unika.ipd.grGen.lgsp.SearchProgramOperation)">
+            <summary>
+            move outwards from starting point on until operation to continue at is found
+            appending restore isomorphy at insertion point for isomorphy written on the way
+            returns operation to continue at
+            </summary>
+        </member>
+        <member name="T:de.unika.ipd.grGen.lgsp.PatternGraphAnalyzer">
+            <summary>
+            Class analyzing the pattern graphs of the matching patterns to generate code for,
+            storing computed nesting and inter-pattern-relationships locally in the pattern graphs, 
+            ready to be used by the (local intra-pattern) code generator
+            (to generate code more easily, to generate better code).
+            </summary>
+        </member>
+        <member name="M:de.unika.ipd.grGen.lgsp.PatternGraphAnalyzer.#ctor">
+            <summary>
+            Constructor
+            </summary>
+        </member>
+        <member name="M:de.unika.ipd.grGen.lgsp.PatternGraphAnalyzer.AnalyzeNestingOfAndRemember(de.unika.ipd.grGen.lgsp.LGSPMatchingPattern)">
+            <summary>
+            Analyze the nesting structure of the pattern
+            and remember matching pattern for computing of inter pattern relations later on
+            </summary>
+            <param name="matchingPattern"></param>
+        </member>
+        <member name="M:de.unika.ipd.grGen.lgsp.PatternGraphAnalyzer.ComputeInterPatternRelations">
+            <summary>
+            Whole world known by now, computer relationships in between matching patterns
+            </summary>
+        </member>
+        <member name="M:de.unika.ipd.grGen.lgsp.PatternGraphAnalyzer.AnnotateIndependentsAtNestingTopLevelOrAlternativeCaseOrIteratedPattern(de.unika.ipd.grGen.lgsp.PatternGraph)">
+            <summary>
+            Insert names of independents nested within the pattern graph 
+            to the matcher generation skeleton data structure pattern graph 
+            </summary>
+        </member>
+        <member name="M:de.unika.ipd.grGen.lgsp.PatternGraphAnalyzer.CalculateNeededElements(de.unika.ipd.grGen.lgsp.PatternGraph)">
+            <summary>
+            Calculates the elements the given pattern graph and it's nested pattern graphs don't compute locally
+            but expect to be preset from outwards; for pattern graph and all nested graphs
+            </summary>
+        </member>
+        <member name="M:de.unika.ipd.grGen.lgsp.PatternGraphAnalyzer.ComputePatternGraphsOnPathToEnclosedSubpatternOrAlternativeOrIteratedOrPatternpath(de.unika.ipd.grGen.lgsp.PatternGraph)">
+            <summary>
+            Computes the pattern graphs which are on a path to some enclosed subpattern usage/alternative/iterated
+            or negative/independent with a patternpath modifier; stores information to the pattern graph and it's children.
+            </summary>
+        </member>
+        <member name="M:de.unika.ipd.grGen.lgsp.PatternGraphAnalyzer.ComputeSubpatternsUsed">
+            <summary>
+            Computes for each matching pattern (of rule/subpattern)
+            all directly/locally and indirectly/globally used matching patterns (of used subpatterns).
+            </summary>
+        </member>
+        <member name="M:de.unika.ipd.grGen.lgsp.PatternGraphAnalyzer.ComputeSubpatternsUsedLocally(de.unika.ipd.grGen.lgsp.PatternGraph,de.unika.ipd.grGen.lgsp.LGSPMatchingPattern)">
+            <summary>
+            Computes for given pattern graph all locally used subpatterns;
+            none of the globally used ones, but all of the nested ones.
+            Writes them to the used subpatterns member of the pattern graph of the given top level matching pattern.
+            </summary>
+        </member>
+        <member name="M:de.unika.ipd.grGen.lgsp.PatternGraphAnalyzer.AddSubpatternsOfSubpatternsUsed(de.unika.ipd.grGen.lgsp.LGSPMatchingPattern)">
+            <summary>
+            Adds all of the subpatterns used by one of the subpatterns used by the given matching pattern,
+            returns whether the set of subpatterns of the given matching pattern changed thereby.
+            Consider worklist algorithm in case of performance problems
+            </summary>
+        </member>
+        <member name="T:de.unika.ipd.grGen.lgsp.LGSPEmbeddedSequenceClosure">
+            <summary>
+            A closure for an exec statement in an alternative, iterated or subpattern,
+            containing the entities needed for the exec execution.
+            These exec are executed at the end of the rule which directly or indirectly used them,
+            long after the alternative/iterated/subpattern modification containing them has been applied.
+            The real stuff depends on the xgrs and is generated, implementing this abstract class.
+            </summary>
+        </member>
+        <member name="M:de.unika.ipd.grGen.lgsp.LGSPEmbeddedSequenceClosure.exec(de.unika.ipd.grGen.lgsp.LGSPGraph)">
+            <summary>
+            Executes the embedded sequence closure
+            </summary>
+            <param name="graph">the graph on which to apply the sequence</param>
+            <returns>the result of sequence execution</returns>
+        </member>
+        <member name="T:de.unika.ipd.grGen.lgsp.LGSPSequenceGenerator">
+            <summary>
+            The C#-part responsible for compiling the XGRSs of the exec statements.
+            </summary>
+        </member>
+        <member name="M:de.unika.ipd.grGen.lgsp.LGSPSequenceGenerator.#ctor(de.unika.ipd.grGen.lgsp.LGSPGrGen,de.unika.ipd.grGen.libGr.IGraphModel,System.Collections.Generic.Dictionary{System.String,System.Collections.Generic.List{System.String}},System.Collections.Generic.Dictionary{System.String,System.Collections.Generic.List{System.String}},System.Collections.Generic.Dictionary{System.String,System.Collections.Generic.List{System.String}},System.Collections.Generic.Dictionary{System.String,System.Collections.Generic.List{System.String}})">
+            <summary>
+            Constructs the sequence generator
+            </summary>
+        </member>
+        <member name="M:de.unika.ipd.grGen.lgsp.LGSPSequenceGenerator.GetVar(de.unika.ipd.grGen.libGr.SequenceVariable)">
+            <summary>
+            Returns string containing a C# expression to get the value of the sequence-local variable / graph-global variable given
+            </summary>
+        </member>
+        <member name="M:de.unika.ipd.grGen.lgsp.LGSPSequenceGenerator.SetVar(de.unika.ipd.grGen.libGr.SequenceVariable,System.String)">
+            <summary>
+            Returns string containing a C# assignment to set the sequence-local variable / graph-global variable given
+            to the value as computed by the C# expression in the string given
+            </summary>
+        </member>
+        <member name="M:de.unika.ipd.grGen.lgsp.LGSPSequenceGenerator.DeclareVar(de.unika.ipd.grGen.libGr.SequenceVariable)">
+            <summary>
+            Returns string containing a C# declaration of the variable given
+            </summary>
+        </member>
+        <member name="M:de.unika.ipd.grGen.lgsp.LGSPSequenceGenerator.GetResultVar(de.unika.ipd.grGen.libGr.Sequence)">
+            <summary>
+            Returns string containing a C# expression to get the value of the result variable of the sequence given
+            (every sequence part writes a success-value which is read by other parts determining execution flow)
+            </summary>
+        </member>
+        <member name="M:de.unika.ipd.grGen.lgsp.LGSPSequenceGenerator.SetResultVar(de.unika.ipd.grGen.libGr.Sequence,System.String)">
+            <summary>
+            Returns string containing a C# assignment to set the result variable of the sequence given
+            to the value as computed by the C# expression in the string given 
+            (every sequence part writes a success-value which is read by other parts determining execution flow)
+            </summary>
+        </member>
+        <member name="M:de.unika.ipd.grGen.lgsp.LGSPSequenceGenerator.DeclareResultVar(de.unika.ipd.grGen.libGr.Sequence)">
+            <summary>
+            Returns string containing C# declaration of the sequence result variable
+            </summary>
+        </member>
+        <member name="M:de.unika.ipd.grGen.lgsp.LGSPSequenceGenerator.EmitVarIfNew(de.unika.ipd.grGen.libGr.SequenceVariable,de.unika.ipd.grGen.lgsp.SourceBuilder)">
+            <summary>
+            Emit variable declarations needed (only once for every variable)
+            </summary>
+        </member>
+        <member name="M:de.unika.ipd.grGen.lgsp.LGSPSequenceGenerator.EmitNeededVarAndRuleEntities(de.unika.ipd.grGen.libGr.Sequence,de.unika.ipd.grGen.lgsp.SourceBuilder)">
+            <summary>
+            pre-run for emitting the needed entities before emitting the real code
+            - emits result variable declarations
+            - emits xgrs variable declarations (only once for every variable)
+            - collects used rules into knownRules, emit local rule declaration (only once for every rule)
+            </summary>
+        </member>
+        <member name="T:de.unika.ipd.grGen.lgsp.PlanPseudoNode">
+            <summary>
+            Common base class for the PlanNodes and PlanSuperNodes, 
+            used for uniform access to the derived nodes within the minimum spanning arborescent computation.
+            </summary>
+        </member>
+        <member name="M:de.unika.ipd.grGen.lgsp.PlanPseudoNode.GetCheapestIncoming(de.unika.ipd.grGen.lgsp.PlanPseudoNode,System.Single@)">
+            <summary>
+            Returns the cheapest incoming plan edge and its cost,
+            excluding nodes contained within the given top super node (if given)
+            </summary>
+        </member>
+        <member name="M:de.unika.ipd.grGen.lgsp.PlanPseudoNode.PreferNewEdge(de.unika.ipd.grGen.lgsp.PlanEdge,System.Single,de.unika.ipd.grGen.lgsp.PlanEdge,System.Single)">
+            <summary>
+            Decides whether a new edge is better than a known best edge up to now.
+            </summary>
+            <returns>true if new edge should be chosen</returns>
+        </member>
+        <member name="P:de.unika.ipd.grGen.lgsp.PlanPseudoNode.Incoming">
+            <summary>
+            Returns all incoming plan edges.
+            </summary>
+        </member>
+        <member name="P:de.unika.ipd.grGen.lgsp.PlanPseudoNode.TopSuperNode">
+            <summary>
+            outermost enclosing supernode, null if not contained within a supernode
+            </summary>
+        </member>
+        <member name="P:de.unika.ipd.grGen.lgsp.PlanPseudoNode.TopNode">
+            <summary>
+            outermost enclosing supernode, the node itself if not contained within a supernode
+            </summary>
+        </member>
+        <member name="T:de.unika.ipd.grGen.lgsp.PlanNode">
+            <summary>
+            Element of the plan graph representing a node or edge within the pattern graph or a root node.
+            </summary>
+        </member>
+        <member name="F:de.unika.ipd.grGen.lgsp.PlanNode.PatternEdgeSource">
+            <summary>
+            Only valid if this plan node is representing a pattern edge, 
+            then PatternEdgeSource gives us the plan node made out of the source node of the edge
+            then PatternEdgeTarget gives us the plan node made out of the target node of the edge
+            </summary>
+        </member>
+        <member name="F:de.unika.ipd.grGen.lgsp.PlanNode.PatternEdgeTarget">
+            <summary>
+            Only valid if this plan node is representing a pattern edge, 
+            then PatternEdgeSource gives us the plan node made out of the source node of the edge
+            then PatternEdgeTarget gives us the plan node made out of the target node of the edge
+            </summary>
+        </member>
+        <member name="M:de.unika.ipd.grGen.lgsp.PlanNode.#ctor(System.String)">
+            <summary>
+            Instantiates a root plan node.
+            </summary>
+            <param name="rootName">The name for the root plan node.</param>
+        </member>
+        <member name="M:de.unika.ipd.grGen.lgsp.PlanNode.#ctor(de.unika.ipd.grGen.lgsp.PatternNode,System.Int32,System.Boolean)">
+            <summary>
+            Instantiates a node plan node.
+            </summary>
+            <param name="patNode">The pattern node for this plan node.</param>
+            <param name="elemID">The element ID for this plan node.</param>
+            <param name="isPreset">True, if this element is a known element.</param>
+        </member>
+        <member name="M:de.unika.ipd.grGen.lgsp.PlanNode.#ctor(de.unika.ipd.grGen.lgsp.PatternEdge,System.Int32,System.Boolean,de.unika.ipd.grGen.lgsp.PlanNode,de.unika.ipd.grGen.lgsp.PlanNode)">
+            <summary>
+            Instantiates an edge plan node.
+            </summary>
+            <param name="patEdge">The pattern edge for this plan node.</param>
+            <param name="elemID">The element ID for this plan node.</param>
+            <param name="isPreset">True, if this element is a known element.</param>
+            <param name="patternEdgeSource">The plan node corresponding to the source of the pattern edge.</param>
+            <param name="patternEdgeTarget">The plan node corresponding to the target of the pattern edge.</param>
+        </member>
+        <member name="M:de.unika.ipd.grGen.lgsp.PlanNode.GetCheapestIncoming(de.unika.ipd.grGen.lgsp.PlanPseudoNode,System.Single@)">
+            <summary>
+            Returns the cheapest incoming plan edge and its cost,
+            excluding nodes contained within the given top super node (if given)
+            </summary>
+        </member>
+        <member name="P:de.unika.ipd.grGen.lgsp.PlanNode.Incoming">
+            <summary>
+            Returns all incoming plan edges.
+            </summary>
+        </member>
+        <member name="T:de.unika.ipd.grGen.lgsp.PlanSuperNode">
+            <summary>
+            Element of the plan graph representing a strongly connected component within the pattern graph.
+            Hierachically nested.
+            </summary>
+        </member>
+        <member name="F:de.unika.ipd.grGen.lgsp.PlanSuperNode.Child">
+            <summary>
+            Representative element of the cycle as entry point. Target of cheapest incoming edge.
+            </summary>
+        </member>
+        <member name="M:de.unika.ipd.grGen.lgsp.PlanSuperNode.GetCheapestIncoming(de.unika.ipd.grGen.lgsp.PlanPseudoNode,System.Single@)">
+            <summary>
+            Returns the cheapest incoming plan edge and its cost,
+            excluding nodes contained within the given top super node (if given)
+            </summary>
+        </member>
+        <member name="P:de.unika.ipd.grGen.lgsp.PlanSuperNode.Incoming">
+            <summary>
+            Returns all incoming plan edges.
+            </summary>
+        </member>
+        <member name="T:de.unika.ipd.grGen.lgsp.PlanEdge">
+            <summary>
+            A plan edge represents a matching operation and its costs.
+            </summary>
+        </member>
+        <member name="F:de.unika.ipd.grGen.lgsp.PlanEdge.mstCost">
+            <summary>
+            Cost used by the operation selection.
+            This represents max(log(Cost),1).
+            This field is altered during the contraction algorithm.
+            </summary>
+        </member>
+        <member name="T:de.unika.ipd.grGen.lgsp.PlanGraph">
+            <summary>
+            The plan graph data structure for the MSA-algorithm.
+            </summary>
+        </member>
+        <member name="T:de.unika.ipd.grGen.lgsp.LGSPTransactionManager">
+            <summary>
+            A class for managing graph transactions.
+            </summary>
+        </member>
+        <member name="M:de.unika.ipd.grGen.lgsp.LGSPTransactionManager.StartTransaction">
+            <summary>
+            Starts a transaction
+            </summary>
+            <returns>A transaction ID to be used with Commit or Rollback</returns>
+        </member>
+        <member name="M:de.unika.ipd.grGen.lgsp.LGSPTransactionManager.Commit(System.Int32)">
+            <summary>
+            Commits the changes during a transaction
+            (removes rollback information only if the transaction is outermost)
+            </summary>
+            <param name="transactionID">Transaction ID returned by a StartTransaction call</param>
+        </member>
+        <member name="M:de.unika.ipd.grGen.lgsp.LGSPTransactionManager.Rollback(System.Int32)">
+            <summary>
+            Undoes all changes during a transaction
+            </summary>
+            <param name="transactionID">The ID of the transaction to be rollbacked</param>
+        </member>
+        <member name="T:de.unika.ipd.grGen.lgsp.LGSPGrGen">
+            <summary>
+            The C#-part of the GrGen.NET frontend.
+            It is responsible for generating initial actions with static search plans.
+            (and compiling the XGRSs of the exec statements vie LGSPSequenceGenerator)
+            </summary>
+        </member>
+        <member name="M:de.unika.ipd.grGen.lgsp.LGSPGrGen.#ctor(de.unika.ipd.grGen.libGr.ProcessSpecFlags)">
+            <summary>
+            Constructs an LGSPGrGen object.
+            </summary>
+            <param name="flags">Flags specifying how the specification should be processed.</param>
+        </member>
+        <member name="M:de.unika.ipd.grGen.lgsp.LGSPGrGen.FixDirectorySeparators(System.String)">
+            <summary>
+            Returns a string where all "wrong" directory separator chars are replaced by the ones used by the system 
+            </summary>
+            <param name="path">The original path string potentially with wrong chars</param>
+            <returns>The corrected path string</returns>
+        </member>
+        <member name="M:de.unika.ipd.grGen.lgsp.LGSPGrGen.GenerateStaticPlanGraph(de.unika.ipd.grGen.lgsp.PatternGraph,System.Int32,System.Boolean,System.Boolean)">
+            <summary>
+            Generate plan graph for given pattern graph with costs from initial static schedule handed in with graph elements.
+            Plan graph contains nodes representing the pattern elements (nodes and edges)
+            and edges representing the matching operations to get the elements by.
+            Edges in plan graph are given in the nodes by incoming list, as needed for MSA computation.
+            </summary>
+        </member>
+        <member name="M:de.unika.ipd.grGen.lgsp.LGSPGrGen.GenerateScheduledSearchPlans(de.unika.ipd.grGen.lgsp.PatternGraph,de.unika.ipd.grGen.lgsp.LGSPMatcherGenerator,System.Boolean,System.Boolean)">
+            <summary>
+            Generates scheduled search plans needed for matcher code generation for action compilation
+            out of static schedule information given by rulePattern elements, 
+            utilizing code of the lgsp matcher generator.
+            The scheduled search plans are added to the main and the nested pattern graphs.
+            </summary>
+        </member>
+        <member name="M:de.unika.ipd.grGen.lgsp.LGSPGrGen.ProcessSpecification(System.String,System.String,System.String,de.unika.ipd.grGen.libGr.ProcessSpecFlags)">
+            <summary>
+            Processes the given rule specification file and generates a model and actions library.
+            </summary>
+            <param name="specPath">The path to the rule specification file (.grg).</param>
+            <param name="destDir">The directory, where the generated libraries are to be placed.</param>
+            <param name="intermediateDir">A directory, where intermediate files can be placed.</param>
+            <param name="flags">Specifies how the specification is to be processed.</param>
+            <exception cref="T:System.Exception">Thrown, when an error occurred.</exception>
+        </member>
+        <member name="M:de.unika.ipd.grGen.lgsp.LGSPGrGen.ProcessSpecification(System.String)">
+            <summary>
+            Processes the given rule specification file and generates a model and actions library in the same directory as the specification file.
+            </summary>
+            <param name="specPath">The path to the rule specification file (.grg).</param>
+        </member>
+        <member name="T:de.unika.ipd.grGen.lgsp.LGSPDeferredSequencesManager">
+            <summary>
+            A class for managing deferred sequence execution.
+            </summary>
+        </member>
+        <member name="F:de.unika.ipd.grGen.lgsp.LGSPDeferredSequencesManager.toBeExecuted">
+            <summary>
+            A global stack of queues with the sequences to be executed after execution of the current rule/test.
+            These are sequences with their needed environment, used from within subpatterns/alternatives/iterateds.
+            For every exec entry a queue is pushed, for every exit popped, to ensure that the exec processing
+            of a nested rule is not executing the execs of the calling rule.
+            </summary>
+        </member>
+    </members>
+</doc>